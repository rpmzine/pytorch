--- conflicted
+++ resolved
@@ -275,7 +275,7 @@
 from setuptools.dist import Distribution
 
 
-cwd = os.path.dirname(os.path.abspath(__file__))
+CWD = Path(__file__).absolute().parent
 
 # Add the current directory to the Python path so that we can import `tools`.
 # This is required when running this script with a PEP-517-enabled build backend.
@@ -286,11 +286,11 @@
 # > the source tree, unless that would be on `sys.path` anyway (e.g. because it
 # > is specified in `PYTHONPATH`).
 #
-sys.path.insert(0, cwd)  # this only affects the current process
+sys.path.insert(0, str(CWD))  # this only affects the current process
 # Add the current directory to PYTHONPATH so that we can import `tools` in subprocesses
 os.environ["PYTHONPATH"] = os.pathsep.join(
     [
-        cwd,
+        str(CWD),
         os.getenv("PYTHONPATH", ""),
     ]
 ).rstrip(os.pathsep)
@@ -426,14 +426,8 @@
     setuptools.distutils.log.warn = report  # type: ignore[attr-defined]
 
 # Constant known variables used throughout this file
-<<<<<<< HEAD
-lib_path = os.path.join(cwd, "torch", "lib")
-third_party_path = os.path.join(cwd, "third_party")
-=======
-CWD = Path(__file__).absolute().parent
 TORCH_LIB_DIR = CWD / "torch" / "lib"
 THIRD_PARTY_DIR = CWD / "third_party"
->>>>>>> f14d1914
 
 # CMAKE: full path to python library
 if IS_WINDOWS:
@@ -1379,20 +1373,9 @@
         ext_modules = []
 
     setup(
-<<<<<<< HEAD
-        name=package_name,
-        version=version,
-        ext_modules=extensions,
-=======
         name=TORCH_PACKAGE_NAME,
         version=TORCH_VERSION,
-        description=(
-            "Tensors and Dynamic neural networks in Python with strong GPU acceleration"
-        ),
-        long_description=long_description,
-        long_description_content_type="text/markdown",
         ext_modules=ext_modules,
->>>>>>> f14d1914
         cmdclass=cmdclass,
         packages=packages,
         entry_points=entry_points,
