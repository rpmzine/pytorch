--- conflicted
+++ resolved
@@ -265,12 +265,8 @@
 import sysconfig
 import time
 from collections import defaultdict
-<<<<<<< HEAD
 from pathlib import Path
-from typing import Any, IO
-=======
 from typing import Any, ClassVar, IO
->>>>>>> 4a848a02
 
 import setuptools.command.build_ext
 import setuptools.command.sdist
