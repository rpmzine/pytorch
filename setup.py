# Welcome to the PyTorch setup.py.
# Environment variables you are probably interested in:
#
#   DEBUG
#     build with -O0 and -g (debug symbols)
#
#   REL_WITH_DEB_INFO
#     build with optimizations and -g (debug symbols)
#
#   USE_CUSTOM_DEBINFO="path/to/file1.cpp;path/to/file2.cpp"
#     build with debug info only for specified files
#
#   MAX_JOBS
#     maximum number of compile jobs we should use to compile your code
#
#   USE_CUDA=0
#     disables CUDA build
#
#   CFLAGS
#     flags to apply to both C and C++ files to be compiled (a quirk of setup.py
#     which we have faithfully adhered to in our build system is that CFLAGS
#     also applies to C++ files (unless CXXFLAGS is set), in contrast to the
#     default behavior of autogoo and cmake build systems.)
#
#     A specific flag that can be used is
#     -DHAS_TORCH_SHOW_DISPATCH_TRACE
#       build with dispatch trace that can be enabled with
#       TORCH_SHOW_DISPATCH_TRACE=1 at runtime.
#
#   CC
#     the C/C++ compiler to use
#
#   CMAKE_FRESH=1
#     force a fresh cmake configuration run, ignoring the existing cmake cache
#
#   CMAKE_ONLY=1
#     run cmake and stop; do not build the project
#
# Environment variables for feature toggles:
#
#   DEBUG_CUDA=1
#     if used in conjunction with DEBUG or REL_WITH_DEB_INFO, will also
#     build CUDA kernels with -lineinfo --source-in-ptx.  Note that
#     on CUDA 12 this may cause nvcc to OOM, so this is disabled by default.
#
#   USE_CUDNN=0
#     disables the cuDNN build
#
#   USE_CUSPARSELT=0
#     disables the cuSPARSELt build
#
#   USE_CUDSS=0
#     disables the cuDSS build
#
#   USE_CUFILE=0
#     disables the cuFile build
#
#   USE_FBGEMM=0
#     disables the FBGEMM build
#
#   USE_KINETO=0
#     disables usage of libkineto library for profiling
#
#   USE_NUMPY=0
#     disables the NumPy build
#
#   BUILD_TEST=0
#     disables the test build
#
#   USE_MKLDNN=0
#     disables use of MKLDNN
#
#   USE_MKLDNN_ACL
#     enables use of Compute Library backend for MKLDNN on Arm;
#     USE_MKLDNN must be explicitly enabled.
#
#   MKLDNN_CPU_RUNTIME
#     MKL-DNN threading mode: TBB or OMP (default)
#
#   USE_STATIC_MKL
#     Prefer to link with MKL statically - Unix only
#   USE_ITT=0
#     disable use of Intel(R) VTune Profiler's ITT functionality
#
#   USE_NNPACK=0
#     disables NNPACK build
#
#   USE_DISTRIBUTED=0
#     disables distributed (c10d, gloo, mpi, etc.) build
#
#   USE_TENSORPIPE=0
#     disables distributed Tensorpipe backend build
#
#   USE_GLOO=0
#     disables distributed gloo backend build
#
#   USE_MPI=0
#     disables distributed MPI backend build
#
#   USE_SYSTEM_NCCL=0
#     disables use of system-wide nccl (we will use our submoduled
#     copy in third_party/nccl)
#
#   USE_OPENMP=0
#     disables use of OpenMP for parallelization
#
#   USE_FLASH_ATTENTION=0
#     disables building flash attention for scaled dot product attention
#
#   USE_MEM_EFF_ATTENTION=0
#    disables building memory efficient attention for scaled dot product attention
#
#   BUILD_BINARY
#     enables the additional binaries/ build
#
#   ATEN_AVX512_256=TRUE
#     ATen AVX2 kernels can use 32 ymm registers, instead of the default 16.
#     This option can be used if AVX512 doesn't perform well on a machine.
#     The FBGEMM library also uses AVX512_256 kernels on Xeon D processors,
#     but it also has some (optimized) assembly code.
#
#   PYTORCH_BUILD_VERSION
#   PYTORCH_BUILD_NUMBER
#     specify the version of PyTorch, rather than the hard-coded version
#     in this file; used when we're building binaries for distribution
#
#   TORCH_CUDA_ARCH_LIST
#     specify which CUDA architectures to build for.
#     ie `TORCH_CUDA_ARCH_LIST="6.0;7.0"`
#     These are not CUDA versions, instead, they specify what
#     classes of NVIDIA hardware we should generate PTX for.
#
#   TORCH_XPU_ARCH_LIST
#     specify which XPU architectures to build for.
#     ie `TORCH_XPU_ARCH_LIST="ats-m150,lnl-m"`
#
#   PYTORCH_ROCM_ARCH
#     specify which AMD GPU targets to build for.
#     ie `PYTORCH_ROCM_ARCH="gfx900;gfx906"`
#
#   ONNX_NAMESPACE
#     specify a namespace for ONNX built here rather than the hard-coded
#     one in this file; needed to build with other frameworks that share ONNX.
#
#   BLAS
#     BLAS to be used by Caffe2. Can be MKL, Eigen, ATLAS, FlexiBLAS, or OpenBLAS. If set
#     then the build will fail if the requested BLAS is not found, otherwise
#     the BLAS will be chosen based on what is found on your system.
#
#   MKL_THREADING
#     MKL threading mode: SEQ, TBB or OMP (default)
#
#   USE_ROCM_KERNEL_ASSERT=1
#     Enable kernel assert in ROCm platform
#
# Environment variables we respect (these environment variables are
# conventional and are often understood/set by other software.)
#
#   CUDA_HOME (Linux/OS X)
#   CUDA_PATH (Windows)
#     specify where CUDA is installed; usually /usr/local/cuda or
#     /usr/local/cuda-x.y
#   CUDAHOSTCXX
#     specify a different compiler than the system one to use as the CUDA
#     host compiler for nvcc.
#
#   CUDA_NVCC_EXECUTABLE
#     Specify a NVCC to use. This is used in our CI to point to a cached nvcc
#
#   CUDNN_LIB_DIR
#   CUDNN_INCLUDE_DIR
#   CUDNN_LIBRARY
#     specify where cuDNN is installed
#
#   MIOPEN_LIB_DIR
#   MIOPEN_INCLUDE_DIR
#   MIOPEN_LIBRARY
#     specify where MIOpen is installed
#
#   NCCL_ROOT
#   NCCL_LIB_DIR
#   NCCL_INCLUDE_DIR
#     specify where nccl is installed
#
#   ACL_ROOT_DIR
#     specify where Compute Library is installed
#
#   LIBRARY_PATH
#   LD_LIBRARY_PATH
#     we will search for libraries in these paths
#
#   ATEN_THREADING
#     ATen parallel backend to use for intra- and inter-op parallelism
#     possible values:
#       OMP - use OpenMP for intra-op and native backend for inter-op tasks
#       NATIVE - use native thread pool for both intra- and inter-op tasks
#
#   USE_SYSTEM_LIBS (work in progress)
#      Use system-provided libraries to satisfy the build dependencies.
#      When turned on, the following cmake variables will be toggled as well:
#        USE_SYSTEM_CPUINFO=ON
#        USE_SYSTEM_SLEEF=ON
#        USE_SYSTEM_GLOO=ON
#        BUILD_CUSTOM_PROTOBUF=OFF
#        USE_SYSTEM_EIGEN_INSTALL=ON
#        USE_SYSTEM_FP16=ON
#        USE_SYSTEM_PTHREADPOOL=ON
#        USE_SYSTEM_PSIMD=ON
#        USE_SYSTEM_FXDIV=ON
#        USE_SYSTEM_BENCHMARK=ON
#        USE_SYSTEM_ONNX=ON
#        USE_SYSTEM_XNNPACK=ON
#        USE_SYSTEM_PYBIND11=ON
#        USE_SYSTEM_NCCL=ON
#        USE_SYSTEM_NVTX=ON
#
#   USE_MIMALLOC
#      Static link mimalloc into C10, and use mimalloc in alloc_cpu & alloc_free.
#      By default, It is only enabled on Windows.
#
#   USE_PRIORITIZED_TEXT_FOR_LD
#      Uses prioritized text form cmake/prioritized_text.txt for LD
#
#   BUILD_LIBTORCH_WHL
#      Builds libtorch.so and its dependencies as a wheel
#
#   BUILD_PYTHON_ONLY
#      Builds pytorch as a wheel using libtorch.so from a separate wheel

from __future__ import annotations

import os
import sys


if sys.platform == "win32" and sys.maxsize.bit_length() == 31:
    print(
        "32-bit Windows Python runtime is not supported. "
        "Please switch to 64-bit Python.",
        file=sys.stderr,
    )
    sys.exit(-1)

import platform


# Also update `project.requires-python` in pyproject.toml when changing this
python_min_version = (3, 9, 0)
python_min_version_str = ".".join(map(str, python_min_version))
if sys.version_info < python_min_version:
    print(
        f"You are using Python {platform.python_version()}. "
        f"Python >={python_min_version_str} is required.",
        file=sys.stderr,
    )
    sys.exit(-1)

import filecmp
import glob
import importlib
import importlib.util
import json
import shutil
import subprocess
import sysconfig
import time
from collections import defaultdict
from typing import Any, IO

import setuptools.command.build_ext
import setuptools.command.install
import setuptools.command.sdist
import setuptools.errors
from setuptools import Command, Extension, find_packages, setup
from setuptools.dist import Distribution


cwd = os.path.dirname(os.path.abspath(__file__))

# Add the current directory to the Python path so that we can import `tools`.
# This is required when running this script with a PEP-517-enabled build backend.
#
# From the PEP-517 documentation: https://peps.python.org/pep-0517
#
# > When importing the module path, we do *not* look in the directory containing
# > the source tree, unless that would be on `sys.path` anyway (e.g. because it
# > is specified in `PYTHONPATH`).
#
sys.path.insert(0, cwd)  # this only affects the current process
# Add the current directory to PYTHONPATH so that we can import `tools` in subprocesses
os.environ["PYTHONPATH"] = os.pathsep.join(
    [
        cwd,
        os.getenv("PYTHONPATH", ""),
    ]
).rstrip(os.pathsep)

from tools.build_pytorch_libs import build_pytorch
from tools.generate_torch_version import get_torch_version
from tools.setup_helpers.cmake import CMake, CMakeValue
from tools.setup_helpers.env import build_type, IS_DARWIN, IS_LINUX, IS_WINDOWS
from tools.setup_helpers.generate_linker_script import gen_linker_script


def str2bool(value: str | None) -> bool:
    """Convert environment variables to boolean values."""
    if not value:
        return False
    if not isinstance(value, str):
        raise ValueError(
            f"Expected a string value for boolean conversion, got {type(value)}"
        )
    value = value.strip().lower()
    if value in (
        "1",
        "true",
        "t",
        "yes",
        "y",
        "on",
        "enable",
        "enabled",
        "found",
    ):
        return True
    if value in (
        "0",
        "false",
        "f",
        "no",
        "n",
        "off",
        "disable",
        "disabled",
        "notfound",
        "none",
        "null",
        "nil",
        "undefined",
        "n/a",
    ):
        return False
    raise ValueError(f"Invalid string value for boolean conversion: {value}")


def _get_package_path(package_name: str) -> str | None:
    spec = importlib.util.find_spec(package_name)
    if spec:
        # The package might be a namespace package, so get_data may fail
        try:
            loader = spec.loader
            if loader is not None:
                file_path = loader.get_filename()  # type: ignore[attr-defined]
                return os.path.dirname(file_path)
        except AttributeError:
            pass
    return None


BUILD_LIBTORCH_WHL = str2bool(os.getenv("BUILD_LIBTORCH_WHL"))
BUILD_PYTHON_ONLY = str2bool(os.getenv("BUILD_PYTHON_ONLY"))

# set up appropriate env variables
if BUILD_LIBTORCH_WHL:
    # Set up environment variables for ONLY building libtorch.so and not libtorch_python.so
    # functorch is not supported without python
    os.environ["BUILD_FUNCTORCH"] = "OFF"

if BUILD_PYTHON_ONLY:
    os.environ["BUILD_LIBTORCHLESS"] = "ON"
    os.environ["LIBTORCH_LIB_PATH"] = f"{_get_package_path('torch')}/lib"

################################################################################
# Parameters parsed from environment
################################################################################

VERBOSE_SCRIPT = str2bool(os.getenv("VERBOSE", "1"))
RUN_BUILD_DEPS = True
# see if the user passed a quiet flag to setup.py arguments and respect
# that in our parts of the build
EMIT_BUILD_WARNING = False
RERUN_CMAKE = str2bool(os.environ.pop("CMAKE_FRESH", None))
CMAKE_ONLY = str2bool(os.environ.pop("CMAKE_ONLY", None))
filtered_args = []
for i, arg in enumerate(sys.argv):
    if arg == "--cmake":
        RERUN_CMAKE = True
        continue
    if arg == "--cmake-only":
        # Stop once cmake terminates. Leave users a chance to adjust build
        # options.
        CMAKE_ONLY = True
        continue
    if arg == "rebuild" or arg == "build":
        arg = "build"  # rebuild is gone, make it build
        EMIT_BUILD_WARNING = True
    if arg == "--":
        filtered_args += sys.argv[i:]
        break
    if arg == "-q" or arg == "--quiet":
        VERBOSE_SCRIPT = False
    if arg in ["clean", "egg_info", "sdist"]:
        RUN_BUILD_DEPS = False
    filtered_args.append(arg)
sys.argv = filtered_args

if VERBOSE_SCRIPT:

<<<<<<< HEAD
    def report(*args: Any, file: IO[str] = sys.stderr, **kwargs: Any) -> None:
=======
    def report(*args, file=sys.stderr, **kwargs):
>>>>>>> d9577df3
        print(*args, file=file, **kwargs)

else:

<<<<<<< HEAD
    def report(*args: Any, file: IO[str] = sys.stderr, **kwargs: Any) -> None:
=======
    def report(*args, **kwargs):
>>>>>>> d9577df3
        pass

    # Make distutils respect --quiet too
    setuptools.distutils.log.warn = report  # type: ignore[attr-defined]

# Constant known variables used throughout this file
lib_path = os.path.join(cwd, "torch", "lib")
third_party_path = os.path.join(cwd, "third_party")

# CMAKE: full path to python library
if IS_WINDOWS:
    cmake_python_library = "{}/libs/python{}.lib".format(
        sysconfig.get_config_var("prefix"), sysconfig.get_config_var("VERSION")
    )
    # Fix virtualenv builds
    if not os.path.exists(cmake_python_library):
        cmake_python_library = "{}/libs/python{}.lib".format(
            sys.base_prefix, sysconfig.get_config_var("VERSION")
        )
else:
    cmake_python_library = "{}/{}".format(
        sysconfig.get_config_var("LIBDIR"), sysconfig.get_config_var("INSTSONAME")
    )
cmake_python_include_dir = sysconfig.get_path("include")


################################################################################
# Version, create_version_file, and package_name
################################################################################

package_name = os.getenv("TORCH_PACKAGE_NAME", "torch")
LIBTORCH_PKG_NAME = os.getenv("LIBTORCH_PACKAGE_NAME", "torch_no_python")
if BUILD_LIBTORCH_WHL:
    package_name = LIBTORCH_PKG_NAME


package_type = os.getenv("PACKAGE_TYPE", "wheel")
version = get_torch_version()
report(f"Building wheel {package_name}-{version}")

cmake = CMake()


def get_submodule_folders() -> list[str]:
    git_modules_path = os.path.join(cwd, ".gitmodules")
    default_modules_path = [
        os.path.join(third_party_path, name)
        for name in [
            "gloo",
            "cpuinfo",
            "onnx",
            "fbgemm",
            "cutlass",
        ]
    ]
    if not os.path.exists(git_modules_path):
        return default_modules_path
    with open(git_modules_path) as f:
        return [
            os.path.join(cwd, line.split("=", 1)[1].strip())
            for line in f
            if line.strip().startswith("path")
        ]


def check_submodules() -> None:
    def check_for_files(folder: str, files: list[str]) -> None:
        if not any(os.path.exists(os.path.join(folder, f)) for f in files):
            report("Could not find any of {} in {}".format(", ".join(files), folder))
            report("Did you run 'git submodule update --init --recursive'?")
            sys.exit(1)

    def not_exists_or_empty(folder: str) -> bool:
        return not os.path.exists(folder) or (
            os.path.isdir(folder) and len(os.listdir(folder)) == 0
        )

    if str2bool(os.getenv("USE_SYSTEM_LIBS")):
        return
    folders = get_submodule_folders()
    # If none of the submodule folders exists, try to initialize them
    if all(not_exists_or_empty(folder) for folder in folders):
        try:
            report(" --- Trying to initialize submodules")
            start = time.time()
            subprocess.check_call(
                ["git", "submodule", "update", "--init", "--recursive"], cwd=cwd
            )
            end = time.time()
            report(f" --- Submodule initialization took {end - start:.2f} sec")
        except Exception:
            report(" --- Submodule initialization failed")
            report("Please run:\n\tgit submodule update --init --recursive")
            sys.exit(1)
    for folder in folders:
        check_for_files(
            folder,
            [
                "CMakeLists.txt",
                "Makefile",
                "setup.py",
                "LICENSE",
                "LICENSE.md",
                "LICENSE.txt",
            ],
        )
    check_for_files(
        os.path.join(third_party_path, "fbgemm", "external", "asmjit"),
        ["CMakeLists.txt"],
    )


# Windows has very bad support for symbolic links.
# Instead of using symlinks, we're going to copy files over
def mirror_files_into_torchgen() -> None:
    # (new_path, orig_path)
    # Directories are OK and are recursively mirrored.
    paths = [
        (
            "torchgen/packaged/ATen/native/native_functions.yaml",
            "aten/src/ATen/native/native_functions.yaml",
        ),
        ("torchgen/packaged/ATen/native/tags.yaml", "aten/src/ATen/native/tags.yaml"),
        ("torchgen/packaged/ATen/templates", "aten/src/ATen/templates"),
        ("torchgen/packaged/autograd", "tools/autograd"),
        ("torchgen/packaged/autograd/templates", "tools/autograd/templates"),
    ]
    for new_path, orig_path in paths:
        # Create the dirs involved in new_path if they don't exist
        if not os.path.exists(new_path):
            os.makedirs(os.path.dirname(new_path), exist_ok=True)

        # Copy the files from the orig location to the new location
        if os.path.isfile(orig_path):
            shutil.copyfile(orig_path, new_path)
            continue
        if os.path.isdir(orig_path):
            if os.path.exists(new_path):
                # copytree fails if the tree exists already, so remove it.
                shutil.rmtree(new_path)
            shutil.copytree(orig_path, new_path)
            continue
        raise RuntimeError("Check the file paths in `mirror_files_into_torchgen()`")


# all the work we need to do _before_ setup runs
def build_deps() -> None:
    report("-- Building version " + version)
    check_submodules()
    check_pydep("yaml", "pyyaml")
    build_python = not BUILD_LIBTORCH_WHL
    build_pytorch(
        version=version,
        cmake_python_library=cmake_python_library,
        build_python=build_python,
        rerun_cmake=RERUN_CMAKE,
        cmake_only=CMAKE_ONLY,
        cmake=cmake,
    )

    if CMAKE_ONLY:
        report(
            'Finished running cmake. Run "ccmake build" or '
            '"cmake-gui build" to adjust build options and '
            '"python -m pip install --no-build-isolation ." to build.'
        )
        sys.exit()

    # Use copies instead of symbolic files.
    # Windows has very poor support for them.
    sym_files = [
        "tools/shared/_utils_internal.py",
        "torch/utils/benchmark/utils/valgrind_wrapper/callgrind.h",
        "torch/utils/benchmark/utils/valgrind_wrapper/valgrind.h",
    ]
    orig_files = [
        "torch/_utils_internal.py",
        "third_party/valgrind-headers/callgrind.h",
        "third_party/valgrind-headers/valgrind.h",
    ]
    for sym_file, orig_file in zip(sym_files, orig_files):
        same = False
        if os.path.exists(sym_file):
            if filecmp.cmp(sym_file, orig_file):
                same = True
            else:
                os.remove(sym_file)
        if not same:
            shutil.copyfile(orig_file, sym_file)


################################################################################
# Building dependent libraries
################################################################################

missing_pydep = """
Missing build dependency: Unable to `import {importname}`.
Please install it via `conda install {module}` or `pip install {module}`
""".strip()


def check_pydep(importname: str, module: str) -> None:
    try:
        importlib.import_module(importname)
    except ImportError as e:
        raise RuntimeError(
            missing_pydep.format(importname=importname, module=module)
        ) from e


class build_ext(setuptools.command.build_ext.build_ext):
    def _embed_libomp(self) -> None:
        # Copy libiomp5.dylib/libomp.dylib inside the wheel package on MacOS
        lib_dir = os.path.join(self.build_lib, "torch", "lib")
        libtorch_cpu_path = os.path.join(lib_dir, "libtorch_cpu.dylib")
        if not os.path.exists(libtorch_cpu_path):
            return
        # Parse libtorch_cpu load commands
        otool_cmds = (
            subprocess.check_output(["otool", "-l", libtorch_cpu_path])
            .decode("utf-8")
            .split("\n")
        )
        rpaths, libs = [], []
        for idx, line in enumerate(otool_cmds):
            if line.strip() == "cmd LC_LOAD_DYLIB":
                lib_name = otool_cmds[idx + 2].strip()
                assert lib_name.startswith("name ")
                libs.append(lib_name.split(" ", 1)[1].rsplit("(", 1)[0][:-1])

            if line.strip() == "cmd LC_RPATH":
                rpath = otool_cmds[idx + 2].strip()
                assert rpath.startswith("path ")
                rpaths.append(rpath.split(" ", 1)[1].rsplit("(", 1)[0][:-1])

        omplib_path: str = get_cmake_cache_vars()["OpenMP_libomp_LIBRARY"]  # type: ignore[assignment]
        omplib_name: str = get_cmake_cache_vars()["OpenMP_C_LIB_NAMES"]  # type: ignore[assignment]
        omplib_name += ".dylib"
        omplib_rpath_path = os.path.join("@rpath", omplib_name)

        # This logic is fragile and checks only two cases:
        # - libtorch_cpu depends on `@rpath/libomp.dylib`e (happens when built inside miniconda environment)
        # - libtorch_cpu depends on `/abs/path/to/libomp.dylib` (happens when built with libomp from homebrew)
        if not any(c in libs for c in [omplib_path, omplib_rpath_path]):
            return

        # Copy libomp/libiomp5 from rpath locations
        target_lib = os.path.join(self.build_lib, "torch", "lib", omplib_name)
        libomp_relocated = False
        install_name_tool_args: list[str] = []
        for rpath in rpaths:
            source_lib = os.path.join(rpath, omplib_name)
            if not os.path.exists(source_lib):
                continue
            self.copy_file(source_lib, target_lib)
            # Delete old rpath and add @loader_lib to the rpath
            # This should prevent delocate from attempting to package another instance
            # of OpenMP library in torch wheel as well as loading two libomp.dylib into
            # the address space, as libraries are cached by their unresolved names
            install_name_tool_args = [
                "-rpath",
                rpath,
                "@loader_path",
            ]
            libomp_relocated = True
            break
        if not libomp_relocated and os.path.exists(omplib_path):
            self.copy_file(omplib_path, target_lib)
            install_name_tool_args = [
                "-change",
                omplib_path,
                omplib_rpath_path,
            ]
            if "@loader_path" not in rpaths:
                install_name_tool_args += [
                    "-add_rpath",
                    "@loader_path",
                ]
            libomp_relocated = True
        if libomp_relocated:
            install_name_tool_args.insert(0, "install_name_tool")
            install_name_tool_args.append(libtorch_cpu_path)
            subprocess.check_call(install_name_tool_args)
        # Copy omp.h from OpenMP_C_FLAGS and copy it into include folder
        omp_cflags: str = get_cmake_cache_vars()["OpenMP_C_FLAGS"]  # type: ignore[assignment]
        if not omp_cflags:
            return
        for include_dir in [f[2:] for f in omp_cflags.split(" ") if f.startswith("-I")]:
            omp_h = os.path.join(include_dir, "omp.h")
            if not os.path.exists(omp_h):
                continue
            target_omp_h = os.path.join(self.build_lib, "torch", "include", "omp.h")
            self.copy_file(omp_h, target_omp_h)
            break

<<<<<<< HEAD
    def run(self) -> None:
=======
    def run(self):
>>>>>>> d9577df3
        # Report build options. This is run after the build completes so # `CMakeCache.txt` exists
        # and we can get an accurate report on what is used and what is not.
        cmake_cache_vars = defaultdict(lambda: False, cmake.get_cmake_cache_variables())
        if cmake_cache_vars["USE_NUMPY"]:
            report("-- Building with NumPy bindings")
        else:
            report("-- NumPy not found")
        if cmake_cache_vars["USE_CUDNN"]:
            report(
                "-- Detected cuDNN at "
                f"{cmake_cache_vars['CUDNN_LIBRARY']}, {cmake_cache_vars['CUDNN_INCLUDE_DIR']}"
            )
        else:
            report("-- Not using cuDNN")
        if cmake_cache_vars["USE_CUDA"]:
            report(f"-- Detected CUDA at {cmake_cache_vars['CUDA_TOOLKIT_ROOT_DIR']}")
        else:
            report("-- Not using CUDA")
        if cmake_cache_vars["USE_XPU"]:
            report(f"-- Detected XPU runtime at {cmake_cache_vars['SYCL_LIBRARY_DIR']}")
        else:
            report("-- Not using XPU")
        if cmake_cache_vars["USE_MKLDNN"]:
            report("-- Using MKLDNN")
            if cmake_cache_vars["USE_MKLDNN_ACL"]:
                report("-- Using Compute Library for the Arm architecture with MKLDNN")
            else:
                report(
                    "-- Not using Compute Library for the Arm architecture with MKLDNN"
                )
            if cmake_cache_vars["USE_MKLDNN_CBLAS"]:
                report("-- Using CBLAS in MKLDNN")
            else:
                report("-- Not using CBLAS in MKLDNN")
        else:
            report("-- Not using MKLDNN")
        if cmake_cache_vars["USE_NCCL"] and cmake_cache_vars["USE_SYSTEM_NCCL"]:
            report(
                "-- Using system provided NCCL library at {}, {}".format(
                    cmake_cache_vars["NCCL_LIBRARIES"],
                    cmake_cache_vars["NCCL_INCLUDE_DIRS"],
                )
            )
        elif cmake_cache_vars["USE_NCCL"]:
            report("-- Building NCCL library")
        else:
            report("-- Not using NCCL")
        if cmake_cache_vars["USE_DISTRIBUTED"]:
            if IS_WINDOWS:
                report("-- Building without distributed package")
            else:
                report("-- Building with distributed package: ")
                report(
                    "  -- USE_TENSORPIPE={}".format(cmake_cache_vars["USE_TENSORPIPE"])
                )
                report("  -- USE_GLOO={}".format(cmake_cache_vars["USE_GLOO"]))
                report("  -- USE_MPI={}".format(cmake_cache_vars["USE_OPENMPI"]))
        else:
            report("-- Building without distributed package")
        if cmake_cache_vars["STATIC_DISPATCH_BACKEND"]:
            report(
                "-- Using static dispatch with backend {}".format(
                    cmake_cache_vars["STATIC_DISPATCH_BACKEND"]
                )
            )
        if cmake_cache_vars["USE_LIGHTWEIGHT_DISPATCH"]:
            report("-- Using lightweight dispatch")

        if cmake_cache_vars["USE_ITT"]:
            report("-- Using ITT")
        else:
            report("-- Not using ITT")

        # Do not use clang to compile extensions if `-fstack-clash-protection` is defined
        # in system CFLAGS
        c_flags = str(os.getenv("CFLAGS", ""))
        if (
            IS_LINUX
            and "-fstack-clash-protection" in c_flags
            and "clang" in os.environ.get("CC", "")
        ):
            os.environ["CC"] = str(os.environ["CC"])

        super().run()

        if IS_DARWIN:
            self._embed_libomp()

        # Copy the essential export library to compile C++ extensions.
        if IS_WINDOWS:
            build_temp = self.build_temp

            ext_filename = self.get_ext_filename("_C")
            lib_filename = ".".join(ext_filename.split(".")[:-1]) + ".lib"

            export_lib = os.path.join(
                build_temp, "torch", "csrc", lib_filename
            ).replace("\\", "/")

            build_lib = self.build_lib

            target_lib = os.path.join(build_lib, "torch", "lib", "_C.lib").replace(
                "\\", "/"
            )

            # Create "torch/lib" directory if not exists.
            # (It is not created yet in "develop" mode.)
            target_dir = os.path.dirname(target_lib)
            if not os.path.exists(target_dir):
                os.makedirs(target_dir)

            self.copy_file(export_lib, target_lib)

            # In ROCm on Windows case copy rocblas and hipblaslt files into
            # torch/lib/rocblas/library and torch/lib/hipblaslt/library
            if str2bool(os.getenv("USE_ROCM")):
                rocm_dir_path = os.environ["ROCM_DIR"]
                rocm_bin_path = os.path.join(rocm_dir_path, "bin")

                rocblas_dir = os.path.join(rocm_bin_path, "rocblas")
                target_rocblas_dir = os.path.join(target_dir, "rocblas")
                os.makedirs(target_rocblas_dir, exist_ok=True)
                self.copy_tree(rocblas_dir, target_rocblas_dir)

                hipblaslt_dir = os.path.join(rocm_bin_path, "hipblaslt")
                target_hipblaslt_dir = os.path.join(target_dir, "hipblaslt")
                os.makedirs(target_hipblaslt_dir, exist_ok=True)
                self.copy_tree(hipblaslt_dir, target_hipblaslt_dir)
            else:
                report("The specified environment variable does not exist.")

    def build_extensions(self) -> None:
        self.create_compile_commands()

        # Copy functorch extension
        for i, ext in enumerate(self.extensions):
            if ext.name != "functorch._C":
                continue
            fullname = self.get_ext_fullname(ext.name)
            filename = self.get_ext_filename(fullname)
            fileext = os.path.splitext(filename)[1]
            src = os.path.join(os.path.dirname(filename), "functorch" + fileext)
            dst = os.path.join(os.path.realpath(self.build_lib), filename)
            if os.path.exists(src):
                report(f"Copying {ext.name} from {src} to {dst}")
                dst_dir = os.path.dirname(dst)
                if not os.path.exists(dst_dir):
                    os.makedirs(dst_dir)
                self.copy_file(src, dst)

        super().build_extensions()

    def get_outputs(self) -> list[str]:
        outputs = super().get_outputs()
        outputs.append(os.path.join(self.build_lib, "caffe2"))
        report(f"setup.py::get_outputs returning {outputs}")
        return outputs

    def create_compile_commands(self) -> None:
        def load(filename: str) -> Any:
            with open(filename) as f:
                return json.load(f)

        ninja_files = glob.glob("build/*compile_commands.json")
        cmake_files = glob.glob("torch/lib/build/*/compile_commands.json")
        all_commands = [entry for f in ninja_files + cmake_files for entry in load(f)]

        # cquery does not like c++ compiles that start with gcc.
        # It forgets to include the c++ header directories.
        # We can work around this by replacing the gcc calls that python
        # setup.py generates with g++ calls instead
        for command in all_commands:
            if command["command"].startswith("gcc "):
                command["command"] = "g++ " + command["command"][4:]

        new_contents = json.dumps(all_commands, indent=2)
        contents = ""
        if os.path.exists("compile_commands.json"):
            with open("compile_commands.json") as f:
                contents = f.read()
        if contents != new_contents:
            with open("compile_commands.json", "w") as f:
                f.write(new_contents)


class concat_license_files:
    """Merge LICENSE and LICENSES_BUNDLED.txt as a context manager

    LICENSE is the main PyTorch license, LICENSES_BUNDLED.txt is auto-generated
    from all the licenses found in ./third_party/. We concatenate them so there
    is a single license file in the sdist and wheels with all of the necessary
    licensing info.
    """

    def __init__(self, include_files: bool = False) -> None:
        self.f1 = "LICENSE"
        self.f2 = "third_party/LICENSES_BUNDLED.txt"
        self.include_files = include_files

    def __enter__(self) -> None:
        """Concatenate files"""

        old_path = sys.path
        sys.path.append(third_party_path)
        try:
            from build_bundled import create_bundled  # type: ignore[import-not-found]
        finally:
            sys.path = old_path

        with open(self.f1) as f1:
            self.bsd_text = f1.read()

        with open(self.f1, "a") as f1:
            f1.write("\n\n")
            create_bundled(
                os.path.relpath(third_party_path), f1, include_files=self.include_files
            )

    def __exit__(self, *exc_info: object) -> None:
        """Restore content of f1"""
        with open(self.f1, "w") as f:
            f.write(self.bsd_text)


try:
    from wheel.bdist_wheel import bdist_wheel  # type: ignore[import-untyped]
except ImportError:
    # This is useful when wheel is not installed and bdist_wheel is not
    # specified on the command line. If it _is_ specified, parsing the command
    # line will fail before wheel_concatenate is needed
    wheel_concatenate: type[Command] | None = None
else:
    # Need to create the proper LICENSE.txt for the wheel
    class wheel_concatenate(bdist_wheel):  # type: ignore[no-redef]
        """check submodules on sdist to prevent incomplete tarballs"""

        def run(self) -> None:
            with concat_license_files(include_files=True):
                super().run()

        def write_wheelfile(self, *args: Any, **kwargs: Any) -> None:
            super().write_wheelfile(*args, **kwargs)

            if BUILD_LIBTORCH_WHL:
                # Remove extraneneous files in the libtorch wheel
                for root, dirs, files in os.walk(self.bdist_dir):
                    for file in files:
                        if file.endswith((".a", ".so")) and os.path.isfile(
                            os.path.join(self.bdist_dir, file)
                        ):
                            os.remove(os.path.join(root, file))
                        elif file.endswith(".py"):
                            os.remove(os.path.join(root, file))
                # need an __init__.py file otherwise we wouldn't have a package
                open(os.path.join(self.bdist_dir, "torch", "__init__.py"), "w").close()


class install(setuptools.command.install.install):
    pass


class clean(Command):
    def initialize_options(self) -> None:
        pass

    def finalize_options(self) -> None:
        pass

    def run(self) -> None:
        import re

        with open(".gitignore") as f:
            ignores = f.read()
            pat = re.compile(r"^#( BEGIN NOT-CLEAN-FILES )?")
            for wildcard in filter(None, ignores.split("\n")):
                match = pat.match(wildcard)
                if match:
                    if match.group(1):
                        # Marker is found and stop reading .gitignore.
                        break
                    # Ignore lines which begin with '#'.
                else:
                    # Don't remove absolute paths from the system
                    wildcard = wildcard.lstrip("./")

                    for filename in glob.glob(wildcard):
                        try:
                            os.remove(filename)
                        except OSError:
                            shutil.rmtree(filename, ignore_errors=True)


class sdist(setuptools.command.sdist.sdist):
    def run(self) -> None:
        with concat_license_files():
            super().run()


def get_cmake_cache_vars() -> defaultdict[str, CMakeValue]:
    try:
        return defaultdict(lambda: False, cmake.get_cmake_cache_variables())
    except FileNotFoundError:
        # CMakeCache.txt does not exist.
        # Probably running "python setup.py clean" over a clean directory.
        return defaultdict(lambda: False)


def configure_extension_build() -> tuple[
    list[Extension],  # ext_modules
    dict[str, type[Command]],  # cmdclass
    list[str],  # packages
    dict[str, list[str]],  # entry_points
    list[str],  # extra_install_requires
]:
    r"""Configures extension build options according to system environment and user's choice.

    Returns:
      The input to parameters ext_modules, cmdclass, packages, and entry_points as required in setuptools.setup.
    """

    cmake_cache_vars = get_cmake_cache_vars()

    ################################################################################
    # Configure compile flags
    ################################################################################

    library_dirs = []
    extra_install_requires = []

    if IS_WINDOWS:
        # /NODEFAULTLIB makes sure we only link to DLL runtime
        # and matches the flags set for protobuf and ONNX
        extra_link_args = ["/NODEFAULTLIB:LIBCMT.LIB"]
        # /MD links against DLL runtime
        # and matches the flags set for protobuf and ONNX
        # /EHsc is about standard C++ exception handling
        extra_compile_args = ["/MD", "/FS", "/EHsc"]
    else:
        extra_link_args = []
        extra_compile_args = [
            "-Wall",
            "-Wextra",
            "-Wno-strict-overflow",
            "-Wno-unused-parameter",
            "-Wno-missing-field-initializers",
            "-Wno-unknown-pragmas",
            # Python 2.6 requires -fno-strict-aliasing, see
            # http://legacy.python.org/dev/peps/pep-3123/
            # We also depend on it in our code (even Python 3).
            "-fno-strict-aliasing",
        ]

    library_dirs.append(lib_path)

    main_compile_args: list[str] = []
    main_libraries: list[str] = ["torch_python"]

    main_link_args: list[str] = []
    main_sources: list[str] = ["torch/csrc/stub.c"]

    if BUILD_LIBTORCH_WHL:
        main_libraries = ["torch"]
        main_sources = []

    if build_type.is_debug():
        if IS_WINDOWS:
            extra_compile_args += ["/Z7"]
            extra_link_args += ["/DEBUG:FULL"]
        else:
            extra_compile_args += ["-O0", "-g"]
            extra_link_args += ["-O0", "-g"]

    if build_type.is_rel_with_deb_info():
        if IS_WINDOWS:
            extra_compile_args += ["/Z7"]
            extra_link_args += ["/DEBUG:FULL"]
        else:
            extra_compile_args += ["-g"]
            extra_link_args += ["-g"]

    # pypi cuda package that requires installation of cuda runtime, cudnn and cublas
    # should be included in all wheels uploaded to pypi
    pytorch_extra_install_requirements = os.getenv(
        "PYTORCH_EXTRA_INSTALL_REQUIREMENTS", ""
    )
    if pytorch_extra_install_requirements:
        report(
            f"pytorch_extra_install_requirements: {pytorch_extra_install_requirements}"
        )
        extra_install_requires += pytorch_extra_install_requirements.split("|")

    # Cross-compile for M1
    if IS_DARWIN:
        macos_target_arch = os.getenv("CMAKE_OSX_ARCHITECTURES", "")
        if macos_target_arch in ["arm64", "x86_64"]:
            macos_sysroot_path = os.getenv("CMAKE_OSX_SYSROOT")
            if macos_sysroot_path is None:
                macos_sysroot_path = (
                    subprocess.check_output(
                        ["xcrun", "--show-sdk-path", "--sdk", "macosx"]
                    )
                    .decode("utf-8")
                    .strip()
                )
            extra_compile_args += [
                "-arch",
                macos_target_arch,
                "-isysroot",
                macos_sysroot_path,
            ]
            extra_link_args += ["-arch", macos_target_arch]

    def make_relative_rpath_args(path: str) -> list[str]:
        if IS_DARWIN:
            return ["-Wl,-rpath,@loader_path/" + path]
        elif IS_WINDOWS:
            return []
        else:
            return ["-Wl,-rpath,$ORIGIN/" + path]

    ################################################################################
    # Declare extensions and package
    ################################################################################

    extensions = []
    # packages that we want to install into site-packages and include them in wheels
    includes = ["torch", "torch.*", "torchgen", "torchgen.*"]
    # exclude folders that they look like Python packages but are not wanted in wheels
    excludes = ["tools", "tools.*", "caffe2", "caffe2.*"]
    if cmake_cache_vars["BUILD_FUNCTORCH"]:
        includes.extend(["functorch", "functorch.*"])
    else:
        excludes.extend(["functorch", "functorch.*"])
    packages = find_packages(include=includes, exclude=excludes)
    C = Extension(
        "torch._C",
        libraries=main_libraries,
        sources=main_sources,
        language="c",
        extra_compile_args=main_compile_args + extra_compile_args,
        include_dirs=[],
        library_dirs=library_dirs,
        extra_link_args=(
            extra_link_args + main_link_args + make_relative_rpath_args("lib")
        ),
    )
    extensions.append(C)

    # These extensions are built by cmake and copied manually in build_extensions()
    # inside the build_ext implementation
    if cmake_cache_vars["BUILD_FUNCTORCH"]:
        extensions.append(
            Extension(name="functorch._C", sources=[]),
        )

    cmdclass = {
        "build_ext": build_ext,
        "clean": clean,
        "install": install,
        "sdist": sdist,
    }
    if wheel_concatenate is not None:
        cmdclass["bdist_wheel"] = wheel_concatenate

    entry_points = {
        "console_scripts": [
            "torchrun = torch.distributed.run:main",
        ],
        "torchrun.logs_specs": [
            "default = torch.distributed.elastic.multiprocessing:DefaultLogsSpecs",
        ],
    }

    if cmake_cache_vars["USE_DISTRIBUTED"]:
        # Only enable fr_trace command if distributed is enabled
        entry_points["console_scripts"].append(
            "torchfrtrace = tools.flight_recorder.fr_trace:main",
        )
    return extensions, cmdclass, packages, entry_points, extra_install_requires


# post run, warnings, printed at the end to make them more visible
build_update_message = """
    It is no longer necessary to use the 'build' or 'rebuild' targets

    To install:
      $ python -m pip install --no-build-isolation .
    To develop locally:
      $ python -m pip install --no-build-isolation -e .
    To force cmake to re-generate native build files (off by default):
      $ CMAKE_FRESH=1 python -m pip install --no-build-isolation -e .
"""


def print_box(msg: str) -> None:
    lines = msg.split("\n")
    size = max(len(l) + 1 for l in lines)
    print("-" * (size + 2))
    for l in lines:
        print("|{}{}|".format(l, " " * (size - len(l))))
    print("-" * (size + 2))


def main() -> None:
    if BUILD_LIBTORCH_WHL and BUILD_PYTHON_ONLY:
        raise RuntimeError(
            "Conflict: 'BUILD_LIBTORCH_WHL' and 'BUILD_PYTHON_ONLY' can't both be 1. "
            "Set one to 0 and rerun."
        )
    install_requires = [
        "filelock",
        "typing-extensions>=4.10.0",
        'setuptools ; python_version >= "3.12"',
        "sympy>=1.13.3",
        "networkx",
        "jinja2",
        "fsspec",
    ]

    if BUILD_PYTHON_ONLY:
        install_requires.append(f"{LIBTORCH_PKG_NAME}=={get_torch_version()}")

    if str2bool(os.getenv("USE_PRIORITIZED_TEXT_FOR_LD")):
        gen_linker_script(
            filein="cmake/prioritized_text.txt", fout="cmake/linker_script.ld"
        )
        linker_script_path = os.path.abspath("cmake/linker_script.ld")
        os.environ["LDFLAGS"] = os.getenv("LDFLAGS", "") + f" -T{linker_script_path}"
        os.environ["CFLAGS"] = (
            os.getenv("CFLAGS", "") + " -ffunction-sections -fdata-sections"
        )
        os.environ["CXXFLAGS"] = (
            os.getenv("CXXFLAGS", "") + " -ffunction-sections -fdata-sections"
        )
    elif platform.system() == "Linux" and platform.processor() == "aarch64":
        print_box(
            """
            WARNING: we strongly recommend enabling linker script optimization for ARM + CUDA.
            To do so please export USE_PRIORITIZED_TEXT_FOR_LD=1
            """
        )

    # Parse the command line and check the arguments before we proceed with
    # building deps and setup. We need to set values so `--help` works.
    dist = Distribution()
    dist.script_name = os.path.basename(sys.argv[0])
    dist.script_args = sys.argv[1:]
    try:
        dist.parse_command_line()
    except setuptools.errors.BaseError as e:
        print(e)
        sys.exit(1)

    mirror_files_into_torchgen()
    if RUN_BUILD_DEPS:
        build_deps()

    (
        ext_modules,
        cmdclass,
        packages,
        entry_points,
        extra_install_requires,
    ) = configure_extension_build()
    install_requires += extra_install_requires

    torch_package_data = [
        "py.typed",
        "bin/*",
        "test/*",
        "*.pyi",
        "**/*.pyi",
        "lib/*.pdb",
        "lib/**/*.pdb",
        "lib/*shm*",
        "lib/torch_shm_manager",
        "lib/*.h",
        "lib/**/*.h",
        "include/*.h",
        "include/**/*.h",
        "include/*.hpp",
        "include/**/*.hpp",
        "include/*.cuh",
        "include/**/*.cuh",
        "_inductor/codegen/*.h",
        "_inductor/codegen/aoti_runtime/*.cpp",
        "_inductor/script.ld",
        "_export/serde/*.yaml",
        "_export/serde/*.thrift",
        "share/cmake/ATen/*.cmake",
        "share/cmake/Caffe2/*.cmake",
        "share/cmake/Caffe2/public/*.cmake",
        "share/cmake/Caffe2/Modules_CUDA_fix/*.cmake",
        "share/cmake/Caffe2/Modules_CUDA_fix/upstream/*.cmake",
        "share/cmake/Caffe2/Modules_CUDA_fix/upstream/FindCUDA/*.cmake",
        "share/cmake/Gloo/*.cmake",
        "share/cmake/Tensorpipe/*.cmake",
        "share/cmake/Torch/*.cmake",
        "utils/benchmark/utils/*.cpp",
        "utils/benchmark/utils/valgrind_wrapper/*.cpp",
        "utils/benchmark/utils/valgrind_wrapper/*.h",
        "utils/model_dump/skeleton.html",
        "utils/model_dump/code.js",
        "utils/model_dump/*.mjs",
        "_dynamo/graph_break_registry.json",
    ]

    if not BUILD_LIBTORCH_WHL:
        torch_package_data.extend(
            [
                "lib/libtorch_python.so",
                "lib/libtorch_python.dylib",
                "lib/libtorch_python.dll",
            ]
        )
    if not BUILD_PYTHON_ONLY:
        torch_package_data.extend(
            [
                "lib/*.so*",
                "lib/*.dylib*",
                "lib/*.dll",
                "lib/*.lib",
            ]
        )
        aotriton_image_path = os.path.join(lib_path, "aotriton.images")
        aks2_files = []
        for root, dirs, files in os.walk(aotriton_image_path):
            subpath = os.path.relpath(root, start=aotriton_image_path)
            for fn in files:
                aks2_files.append(os.path.join("lib/aotriton.images", subpath, fn))
        torch_package_data += aks2_files
    if get_cmake_cache_vars()["USE_TENSORPIPE"]:
        torch_package_data.extend(
            [
                "include/tensorpipe/*.h",
                "include/tensorpipe/**/*.h",
            ]
        )
    if get_cmake_cache_vars()["USE_KINETO"]:
        torch_package_data.extend(
            [
                "include/kineto/*.h",
                "include/kineto/**/*.h",
            ]
        )
    torchgen_package_data = [
        "packaged/*",
        "packaged/**/*",
    ]
    package_data = {
        "torch": torch_package_data,
    }
    exclude_package_data = {}

    if not BUILD_LIBTORCH_WHL:
        package_data["torchgen"] = torchgen_package_data
        exclude_package_data["torchgen"] = ["*.py[co]"]
    else:
        # no extensions in BUILD_LIBTORCH_WHL mode
        ext_modules = []

    setup(
        name=package_name,
        version=version,
        ext_modules=ext_modules,
        cmdclass=cmdclass,
        packages=packages,
        entry_points=entry_points,
        install_requires=install_requires,
        package_data=package_data,
        exclude_package_data=exclude_package_data,
        include_package_data=True,
    )
    if EMIT_BUILD_WARNING:
        print_box(build_update_message)


if __name__ == "__main__":
    main()<|MERGE_RESOLUTION|>--- conflicted
+++ resolved
@@ -268,7 +268,6 @@
 from typing import Any, IO
 
 import setuptools.command.build_ext
-import setuptools.command.install
 import setuptools.command.sdist
 import setuptools.errors
 from setuptools import Command, Extension, find_packages, setup
@@ -406,20 +405,12 @@
 
 if VERBOSE_SCRIPT:
 
-<<<<<<< HEAD
     def report(*args: Any, file: IO[str] = sys.stderr, **kwargs: Any) -> None:
-=======
-    def report(*args, file=sys.stderr, **kwargs):
->>>>>>> d9577df3
         print(*args, file=file, **kwargs)
 
 else:
 
-<<<<<<< HEAD
     def report(*args: Any, file: IO[str] = sys.stderr, **kwargs: Any) -> None:
-=======
-    def report(*args, **kwargs):
->>>>>>> d9577df3
         pass
 
     # Make distutils respect --quiet too
@@ -715,11 +706,7 @@
             self.copy_file(omp_h, target_omp_h)
             break
 
-<<<<<<< HEAD
     def run(self) -> None:
-=======
-    def run(self):
->>>>>>> d9577df3
         # Report build options. This is run after the build completes so # `CMakeCache.txt` exists
         # and we can get an accurate report on what is used and what is not.
         cmake_cache_vars = defaultdict(lambda: False, cmake.get_cmake_cache_variables())
@@ -977,10 +964,6 @@
                 open(os.path.join(self.bdist_dir, "torch", "__init__.py"), "w").close()
 
 
-class install(setuptools.command.install.install):
-    pass
-
-
 class clean(Command):
     def initialize_options(self) -> None:
         pass
@@ -1178,7 +1161,6 @@
     cmdclass = {
         "build_ext": build_ext,
         "clean": clean,
-        "install": install,
         "sdist": sdist,
     }
     if wheel_concatenate is not None:
