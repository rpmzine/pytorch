--- conflicted
+++ resolved
@@ -272,31 +272,6 @@
 import setuptools.errors
 from setuptools import Command, Extension, find_packages, setup
 from setuptools.dist import Distribution
-<<<<<<< HEAD
-
-
-CWD = Path(__file__).absolute().parent
-
-# Add the current directory to the Python path so that we can import `tools`.
-# This is required when running this script with a PEP-517-enabled build backend.
-#
-# From the PEP-517 documentation: https://peps.python.org/pep-0517
-#
-# > When importing the module path, we do *not* look in the directory containing
-# > the source tree, unless that would be on `sys.path` anyway (e.g. because it
-# > is specified in `PYTHONPATH`).
-#
-sys.path.insert(0, str(CWD))  # this only affects the current process
-# Add the current directory to PYTHONPATH so that we can import `tools` in subprocesses
-os.environ["PYTHONPATH"] = os.pathsep.join(
-    [
-        str(CWD),
-        os.getenv("PYTHONPATH", ""),
-    ]
-).rstrip(os.pathsep)
-
-=======
->>>>>>> d268eed5
 from tools.build_pytorch_libs import build_pytorch
 from tools.generate_torch_version import get_torch_version
 from tools.setup_helpers.cmake import CMake, CMakeValue
@@ -428,14 +403,9 @@
     setuptools.distutils.log.warn = report  # type: ignore[attr-defined]
 
 # Constant known variables used throughout this file
-<<<<<<< HEAD
+CWD = Path(__file__).absolute().parent
 TORCH_LIB_DIR = CWD / "torch" / "lib"
 THIRD_PARTY_DIR = CWD / "third_party"
-=======
-cwd = os.path.dirname(os.path.abspath(__file__))
-lib_path = os.path.join(cwd, "torch", "lib")
-third_party_path = os.path.join(cwd, "third_party")
->>>>>>> d268eed5
 
 # CMAKE: full path to python library
 if IS_WINDOWS:
