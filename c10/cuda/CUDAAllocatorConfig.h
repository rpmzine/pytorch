#pragma once

#include <c10/core/AllocatorConfig.h>
#include <c10/cuda/CUDAMacros.h>
#include <c10/util/Exception.h>
#include <c10/util/env.h>

namespace c10::cuda::CUDACachingAllocator {

// Keep this for backwards compatibility
<<<<<<< HEAD
C10_DEPRECATED_MESSAGE(
    "CUDAAllocatorConfig is deprecated. Please use c10::CachingAllocator::AllocatorConfig instead.")
class C10_CUDA_API CUDAAllocatorConfig {
=======
class C10_CUDA_API CUDAAllocatorConfig : CachingAllocator::AllocatorConfig {
>>>>>>> 63376cca
 public:
  static bool expandable_segments() {
    return CachingAllocator::AllocatorConfig::use_expandable_segments();
  }

  static bool release_lock_on_cudamalloc() {
    return CachingAllocator::AllocatorConfig::
        use_release_lock_on_device_malloc();
  }

  /** Pinned memory allocator settings */
  static bool pinned_use_cuda_host_register() {
    return CachingAllocator::AllocatorConfig::pinned_use_device_host_register();
  }
};

// Keep this for backwards compatibility
using c10::CachingAllocator::setAllocatorSettings;

} // namespace c10::cuda::CUDACachingAllocator<|MERGE_RESOLUTION|>--- conflicted
+++ resolved
@@ -8,13 +8,9 @@
 namespace c10::cuda::CUDACachingAllocator {
 
 // Keep this for backwards compatibility
-<<<<<<< HEAD
 C10_DEPRECATED_MESSAGE(
-    "CUDAAllocatorConfig is deprecated. Please use c10::CachingAllocator::AllocatorConfig instead.")
-class C10_CUDA_API CUDAAllocatorConfig {
-=======
+  "CUDAAllocatorConfig is deprecated. Please use c10::CachingAllocator::AllocatorConfig instead.")
 class C10_CUDA_API CUDAAllocatorConfig : CachingAllocator::AllocatorConfig {
->>>>>>> 63376cca
  public:
   static bool expandable_segments() {
     return CachingAllocator::AllocatorConfig::use_expandable_segments();
