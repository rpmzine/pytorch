#pragma once

#include <c10/core/AllocatorConfig.h>
#include <c10/cuda/CUDAMacros.h>
#include <c10/util/Deprecated.h>
#include <c10/util/Exception.h>
#include <c10/util/env.h>

namespace c10::cuda::CUDACachingAllocator {

<<<<<<< HEAD
// Keep this for backwards compatibility
class C10_CUDA_API C10_DEPRECATED_MESSAGE(
    "CUDAAllocatorConfig is deprecated. Please use c10::CachingAllocator::AllocatorConfig instead.")
    CUDAAllocatorConfig : public CachingAllocator::AllocatorConfig {
=======
class C10_CUDA_API CUDAAllocatorConfig {
>>>>>>> 5d4748b1
 public:
  static bool expandable_segments() {
#ifndef PYTORCH_C10_DRIVER_API_SUPPORTED
    if (instance().m_expandable_segments) {
      TORCH_WARN_ONCE("expandable_segments not supported on this platform")
    }
    return false;
#else
    return instance().m_expandable_segments;
#endif
}

  static Expandable_Segments_Handle_Type expandable_segments_handle_type() {
    return instance().m_expandable_segments_handle_type;
  }

  static void set_expandable_segments_handle_type(
      Expandable_Segments_Handle_Type handle_type) {
    instance().m_expandable_segments_handle_type = handle_type;
  }

  static bool release_lock_on_cudamalloc() {
    return instance().m_release_lock_on_cudamalloc;
  }

  static bool pinned_use_cuda_host_register() {
    return instance().m_pinned_use_cuda_host_register;
  }

  static size_t pinned_num_register_threads() {
    return instance().m_pinned_num_register_threads;
  }

  static size_t pinned_max_register_threads() {
    // Based on the benchmark results, we see better allocation performance
    // with 8 threads. However on future systems, we may need more threads
    // and limiting this to 128 threads.
    return 128;
  }

 private:
  CUDAAllocatorConfig();

  static void lexArgs(const std::string& env, std::vector<std::string>& config);
  static void consumeToken(
      const std::vector<std::string>& config,
      size_t i,
      const char c);
  size_t parseAllocatorConfig(
      const std::vector<std::string>& config,
      size_t i,
      bool& used_cudaMallocAsync);
  size_t parsePinnedUseCudaHostRegister(
      const std::vector<std::string>& config,
      size_t i);
  size_t parsePinnedNumRegisterThreads(
      const std::vector<std::string>& config,
      size_t i);

  std::atomic<size_t> m_pinned_num_register_threads;
  std::atomic<Expandable_Segments_Handle_Type>
      m_expandable_segments_handle_type;
  std::atomic<bool> m_release_lock_on_cudamalloc;
  std::atomic<bool> m_pinned_use_cuda_host_register;
  std::string m_last_allocator_settings;
  std::mutex m_last_allocator_settings_mutex;
};

// Keep this for backwards compatibility
using c10::CachingAllocator::setAllocatorSettings;

} // namespace c10::cuda::CUDACachingAllocator<|MERGE_RESOLUTION|>--- conflicted
+++ resolved
@@ -8,14 +8,7 @@
 
 namespace c10::cuda::CUDACachingAllocator {
 
-<<<<<<< HEAD
-// Keep this for backwards compatibility
-class C10_CUDA_API C10_DEPRECATED_MESSAGE(
-    "CUDAAllocatorConfig is deprecated. Please use c10::CachingAllocator::AllocatorConfig instead.")
-    CUDAAllocatorConfig : public CachingAllocator::AllocatorConfig {
-=======
 class C10_CUDA_API CUDAAllocatorConfig {
->>>>>>> 5d4748b1
  public:
   static bool expandable_segments() {
 #ifndef PYTORCH_C10_DRIVER_API_SUPPORTED
