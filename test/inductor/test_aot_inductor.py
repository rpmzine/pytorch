--- conflicted
+++ resolved
@@ -5466,9 +5466,6 @@
         output = runner_call(test_inputs)
         self.assertEqual(expected, output)
 
-<<<<<<< HEAD
-    @disable_constant_renaming
-=======
     def test_weight_on_disk_legacy(self):
         class Model(torch.nn.Module):
             def __init__(self, n, k, device):
@@ -5510,7 +5507,7 @@
 
         self.assertEqual(loaded1(a), model(a))
 
->>>>>>> 8703558d
+    @disable_constant_renaming
     def test_extract_constants_map(self):
         class Model(torch.nn.Module):
             def __init__(self, n, k, device):
