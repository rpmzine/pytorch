--- conflicted
+++ resolved
@@ -57,11 +57,8 @@
     IS_WINDOWS,
     MACOS_VERSION,
     parametrize,
-<<<<<<< HEAD
     serialTest,
-=======
     skipIfMPS,
->>>>>>> f4af658f
     skipIfRocm,
     skipIfXpu,
     TEST_MPS,
@@ -5727,9 +5724,7 @@
         )
         self.assertEqual(new_expected, new_output)
 
-<<<<<<< HEAD
     @disable_constant_renaming
-=======
     def test_update_constant_buffer_simple(self):
         class Model(torch.nn.Module):
             def __init__(self, device):
@@ -5777,7 +5772,7 @@
         output = runner_call(test_inputs)
         self.assertEqual(expected, output)
 
->>>>>>> f4af658f
+    @disable_constant_renaming
     def test_update_inactive_constant_buffer(self):
         class Model(torch.nn.Module):
             def __init__(self, n, k, device):
