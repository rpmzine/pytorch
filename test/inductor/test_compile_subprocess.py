--- conflicted
+++ resolved
@@ -38,10 +38,7 @@
         sys.exit(0)
     raise unittest.SkipTest("pass_fds not supported on Windows")
 
-<<<<<<< HEAD
-=======
-
->>>>>>> c665594c
+    
 # Make the helper files in test/ importable
 pytorch_test_dir = os.path.dirname(os.path.dirname(os.path.realpath(__file__)))
 sys.path.append(pytorch_test_dir)
