--- conflicted
+++ resolved
@@ -772,7 +772,6 @@
         )
 
     @skipCUDAIf(not SM80OrLater, "Requires sm80")
-<<<<<<< HEAD
     def test_aoti_eager_dtype_device_layout(self):
         ns = "aten"
         op_name = "tril_indices"
@@ -813,8 +812,6 @@
             self.assertEqual(ref, res)
 
     @skipCUDAIf(not SM80OrLater, "Requires sm80")
-=======
->>>>>>> 6079c509
     def test_aoti_eager_support_out(self):
         ns = "aten"
         op_name = "clamp"
@@ -867,7 +864,6 @@
             self.assertEqual(ref_out_tensor1, res_out_tensor1)
 
     @skipCUDAIf(not SM80OrLater, "Requires sm80")
-<<<<<<< HEAD
     def test_aoti_eager_support_str(self):
         ns = "aten"
         op_name = "div"
@@ -905,8 +901,6 @@
                 self.assertEqual(ref_value, res_value)
 
     @skipCUDAIf(not SM80OrLater, "Requires sm80")
-=======
->>>>>>> 6079c509
     def test_aoti_eager_cache_hit(self):
         ns = "aten"
         op_name = "abs"
