# Owner(s): ["module: inductor"]
# ruff: noqa: F841
import contextlib
import dataclasses
import functools
import io
import itertools
import logging
import os
import re
import subprocess
import sys
import tempfile
import unittest
from copy import deepcopy
from importlib.machinery import SourceFileLoader
from pathlib import Path
from string import Template
from typing import Optional
from unittest import mock

import torch
import torch.distributed as dist
import torch.nn as nn
import torch.nn.functional as F
from torch import _inductor as inductor
from torch._dynamo import compiled_autograd, config
from torch._dynamo.backends.debugging import aot_eager
from torch._dynamo.device_interface import get_interface_for_device
from torch._dynamo.testing import normalize_gm
from torch._dynamo.utils import counters
from torch._inductor import config as inductor_config
from torch._inductor.test_case import run_tests, TestCase
from torch.nn.attention.flex_attention import flex_attention
from torch.nn.parallel import DistributedDataParallel as DDP
from torch.testing._internal.common_device_type import (
    instantiate_device_type_tests,
    ops,
)
from torch.testing._internal.common_utils import (
    instantiate_parametrized_tests,
    IS_S390X,
    parametrize,
    scoped_load_inline,
    skipIfWindows,
)
from torch.testing._internal.hop_db import hop_db
from torch.testing._internal.inductor_utils import GPU_TYPE, HAS_CPU, HAS_CUDA, HAS_GPU
from torch.testing._internal.logging_utils import logs_to_string


# note: these tests are not run on windows due to inductor_utils.HAS_CPU


def make_compiler_fn(
    fullgraph=True, dynamic=True, backend="inductor", gm_hook=lambda gm: None
):
    assert backend in ["inductor", "aot_eager", "eager", "ca_eager"]

    def _compiler_fn(gm):
        """Same as torch.compile() but counts number of compiles"""
        gm_hook(gm)

        _backend = backend
        if backend == "ca_eager":
            return gm
        elif backend != "eager":

            def _inner_compiler(gm_, example_inputs_):
                counters["compiled_autograd"]["compiles"] += 1
                if backend == "inductor":
                    return inductor.compile(gm_, example_inputs_)
                elif backend == "aot_eager":
                    return aot_eager(gm_, example_inputs_)

            _backend = _inner_compiler

        return torch.compile(gm, backend=_backend, fullgraph=fullgraph, dynamic=dynamic)

    return _compiler_fn


compiler_fn = make_compiler_fn()


# TODO(jansel): hooks as lambdas creates recompiles in dynamo, we should fix that
def hook1(grad):
    return grad * 2


def hook2(grads):
    return (grads[0] + 1,)


def hook3(gI, gO):
    return (torch.sin(gI[0]) + gO[0],)


def reset():
    torch._logging.set_logs(compiled_autograd_verbose=False)
    config.compiled_autograd = False
    compiled_autograd.reset()


class TestCompiledAutograd(TestCase):
    def setUp(self) -> None:
        super().setUp()
        reset()

    def tearDown(self) -> None:
        super().tearDown()
        reset()

    def check_output_and_recompiles(
        self, fn, count=1, compiler_fn=compiler_fn, compile_fn=False
    ):
        if isinstance(count, list):
            captures, compiles = count
        else:
            captures, compiles = count, count
        with torch.autograd.set_multithreading_enabled(False):
            torch._dynamo.reset()
            counters["compiled_autograd"].clear()
            torch.manual_seed(123)
            expected = list(fn())
            torch.manual_seed(123)
            with compiled_autograd._enable(compiler_fn), mock.patch(
                "torch._functorch.aot_autograd.AOT_COUNTER",
                new_callable=itertools.count,
            ):
                opt_fn = torch.compile(fn) if compile_fn else fn
                actual = list(opt_fn())
            self.assertEqual(expected, actual)
            self.assertEqual(counters["compiled_autograd"]["captures"], captures)
            self.assertEqual(counters["compiled_autograd"]["compiles"], compiles)

    def run_as_subprocess(self, script) -> bytes:
        try:
            return subprocess.check_output(
                [sys.executable, "-c", script],
                stderr=subprocess.STDOUT,
                # On Windows, opening the subprocess with the default CWD makes `import torch`
                # fail, so just set CWD to this script's directory
                cwd=os.path.dirname(os.path.realpath(__file__)),
            )
        except subprocess.CalledProcessError as e:
            self.fail(f"Subprocess exited with return code: {e.returncode}")

    def test_dynamo_flaky_segfault(self):
        script = """
import torch

def main():
    def compiler_fn(gm):
        return torch.compile(gm, backend="eager")

    def inner():
        x = torch.randn(1000, 3000)
        w = torch.randn(1000, 3000, requires_grad=True)
        def model(i):
            return torch.nn.functional.linear(i, w)
        out = model(x)
        loss = out.sum()
        with torch._dynamo.compiled_autograd._enable(compiler_fn):
            loss.backward()
        assert(w.grad is not None)

    inner()
    torch._dynamo.reset()
    inner()

main()
        """
        # Run it three times to catch bad dynamo state resets
        for _ in range(3):
            self.run_as_subprocess(script)

    def test_reset(self):
        compiled_autograd.compiled_autograd_enabled = True
        torch._C._dynamo.compiled_autograd.set_autograd_compiler(lambda: None, True)
        # TODO: return prior verbose logger
        # torch._C._dynamo.compiled_autograd.set_verbose_logger(dummy)
        compiled_autograd.COMPILE_COUNTER = None

        # state should be clean after reset
        compiled_autograd.reset()

        assert compiled_autograd.compiled_autograd_enabled is False
        (
            prior_compiler,
            prior_dynamic,
        ) = torch._C._dynamo.compiled_autograd.set_autograd_compiler(None, False)
        assert prior_compiler is None
        assert prior_dynamic is False
        assert (
            compiled_autograd.COMPILE_COUNTER is not None
            and next(compiled_autograd.COMPILE_COUNTER) == 0
        )

    def test_basic(self):
        def fn():
            model = torch.nn.Sequential(
                torch.nn.Linear(4, 4),
                torch.nn.ReLU(),
                torch.nn.Linear(4, 4),
                torch.nn.ReLU(),
            )
            x = torch.randn([2, 4])
            result = model(x).sum()
            result.backward()
            yield model[0].weight.grad
            yield model[0].bias.grad
            yield model[2].weight.grad
            yield model[2].bias.grad

        self.check_output_and_recompiles(fn)

    def test_cache_hit(self):
        def fn():
            for _ in range(3):
                model = torch.nn.Sequential(
                    torch.nn.Linear(4, 4),
                    torch.nn.ReLU(),
                    torch.nn.Linear(4, 4),
                    torch.nn.ReLU(),
                )
                x = torch.randn([2, 4])
                result = model(x).sum()
                result.backward()
                yield model[0].weight.grad
                yield model[0].bias.grad
                yield model[2].weight.grad
                yield model[2].bias.grad

        self.check_output_and_recompiles(fn)

    def test_graph_break_custom_op(self):
        @torch.library.custom_op("mylib::sin", mutates_args={})
        def sin(x: torch.Tensor) -> torch.Tensor:
            return x.sin()

        def setup_context(ctx, inputs, output):
            (x,) = inputs
            ctx.save_for_backward(x)

        def backward(ctx, grad):
            (x,) = ctx.saved_tensors
            return grad * x.cos()

        sin.register_autograd(backward, setup_context=setup_context)

        x = torch.randn(3, requires_grad=True)
        y = sin(x.clone()).sum()
        with compiled_autograd._enable(compiler_fn):
            y.backward()

    def test_tensor_grad_hook1(self):
        def fn():
            for _ in range(3):
                model = torch.nn.Sequential(
                    torch.nn.Linear(4, 4),
                    torch.nn.ReLU(),
                )
                x = torch.randn([2, 4])

                model[0].weight.register_hook(hook1)

                result = model(x).sum()
                result.backward()
                yield model[0].weight.grad
                yield model[0].bias.grad

        self.check_output_and_recompiles(fn)

    def test_tensor_grad_hook2(self):
        def fn():
            for _ in range(3):
                model = torch.nn.Sequential(
                    torch.nn.Linear(4, 4),
                    torch.nn.ReLU(),
                )
                x = torch.randn([1, 4])

                result = model(x).sum()
                result.grad_fn.register_prehook(hook2)
                result.backward()
                yield model[0].weight.grad
                yield model[0].bias.grad

        self.check_output_and_recompiles(fn)

    def test_tensor_grad_hook3(self):
        def fn():
            for _ in range(3):
                model = torch.nn.Sequential(
                    torch.nn.Linear(4, 4),
                    torch.nn.ReLU(),
                )
                x = torch.randn([1, 4])

                result = model(x).sum()
                result.grad_fn.register_hook(hook3)
                result.backward()
                yield model[0].weight.grad
                yield model[0].bias.grad

        self.check_output_and_recompiles(fn)

    def test_reorder_acc_grad(self):
        model = torch.nn.Sequential(
            torch.nn.Conv2d(4, 4, 3, bias=True),
            torch.nn.Conv2d(4, 4, 3, bias=True),
        )
        compiled_model = torch.compile(model)
        x = torch.randn([1, 4, 32, 32])

        model(x).sum().backward()
        ref_res = [
            model[0].weight.grad,
            model[0].bias.grad,
            model[1].weight.grad,
            model[1].bias.grad,
        ]

        model[0].weight.grad = None
        model[0].bias.grad = None
        model[1].weight.grad = None
        model[1].bias.grad = None
        with compiled_autograd._enable(compiler_fn):
            compiled_model(x).sum().backward(retain_graph=True)
        res = [
            model[0].weight.grad,
            model[0].bias.grad,
            model[1].weight.grad,
            model[1].bias.grad,
        ]

        self.assertEqual(res[0], ref_res[0])
        self.assertEqual(res[1], ref_res[1])
        self.assertEqual(res[2], ref_res[2])
        self.assertEqual(res[3], ref_res[3])

    def test_reorder_post_hook1(self):
        def grad_div(param):
            param.grad = param.grad / 4.0

        class Module(torch.nn.Module):
            def __init__(self, ioc):
                super().__init__()
                self.fc1 = torch.nn.Linear(ioc, ioc, bias=False)
                self.fc2 = torch.nn.Linear(ioc, ioc, bias=False)

                self.grad_acc_hooks = []
                self.grad_acc = []
                self.params = [self.fc1.weight, self.fc2.weight]
                for i, param in enumerate(self.params):

                    def wrapper(param):
                        param_tmp = param.expand_as(param)
                        grad_acc = param_tmp.grad_fn.next_functions[0][0]

                        def grad_acc_hook(*notneeded):
                            grad_div(param)

                        self.grad_acc.append(grad_acc)
                        self.grad_acc_hooks.append(
                            grad_acc.register_hook(grad_acc_hook)
                        )

                    wrapper(param)

            def forward(self, x):
                x = self.fc1(x)
                x = self.fc2(x)
                return x.sum()

        bs = 8
        ioc = 16
        model = Module(ioc)
        input = torch.randn([bs, ioc])

        # eager ref
        model(input).backward()
        ref_res = [model.fc1.weight.grad, model.fc2.weight.grad]

        # cag
        model.fc1.weight.grad = None
        model.fc2.weight.grad = None
        model_to_train = torch.compile(model, backend="inductor")
        with compiled_autograd._enable(compiler_fn):
            model_to_train(input).backward()
        res = [model_to_train.fc1.weight.grad, model_to_train.fc2.weight.grad]

        self.assertEqual(res[0], ref_res[0])
        self.assertEqual(res[1], ref_res[1])

    def test_reorder_post_hook2(self):
        x = torch.randn([1, 4, 32, 32], requires_grad=True)
        y = torch.sigmoid(x)
        z = torch.tanh(y)

        assert isinstance(z.grad_fn, torch.autograd.graph.Node)
        assert isinstance(y.grad_fn, torch.autograd.graph.Node)
        handle_z = z.grad_fn.register_hook(lambda gI, gO: (gO[0] * 2,))
        handle_y = y.grad_fn.register_hook(lambda gI, gO: (gI[0] * 2,))
        z.sum().backward(retain_graph=True)
        ref_res = x.grad

        x.grad = None
        with compiled_autograd._enable(compiler_fn):
            z.sum().backward(retain_graph=True)
        res = x.grad

        self.assertEqual(res, ref_res)

    def test_reorder_post_hook3(self):
        conv = torch.nn.Conv2d(4, 4, 3, bias=False)
        x = torch.randn([1, 4, 32, 32])
        y = conv(x)

        assert isinstance(y.grad_fn, torch.autograd.graph.Node)
        # this hook will mul 2.0 to the conv weight gradient
        handle_y = y.grad_fn.register_hook(lambda gI, gO: (gI[0], gI[1] * 2, gI[2]))
        y.sum().backward(retain_graph=True)
        ref_res = x.grad

        x.grad = None
        with compiled_autograd._enable(compiler_fn):
            y.sum().backward(retain_graph=True)
        res = x.grad

        self.assertEqual(res, ref_res)

    def test_reorder_all_bwd_hooks(self):
        def tensor_hook(grad):
            return grad.sub(2.0)

        def acc_grad_node_pre_hook(grad_out):
            return (grad_out[0].div(5.0),)

        def post_acc_grad_hook(tensor):
            tensor.grad.add_(3.0)

        class TestModel(torch.nn.Module):
            def __init__(self):
                super().__init__()
                self.conv1 = torch.nn.Conv2d(4, 4, 3, bias=False)
                self.conv2 = torch.nn.Conv2d(4, 4, 3, bias=False)

                self.acc_grad1 = self.conv1.weight.view_as(
                    self.conv1.weight
                ).grad_fn.next_functions[0][0]
                self.conv1.weight.register_hook(tensor_hook)
                self.conv1.weight.register_post_accumulate_grad_hook(post_acc_grad_hook)
                self.acc_grad1.register_prehook(acc_grad_node_pre_hook)

                def acc_grad_node_post_hook1(grad_in, grad_out):
                    self.conv1.weight.grad.mul_(0.5)

                self.acc_grad1.register_hook(acc_grad_node_post_hook1)

                self.acc_grad2 = self.conv2.weight.view_as(
                    self.conv2.weight
                ).grad_fn.next_functions[0][0]
                self.conv2.weight.register_hook(tensor_hook)
                self.conv2.weight.register_post_accumulate_grad_hook(post_acc_grad_hook)
                self.acc_grad2.register_prehook(acc_grad_node_pre_hook)

                def acc_grad_node_post_hook2(grad_in, grad_out):
                    self.conv2.weight.grad.mul_(0.5)

                self.acc_grad2.register_hook(acc_grad_node_post_hook2)

            def forward(self, x):
                y = self.conv1(x)
                y = self.conv2(y)
                return y.sum()

        input = torch.randn([1, 4, 32, 32])

        # eager ref
        model = TestModel()
        model(input).backward()
        ref_results = [model.conv1.weight.grad, model.conv2.weight.grad]

        # cag
        model.conv1.weight.grad = None
        model.conv2.weight.grad = None
        compiled_model = torch.compile(model, backend="inductor")
        with compiled_autograd._enable(compiler_fn):
            compiled_model(input).backward()
        results = [compiled_model.conv1.weight.grad, compiled_model.conv2.weight.grad]

        self.assertEqual(results[0], ref_results[0])
        self.assertEqual(results[1], ref_results[1])

    def test_reorder_multi_post_hooks(self):
        class TestModel(torch.nn.Module):
            def __init__(self):
                super().__init__()
                self.conv1 = torch.nn.Conv2d(4, 4, 3, bias=False)
                self.conv2 = torch.nn.Conv2d(4, 4, 3, bias=False)

                self.acc_grad1 = self.conv1.weight.view_as(
                    self.conv1.weight
                ).grad_fn.next_functions[0][0]

                def acc_grad_node1_post_hook1(grad_in, grad_out):
                    self.conv1.weight.grad.mul_(0.5)

                def acc_grad_node1_post_hook2(grad_in, grad_out):
                    self.conv1.weight.grad.sub_(0.3)

                self.acc_grad1.register_hook(acc_grad_node1_post_hook1)
                self.acc_grad1.register_hook(acc_grad_node1_post_hook2)

                self.acc_grad2 = self.conv2.weight.view_as(
                    self.conv2.weight
                ).grad_fn.next_functions[0][0]

                def acc_grad_node2_post_hook1(grad_in, grad_out):
                    self.conv2.weight.grad.mul_(0.3)

                def acc_grad_node2_post_hook2(grad_in, grad_out):
                    self.conv2.weight.grad.sub_(0.5)

                self.acc_grad2.register_hook(acc_grad_node2_post_hook1)
                self.acc_grad2.register_hook(acc_grad_node2_post_hook2)

            def forward(self, x):
                y = self.conv1(x)
                y = self.conv2(y)
                return y.sum()

        input = torch.randn([1, 4, 32, 32])

        # eager ref
        model = TestModel()
        model(input).backward()
        ref_results = [model.conv1.weight.grad, model.conv2.weight.grad]

        # cag
        model.conv1.weight.grad = None
        model.conv2.weight.grad = None
        compiled_model = torch.compile(model, backend="inductor")
        with compiled_autograd._enable(compiler_fn):
            compiled_model(input).backward()
        results = [compiled_model.conv1.weight.grad, compiled_model.conv2.weight.grad]

        self.assertEqual(results[0], ref_results[0])
        self.assertEqual(results[1], ref_results[1])

    def test_reorder_multi_pre_hooks(self):
        def acc_grad_node_pre_hook1(grad_out):
            return (grad_out[0].div(5.0),)

        def acc_grad_node_pre_hook2(grad_out):
            return (grad_out[0].sub(0.3),)

        class TestModel(torch.nn.Module):
            def __init__(self):
                super().__init__()
                self.conv1 = torch.nn.Conv2d(4, 4, 3, bias=False)
                self.conv2 = torch.nn.Conv2d(4, 4, 3, bias=False)

                self.acc_grad1 = self.conv1.weight.view_as(
                    self.conv1.weight
                ).grad_fn.next_functions[0][0]
                self.acc_grad1.register_prehook(acc_grad_node_pre_hook1)
                self.acc_grad1.register_prehook(acc_grad_node_pre_hook2)

                self.acc_grad2 = self.conv2.weight.view_as(
                    self.conv2.weight
                ).grad_fn.next_functions[0][0]
                self.acc_grad2.register_prehook(acc_grad_node_pre_hook1)
                self.acc_grad2.register_prehook(acc_grad_node_pre_hook2)

            def forward(self, x):
                y = self.conv1(x)
                y = self.conv2(y)
                return y.sum()

        input = torch.randn([1, 4, 32, 32])

        # eager ref
        model = TestModel()
        model(input).backward()
        ref_results = [model.conv1.weight.grad, model.conv2.weight.grad]

        # cag
        model.conv1.weight.grad = None
        model.conv2.weight.grad = None
        compiled_model = torch.compile(model, backend="inductor")
        with compiled_autograd._enable(compiler_fn):
            compiled_model(input).backward()
        results = [compiled_model.conv1.weight.grad, compiled_model.conv2.weight.grad]

        self.assertEqual(results[0], ref_results[0])
        self.assertEqual(results[1], ref_results[1])

    def test_reorder_multi_tensor_pre_hooks(self):
        def tensor_hook1(grad):
            return grad.sub(2.0)

        def tensor_hook2(grad):
            return grad.mul(0.5)

        class TestModel(torch.nn.Module):
            def __init__(self):
                super().__init__()
                self.conv1 = torch.nn.Conv2d(4, 4, 3, bias=False)
                self.conv2 = torch.nn.Conv2d(4, 4, 3, bias=False)

                self.acc_grad1 = self.conv1.weight.view_as(
                    self.conv1.weight
                ).grad_fn.next_functions[0][0]
                self.conv1.weight.register_hook(tensor_hook1)
                self.conv1.weight.register_hook(tensor_hook2)

                self.acc_grad2 = self.conv2.weight.view_as(
                    self.conv2.weight
                ).grad_fn.next_functions[0][0]
                self.conv2.weight.register_hook(tensor_hook1)
                self.conv2.weight.register_hook(tensor_hook2)

            def forward(self, x):
                y = self.conv1(x)
                y = self.conv2(y)
                return y.sum()

        input = torch.randn([1, 4, 32, 32])

        # eager ref
        model = TestModel()
        model(input).backward()
        ref_results = [model.conv1.weight.grad, model.conv2.weight.grad]

        # cag
        model.conv1.weight.grad = None
        model.conv2.weight.grad = None
        compiled_model = torch.compile(model, backend="inductor")
        with compiled_autograd._enable(compiler_fn):
            compiled_model(input).backward()
        results = [compiled_model.conv1.weight.grad, compiled_model.conv2.weight.grad]

        self.assertEqual(results[0], ref_results[0])
        self.assertEqual(results[1], ref_results[1])

    def test_torch_compile(self):
        def fn():
            model = torch.nn.Sequential(
                torch.nn.Linear(4, 4),
                torch.nn.Sigmoid(),
            )
            opt_model = torch.compile(model, fullgraph=True)

            for _ in range(3):
                x = torch.randn([1, 4])

                result = opt_model(x).sum()
                result.backward()
                yield model[0].weight.grad
                yield model[0].bias.grad
                model.zero_grad()

        self.check_output_and_recompiles(fn)

    @parametrize("api", ("compile", "optimize"))
    @parametrize("backend", ("eager", "aot_eager", "inductor"))
    def test_compile_api(self, api, backend):
        def wrap(fn, backend):
            if api == "compile":
                return torch.compile(fn, backend=backend)
            elif api == "optimize":
                return torch._dynamo.optimize(backend)(fn)

        def fn(model, inputs):
            res = []
            for inp in inputs:
                result = model(inp).sum()
                result.backward()
                res.append(model[0].weight.grad)
                res.append(model[0].bias.grad)
                model.zero_grad()
            return res

        torch.manual_seed(123)
        model = torch.nn.Sequential(
            torch.nn.Linear(4, 4),
            torch.nn.Sigmoid(),
        )
        inputs = [
            torch.randn([1, 4]),
            torch.randn([2, 4]),
            torch.randn([3, 4]),
        ]

        expected = fn(model, inputs)
        with config.patch(compiled_autograd=True):
            compiled_fn = wrap(fn, backend)
        actual = compiled_fn(model, inputs)
        self.assertEqual(expected, actual)
        self.assertEqual(counters["compiled_autograd"]["captures"], 2)

    @parametrize("backend", ("eager", "aot_eager", "inductor"))
    def test_optimize_assert(self, backend):
        # can be merged into the test above once we support
        # no graph break on .backward

        def fn(model, inp):
            # NOTE: not calling .backward in the compiled fn
            return model(inp).sum()

        torch.manual_seed(123)
        model = torch.nn.Sequential(
            torch.nn.Linear(4, 4),
            torch.nn.Sigmoid(),
        )
        inp = torch.randn([1, 4])

        out = fn(model, inp)
        out.backward()
        expected = [p.grad for p in model.parameters()]
        model.zero_grad()
        with config.patch(compiled_autograd=True):
            compiled_fn = torch._dynamo.optimize_assert(backend)(fn)

        # should not error due to undefined `rebuild_ctx`
        out = compiled_fn(model, inp)
        out.backward()
        actual = [p.grad for p in model.parameters()]
        self.assertEqual(expected, actual)
        self.assertEqual(counters["compiled_autograd"]["captures"], 0)

    def test_multiple_torch_compile(self):
        model = torch.nn.Sequential(
            torch.nn.Linear(4, 4),
            torch.nn.Sigmoid(),
        )
        x = torch.randn([1, 4])

        def fn():
            result = model(x).sum()
            result.backward()

        model2 = torch.nn.Linear(4, 4)
        x2 = torch.randn([1, 4])

        def fn2():
            result = model2(x2).sum()
            result.backward()

        no_ca1 = torch.compile(fn)
        no_ca1()
        self.assertEqual(counters["compiled_autograd"]["captures"], 0)
        counters.clear()

        with config.patch(compiled_autograd=True):
            with_ca = torch.compile(fn2)
            with_ca()
            self.assertEqual(counters["compiled_autograd"]["captures"], 1)
            counters.clear()

        no_ca2 = torch.compile(fn)
        no_ca2()
        self.assertEqual(counters["compiled_autograd"]["captures"], 0)

    def test_torch_compile_graph_break(self):
        model = torch.nn.Sequential(
            torch.nn.Linear(4, 4),
            torch.nn.Sigmoid(),
        )
        x = torch.randn([1, 4])

        @torch._dynamo.disable()
        def fn():
            result = model(x).sum()
            result.backward()

        with config.patch(compiled_autograd=True):
            opt_fn = torch.compile(fn)
            opt_fn()

        self.assertEqual(counters["compiled_autograd"]["captures"], 1)

    def test_torch_compile_graph_break2(self):
        model = torch.nn.Sequential(
            torch.nn.Linear(4, 4),
            torch.nn.Sigmoid(),
        )
        x = torch.randn([1, 4])

        @torch._dynamo.disable()
        def inner_fn(loss):
            loss.backward()

        def fn():
            result = model(x).sum()
            inner_fn(result)

        with config.patch(compiled_autograd=True):
            opt_fn = torch.compile(fn)
            opt_fn()

        self.assertEqual(counters["compiled_autograd"]["captures"], 1)

    def test_torch_compile_only_backward_call(self):
        model = torch.nn.Sequential(
            torch.nn.Linear(4, 4),
            torch.nn.Sigmoid(),
        )
        x = torch.randn([1, 4])

        result = model(x).sum()
        with config.patch(compiled_autograd=True):
            opt_bwd = torch.compile(lambda: result.backward())
            opt_bwd()

        self.assertEqual(counters["compiled_autograd"]["captures"], 1)

    def test_dynamo_boxed(self):
        def get_placeholders(gm_):
            placeholders = []
            for node in gm_.graph.nodes:
                if node.op == "placeholder":
                    placeholders.append(node)
            return placeholders

        def eager_with_check(gm, is_bwd):
            def inner_compiler(gm_, example_inputs_):
                placeholders = get_placeholders(gm_)
                if is_bwd:
                    # boxed inputs
                    assert isinstance(placeholders[0].meta["example_value"], list)
                else:
                    # not boxed inputs
                    assert not isinstance(placeholders[0].meta["example_value"], list)

                return gm_

            return torch.compile(gm, backend=inner_compiler)

        bwd_compiler_fn = functools.partial(eager_with_check, is_bwd=True)

        def fn(inputs):
            args_0, args_1, args_2 = inputs
            out = torch.mm(args_0, args_1)
            out = torch.mm(out, args_2)
            loss = out.sum()
            with compiled_autograd._enable(bwd_compiler_fn):
                loss.backward()
            yield args_0.grad
            yield args_1.grad
            yield args_2.grad

        inputs = [
            torch.randn([1, 2], requires_grad=True),
            torch.randn([2, 3], requires_grad=True),
            torch.randn([3, 4], requires_grad=True),
        ]

        compiled_fn = eager_with_check(fn, is_bwd=False)
        grads = list(compiled_fn(inputs))
        self.assertEqual(len(grads), 3)
        self.assertNotEqual(grads[0], None)
        self.assertNotEqual(grads[1], None)
        self.assertNotEqual(grads[2], None)

    def test_inputs_aliasing_bytecode_attr_mutations(self):
        # Freeze compiled autograd graph
        compiler = torch._dynamo.compiled_autograd.AutogradCompilerInstance(compiler_fn)
        param = torch.ones(100)
        activ = torch.ones(100) * 2
        inputs = [param, activ]
        _, proxies, _, _ = compiler.begin_capture(
            inputs=inputs,
            sizes=[],
            scalars=[],
            origins=[[], [], []],
            accumulate_grad=False,
            check_nans=False,
        )
        param_proxy, activ_proxy = proxies
        buf = activ_proxy * 2
        torch.ops.inductor.accumulate_grad_.default(param_proxy, buf)
        runtime_wrapper, compiled_fn = compiler.end_capture(buf)

        def bytecode_hook(code, out_code):
            import dis
            import sys

            if sys.version_info < (3, 11):
                call_op = "CALL_FUNCTION"
            else:
                call_op = "CALL"

            insts = list(dis.get_instructions(out_code))
            call_graph_idx = next(
                i for i, inst in enumerate(insts) if inst.opname == call_op
            )
            # pre-graph should alias: inputs_ref_0 = inputs[0]
            matches = [
                inst
                for inst in insts[:call_graph_idx]
                if inst.opname == "STORE_FAST" and inst.argval == "inputs_ref_0"
            ]
            self.assertTrue(len(matches) == 1)
            # post-graph should access inputs_ref_0 instead of inputs
            matches = [
                inst for inst in insts[call_graph_idx:] if inst.argval == "inputs"
            ]
            self.assertTrue(len(matches) == 0)
            matches = [
                inst
                for inst in insts[call_graph_idx:]
                if inst.opname == "LOAD_FAST" and inst.argval == "inputs_ref_0"
            ]
            self.assertTrue(len(matches) == 1)

        torch._dynamo.reset()
        handle = torch._dynamo.convert_frame.register_bytecode_hook(bytecode_hook)
        try:
            runtime_wrapper(
                compiled_fn=compiled_fn,
                inputs=[param, activ],
                sizes=(),
                scalars=(),
                hooks=[],
                packed_inputs=[],
            )
        finally:
            handle.remove()

    def test_inputs_aliasing_bytecode_stack_restore(self):
        logging.getLogger().setLevel(logging.WARNING)
        from torch.testing._internal.logging_tensor import LoggingTensor

        # Create a graph that allows inputs stealing
        def forward(inputs):
            add = inputs[0] + 1
            add_1 = add + inputs[1]  # handled in suffix for tensor subclass
            out = add_1.cpu()
            return (out,)

        gm = torch.fx.symbolic_trace(forward)
        torch._dynamo.utils.set_locals_to_steal(gm, ["inputs"])
        compiled_fn = torch.compile(gm)

        inputs = [
            torch.ones(1000000, dtype=torch.float32),
            LoggingTensor(torch.ones(1)),
        ]
        match_done = False

        def bytecode_hook(code, out_code):
            import dis
            import sys

            nonlocal match_done

            # test is sensitive to what Dynamo traces. So as soon as the main
            # graph is tested, we skip the bytecode hook checks for future
            # frames.
            if not match_done:
                if sys.version_info < (3, 11):
                    call_op = "CALL_FUNCTION"
                else:
                    call_op = "CALL"

                insts = list(dis.get_instructions(out_code))
                call_graph_idx = next(
                    i for i, inst in enumerate(insts) if inst.opname == call_op
                )
                # pre-graph should alias: inputs_ref_0 = inputs[0]
                matches = [
                    inst
                    for inst in insts[:call_graph_idx]
                    if inst.opname == "STORE_FAST" and inst.argval == "inputs_ref_0"
                ]
                self.assertTrue(len(matches) == 1)
                # post-graph should access inputs_ref_0 instead of inputs
                matches = [
                    inst for inst in insts[call_graph_idx:] if inst.argval == "inputs"
                ]
                self.assertTrue(len(matches) == 0)
                matches = [
                    inst
                    for inst in insts[call_graph_idx:]
                    if inst.opname == "LOAD_FAST" and inst.argval == "inputs_ref_0"
                ]
                self.assertTrue(len(matches) == 1)
                match_done = True

        torch._dynamo.reset()
        handle = torch._dynamo.convert_frame.register_bytecode_hook(bytecode_hook)
        try:
            compiled_fn(inputs)
            self.assertTrue(len(inputs) == 0)
        finally:
            handle.remove()

    def test_implicit_add(self):
        def fn():
            y = torch.randn(1, 4, requires_grad=True)

            def model(x):
                # y is used multiple times, gradients get added
                return torch.sigmoid(x * y + torch.sin(y) + torch.cos(y))

            for _ in range(3):
                x = torch.randn([1, 4])

                result = model(x).sum()
                result.backward()
                yield result
                yield y.grad
                y.grad = None

        self.check_output_and_recompiles(fn)

    def test_output_nodes_all_leaves(self):
        def fn():
            y = torch.randn(1, 4, requires_grad=True)
            z = torch.randn(1, 4, requires_grad=True)

            def model(x):
                return torch.sigmoid(x * z + torch.sin(y) + torch.cos(y))

            for _ in range(3):
                x = torch.randn([1, 4])

                result = model(x).sum()
                gy, gz = torch.autograd.grad(result, inputs=[y, z])
                assert y.grad is None
                assert z.grad is None
                yield gy
                yield gz

        self.check_output_and_recompiles(fn)

    def test_output_nodes_some_leaves(self):
        def fn():
            class UnreachableBwd(torch.autograd.Function):
                @staticmethod
                def forward(ctx, x):
                    return x

                @staticmethod
                def backward(ctx, gO):
                    raise RuntimeError

            y = torch.randn(1, 4, requires_grad=True)
            z = torch.randn(1, 4, requires_grad=True)

            def model(x):
                return torch.sigmoid(UnreachableBwd.apply(y) * z)

            for _ in range(3):
                x = torch.randn([1, 4])

                result = model(x).sum()
                gz = torch.autograd.grad(result, inputs=[z])
                assert y.grad is None
                assert z.grad is None
                yield gz

        self.check_output_and_recompiles(fn)

    def test_no_output_nodes_all_leaves(self):
        def fn():
            y = torch.randn(1, 4, requires_grad=True)
            z = torch.randn(1, 4, requires_grad=True)

            def model(x):
                return torch.sigmoid(x * z + torch.sin(y) + torch.cos(y))

            for _ in range(3):
                x = torch.randn([1, 4])
                result = model(x).sum()
                out = result.backward()
                assert out is None
                assert y.grad is not None
                assert z.grad is not None
                yield y.grad
                yield z.grad
                y.grad = None
                z.grad = None

        self.check_output_and_recompiles(fn)

    def test_no_output_nodes_some_leaves(self):
        def fn():
            class UnreachableBwd(torch.autograd.Function):
                @staticmethod
                def forward(ctx, x):
                    return x

                @staticmethod
                def backward(ctx, gO):
                    raise RuntimeError

            y = torch.randn(1, 4, requires_grad=True)
            z = torch.randn(1, 4, requires_grad=True)
            a = torch.randn(1, 4, requires_grad=True)

            def model(x):
                return torch.sigmoid(x * y * z * UnreachableBwd.apply(a))

            for _ in range(3):
                x = torch.randn([1, 4])
                result = model(x).sum()
                out = result.backward(inputs=[y, z])
                assert out is None
                assert y.grad is not None
                assert z.grad is not None
                assert a.grad is None
                yield y.grad
                yield z.grad
                y.grad = None
                z.grad = None

        self.check_output_and_recompiles(fn)

    def test_no_output_nodes_different_leaves_will_recompile(self):
        def fn():
            def fwd(x, y, z):
                out = x * y  # MulBackward0
                out2 = out * z  # MulBackward0
                return out2.sum()  # SumBackward0

            x = torch.randn(5, requires_grad=True)
            y = torch.randn(5, requires_grad=True)
            z = torch.randn(5, requires_grad=True)
            loss = fwd(x, y, z)
            torch.compile(lambda: torch.autograd.backward(loss, inputs=[x]))()
            yield x.grad
            x.grad = None

            loss = fwd(x, y, z)
            torch.compile(lambda: torch.autograd.backward(loss, inputs=[y]))()
            yield y.grad

        # Guarded by TensorArg id, mismatch on last MulBackward0
        self.check_output_and_recompiles(fn, 2)

    def test_dynamic_shapes(self):
        def fn():
            model = torch.nn.Sequential(
                torch.nn.Linear(4, 4),
                torch.nn.ReLU(),
                torch.nn.Linear(4, 4),
                torch.nn.ReLU(),
            )
            opt_model = torch.compile(model, dynamic=True)

            for b in range(10, 100, 10):
                x = torch.randn([b, 4])
                result = opt_model(x).sum()
                result.backward()
                yield model[0].weight.grad
                yield model[0].bias.grad
                yield model[2].weight.grad
                yield model[2].bias.grad
                model.zero_grad()

        self.check_output_and_recompiles(fn)

    def test_dynamic_shapes_from_forward(self):
        class ToyModel(nn.Module):
            def __init__(self, in_feat=10, hidden_feat=50, out_feat=5):
                super().__init__()
                self.linear1 = nn.Linear(in_feat, hidden_feat)
                self.linear2 = nn.Linear(hidden_feat, hidden_feat)
                self.linear3 = nn.Linear(hidden_feat, out_feat)
                self.mse_loss = torch.nn.MSELoss()

            def forward(self, inputs, output):
                out1 = self.linear1(inputs)
                out2 = self.linear2(out1)
                out3 = self.linear3(out2)
                return self.mse_loss(out3, output)

        m = ToyModel()
        m = torch.compile(m)

        def run(i):
            torch._dynamo.utils.counters.clear()
            inp = torch.randn(i, 10)
            target = torch.randn(i, 5)
            loss = m(inp, target)
            with compiled_autograd._enable(make_compiler_fn(dynamic=None)):
                loss.backward()

        counters = torch._dynamo.utils.counters
        run(3)
        self.assertEqual(counters["compiled_autograd"]["captures"], 1)
        self.assertEqual(counters["compiled_autograd"]["compiles"], 1)
        run(4)
        self.assertEqual(counters["compiled_autograd"]["captures"], 1)
        self.assertEqual(counters["compiled_autograd"]["compiles"], 1)
        run(5)
        self.assertEqual(counters["compiled_autograd"]["captures"], 0)
        self.assertEqual(counters["compiled_autograd"]["compiles"], 0)
        run(6)
        self.assertEqual(counters["compiled_autograd"]["captures"], 0)
        self.assertEqual(counters["compiled_autograd"]["compiles"], 0)

    def test_dynamic_shapes_eager_node(self):
        # Here, we have no way of marking the symbolic sizes using in SumBackward as dynamic
        def fn():
            model = torch.nn.Sequential(
                torch.nn.Linear(4, 4),
                torch.nn.ReLU(),
                torch.nn.Linear(4, 4),
                torch.nn.ReLU(),
            )
            opt_model = torch.compile(model, dynamic=True)

            for b, s in zip([10, 20, 30], [2, 4, 8]):
                x = torch.randn([b, 4])
                result = opt_model(x)
                view = result.view(s, -1)
                # sum will save dynamic sizes
                loss = view.sum()
                loss.backward()
                yield model[0].weight.grad
                yield model[0].bias.grad
                yield model[2].weight.grad
                yield model[2].bias.grad
                model.zero_grad()

        self.check_output_and_recompiles(fn)

    def test_dynamic_shapes_annotations(self):
        @torch.compile
        def f(x):
            return x.sin().sin()

        with torch._dynamo.compiled_autograd._enable(torch.compile):
            x = torch.randn(2, 3, requires_grad=True)
            torch._dynamo.mark_dynamic(x, 0)
            out = f(x)
            out.sum().backward()

            x = torch.randn(4, 3, requires_grad=True)
            torch._dynamo.mark_dynamic(x, 0)
            out = f(x)
            out.sum().backward()

        # mark_dynamic should not cause ConstraintViolationError
        self.assertEqual(counters["compiled_autograd"]["captures"], 1)

    def test_torch_compile_api_dynamic_shapes(self):
        # Here, we have no way of marking the symbolic sizes using in SumBackward as dynamic
        def fn(call_backward):
            model = torch.nn.Sequential(
                torch.nn.Linear(4, 4),
                torch.nn.ReLU(),
                torch.nn.Linear(4, 4),
                torch.nn.ReLU(),
            )

            for b, s in zip([10, 20, 30], [2, 4, 8]):
                x = torch.randn([b, 4])
                result = model(x)
                view = result.view(s, -1)
                # sum will save dynamic sizes
                loss = view.sum()
                call_backward(loss)
                yield model[0].weight.grad
                yield model[0].bias.grad
                yield model[2].weight.grad
                yield model[2].bias.grad
                model.zero_grad()

        def call_backward(loss):
            loss.backward()

        eager_out = list(fn(call_backward))
        with config.patch(compiled_autograd=True):
            compiled_out = list(fn(torch.compile(call_backward, dynamic=True)))
        self.assertEqual(counters["compiled_autograd"]["captures"], 1)

    def test_accumulate_without_zero(self):
        def fn():
            model = torch.nn.Sequential(
                torch.nn.Linear(4, 4),
                torch.nn.ReLU(),
                torch.nn.Linear(4, 4),
                torch.nn.ReLU(),
            )
            opt_model = torch.compile(model, dynamic=True)

            for _ in range(10):
                x = torch.randn([10, 4])
                result = opt_model(x).sum()
                result.backward()
                yield model[0].weight.grad.clone()
                yield model[0].bias.grad.clone()
                yield model[2].weight.grad.clone()
                yield model[2].bias.grad.clone()

        self.check_output_and_recompiles(fn, count=2)

    def test_inplace_grad_update(self):
        def fn():
            model = torch.nn.Sequential(
                torch.nn.Linear(4, 4),
                torch.nn.ReLU(),
            )
            opt_model = torch.compile(model, dynamic=True)

            for _ in range(10):
                w_grad = torch.rand_like(model[0].weight)
                b_grad = torch.rand_like(model[0].bias)
                model[0].weight.grad = w_grad
                model[0].bias.grad = b_grad

                x = torch.randn([10, 4])
                result = opt_model(x).sum()
                result.backward()
                assert model[0].weight.grad is w_grad
                assert model[0].bias.grad is b_grad
                yield w_grad.clone()
                yield b_grad.clone()

        self.check_output_and_recompiles(fn, count=1)

    @unittest.skipIf(not HAS_GPU, "requires gpu")
    def test_issue106555(self):
        DEVICE = torch.device(GPU_TYPE, 0)
        NUM_FEATURES = 256

        def bias_sigmoid_mul(x1, x2, bias):
            x2 = torch.sigmoid(x2 + bias)
            y = x1 * x2
            return y

        bias_sigmoid_mul_jit = torch.compile(bias_sigmoid_mul)

        class ModuleWithJit(nn.Module):
            def __init__(self) -> None:
                super().__init__()
                self.linear_1 = nn.Linear(NUM_FEATURES, NUM_FEATURES, bias=True)
                self.linear_2 = nn.Linear(NUM_FEATURES, NUM_FEATURES, bias=False)
                self.linear_2_bias = nn.Parameter(torch.zeros(NUM_FEATURES))

            def forward(self, input_tensor):
                x1 = self.linear_1(input_tensor)
                x2 = self.linear_2(input_tensor)
                output = bias_sigmoid_mul_jit(x1, x2, self.linear_2_bias)
                return output

        class Model(nn.Module):
            def __init__(self) -> None:
                super().__init__()
                self.module_with_jit_1 = ModuleWithJit()
                self.module_with_jit_2 = ModuleWithJit()

            def forward(self, x, gradient_checkpointing: bool):
                if gradient_checkpointing:
                    y = torch.utils.checkpoint.checkpoint(
                        self._forward, x, use_reentrant=True
                    )
                else:
                    y = self._forward(x)
                return y

            def _forward(self, x):
                x = x + self.module_with_jit_1(x)
                x = x + self.module_with_jit_2(x.transpose(-2, -3)).transpose(-2, -3)
                return x

        device_interface = get_interface_for_device(GPU_TYPE)
        device_interface.set_device(device=DEVICE)
        torch.manual_seed(1234567890)
        model = Model()
        model.train()
        model.to(device=DEVICE)
        model_parameters = list(model.parameters())

        torch.manual_seed(1234567890)
        input_tensor = torch.randn(1, 128, 256, NUM_FEATURES).to(device=DEVICE)
        input_tensor.requires_grad = True
        target_tensor = torch.randn(1, 128, 256, NUM_FEATURES).to(
            dtype=input_tensor.dtype, device=DEVICE
        )

        for iteration in range(10):
            for param in model_parameters:
                param.grad = None
            output_tensor = model(
                x=input_tensor.clone(),
                gradient_checkpointing=True,
            )
            loss = torch.mean(torch.abs(target_tensor - output_tensor))
            loss.backward()

    def test_keep_graph_simple(self):
        x = torch.tensor([2.0], requires_grad=True)
        y = x**2

        # First backward pass; keep the computation graph
        y.backward(retain_graph=True)
        self.assertEqual(x.grad, torch.Tensor([4]))  # dy/dx at x=2 is 4

        # Note - this will run under both the eager and compiled regime.
        def fn():
            # Reset the gradients
            x.grad = torch.tensor([0.0])
            # Second and Third backward pass; keep the computation graph
            y.backward(retain_graph=True)
            self.assertEqual(x.grad, torch.Tensor([4]))  # dy/dx at x=2 is 4
            return x.grad

        self.check_output_and_recompiles(fn, count=1)

    def test_keep_graph_usage_after_compiled(self):
        x = torch.tensor([2.0], requires_grad=True)
        y = x**2

        # First backward pass; keep the computation graph
        def eager_check():
            y.backward(retain_graph=True)
            self.assertEqual(x.grad, torch.Tensor([4]))  # dy/dx at x=2 is 4
            x.grad = torch.tensor([0.0])

        eager_check()

        for i in range(0, 5):
            with compiled_autograd._enable(compiler_fn):
                eager_check()

            eager_check()

    def test_custom_fn_saved_tensors(self):
        def fn():
            class MySin(torch.autograd.Function):
                @staticmethod
                def forward(ctx, x):
                    ctx.save_for_backward(x)
                    return torch.sin(x)

                @staticmethod
                def backward(ctx, gO):
                    (x,) = ctx.saved_tensors
                    return gO * torch.cos(x)

            for i in [10, 100, 10, 15, 20, 25]:
                x = torch.arange(0.0, i, requires_grad=True)
                out = MySin.apply(x)
                loss = out.sum()
                loss.backward()
                yield x.grad

        self.check_output_and_recompiles(fn)

    def test_custom_fn_saved_multiple_tensors(self):
        def fn():
            class MyFn(torch.autograd.Function):
                @staticmethod
                def forward(ctx, x, y):
                    ctx.save_for_backward(x, y)
                    return torch.sin(x), torch.sin(y)

                @staticmethod
                def backward(ctx, gO_x, gO_y):
                    (x, y) = ctx.saved_tensors
                    return gO_x * torch.cos(x), gO_y * torch.cos(y)

            for i in [10, 100, 10, 15, 20, 25]:
                x = torch.arange(0.0, i, requires_grad=True)
                y = torch.arange(0.0, i, requires_grad=True)
                out1, out2 = MyFn.apply(x, y)
                loss = (out1 * out2).sum()
                loss.backward()
                yield x.grad

        self.check_output_and_recompiles(fn)

    def test_custom_fn_saved_multiple_tensors_dedup(self):
        def fn():
            class MyFn(torch.autograd.Function):
                @staticmethod
                def forward(ctx, x):
                    ctx.save_for_backward(x, x)
                    return torch.sin(x)

                @staticmethod
                def backward(ctx, gO):
                    (x1, x2) = ctx.saved_tensors
                    return gO * torch.cos(x1) * torch.cos(x2)

            for i in [10, 100, 10, 15, 20, 25]:
                x = torch.arange(0.0, i, requires_grad=True)
                out = MyFn.apply(x)
                loss = out.sum()
                loss.backward()
                yield x.grad

        self.check_output_and_recompiles(fn)

    def test_custom_fn_saved_shape_tensor(self):
        def fn():
            class MyFn(torch.autograd.Function):
                @staticmethod
                def forward(ctx, x):
                    ctx.save_for_backward(x)
                    return x

                @staticmethod
                def backward(ctx, gO):
                    (x,) = ctx.saved_tensors
                    return gO * x.shape[0]

            for i in [10, 100, 10, 15, 20, 25]:
                x = torch.arange(0.0, i, requires_grad=True)
                out = MyFn.apply(x)
                loss = out.sum()
                loss.backward()
                yield x.grad

        self.check_output_and_recompiles(fn)

    def test_custom_fn_saved_attr(self):
        def fn():
            class MyFn(torch.autograd.Function):
                @staticmethod
                def forward(ctx, x):
                    ctx.shape = x.shape
                    return x

                @staticmethod
                def backward(ctx, gO):
                    x_shape = ctx.shape[0]
                    return gO * x_shape

            for i in [10, 100, 10, 15, 20, 25]:
                x = torch.arange(0.0, i, requires_grad=True)
                out = MyFn.apply(x)
                loss = out.sum()
                loss.backward()
                yield x.grad

        self.check_output_and_recompiles(
            fn, compiler_fn=make_compiler_fn(fullgraph=False)
        )

    def test_custom_fn_multiple_grads(self):
        def fn():
            class MyFn(torch.autograd.Function):
                @staticmethod
                def forward(ctx, x, y):
                    return x + y, y

                @staticmethod
                def backward(ctx, gO_1, gO_2):
                    return gO_1, gO_2

            for i in [10, 100, 10, 15, 20, 25]:
                x = torch.arange(0.0, i, requires_grad=True)
                y = torch.arange(0.0, i, requires_grad=True)
                out1, out2 = MyFn.apply(x, y)
                loss = (out1 + out2).sum()
                loss.backward()
                yield x.grad
                yield y.grad

        self.check_output_and_recompiles(fn)

    def test_custom_fn_non_variable_input(self):
        def fn():
            class MyFn(torch.autograd.Function):
                @staticmethod
                def forward(ctx, x, y, z):
                    return x * 2, y * 3, z * 4

                @staticmethod
                def backward(ctx, gO_1, gO_2, gO_3):
                    return gO_1, gO_2, gO_3

            for i in [10, 100, 10, 15, 20, 25]:
                x = torch.arange(0.0, i, requires_grad=True)
                y = 1
                z = torch.arange(0.0, i, requires_grad=True)
                out1, out2, out3 = MyFn.apply(x, y, z)
                loss = (out1 + out2 + out3).sum()
                loss.backward()
                yield x
                yield y
                yield z

        self.check_output_and_recompiles(fn)

    @unittest.skipIf(not HAS_GPU, "requires gpu")
    def test_logging_tensor_flaky(self) -> None:
        # when you first run some test using triton and then run test_inputs_aliasing_bytecode_stack_restore
        # resulting in:
        #   - pytest: `TypeError: unsupported operand type(s) for +: 'Tensor' and 'LoggingTensor'`
        #   - python: `TypeError: not all arguments converted during string formatting`

        # 1. some triton involving test
        def fn():
            def _fn(x):
                return x

            x = torch.arange(
                1, 10, requires_grad=True, dtype=torch.float16, device=GPU_TYPE
            )
            out = _fn(x)
            loss = out.sum()
            loss.backward()

        with compiled_autograd._enable(compiler_fn):
            fn()

        logging.getLogger().setLevel(
            logging.WARNING
        )  # triton setup overwrote it to INFO
        # 2. test_inputs_aliasing_bytecode_stack_restore
        from torch.testing._internal.logging_tensor import LoggingTensor

        def forward(inputs):
            add = inputs[0] + 1
            add_1 = add + inputs[1]
            out = add_1.cpu()
            return (out,)

        gm = torch.fx.symbolic_trace(forward)
        print(gm.print_readable())
        torch._dynamo.utils.set_locals_to_steal(gm, ["inputs"])
        compiled_fn = torch.compile(gm)

        inputs = [
            torch.ones(1000000, dtype=torch.float32),
            LoggingTensor(torch.ones(1)),
        ]

        compiled_fn(inputs)

    @unittest.skipIf(not HAS_GPU, "requires gpu")
    def test_custom_fn_output_metadata(self):
        def my_compiler_fn(gm):
            for node in gm.graph.nodes:
                if isinstance(node.target, torch._ops.OpOverload):
                    assert (
                        node.target._name != "aten::_to_copy"
                    ), "there should be no implicit copies (e.g. dtype casting)"

            def inner_compiler(gm_, example_inputs_):
                counters["compiled_autograd"]["compiles"] += 1
                return inductor.compile(gm_, example_inputs_)

            return torch.compile(
                gm, backend=inner_compiler, fullgraph=True, dynamic=True
            )

        def fn():
            class MyFn(torch.autograd.Function):
                @staticmethod
                def forward(ctx, x):
                    return x

                @staticmethod
                def backward(ctx, gO):
                    return gO

            x = torch.arange(
                1, 10, requires_grad=True, dtype=torch.float16, device=GPU_TYPE
            )
            x_view = x.view(3, 3)
            out = MyFn.apply(x_view)
            loss = out.sum()
            loss.backward()
            yield x.dtype
            yield x.device
            yield x.grad

        self.check_output_and_recompiles(fn, count=1)

    def test_custom_fn_with_same_graph(self):
        def fn():
            class MyFn1(torch.autograd.Function):
                @staticmethod
                def forward(ctx, x):
                    return x

                @staticmethod
                def backward(ctx, gO):
                    return gO

            # same as MyFn1, but different autograd function id
            # should not be using same graph as MyFn1
            class MyFn2(torch.autograd.Function):
                @staticmethod
                def forward(ctx, x):
                    return x

                @staticmethod
                def backward(ctx, gO):
                    return gO

            for myfn in [MyFn1, MyFn2, MyFn1, MyFn2]:
                x = torch.arange(0.0, 10, requires_grad=True)
                out = myfn.apply(x)
                loss = out.sum()
                loss.backward()
                yield x.grad

        self.check_output_and_recompiles(
            fn, count=2
        )  # should compile once for MyFn1 and once for MyFn2

    def test_custom_fn_dynamically_defined_class(self):
        def fn():
            def create_class(multiplier: int):
                class DynamicFn(torch.autograd.Function):
                    @staticmethod
                    def forward(ctx, x):
                        return x * multiplier

                    @staticmethod
                    def backward(ctx, gO):
                        return gO * multiplier

                return DynamicFn

            for multiplier in [10, 20, 30]:
                x = torch.arange(0.0, 10, requires_grad=True)
                out = create_class(multiplier).apply(x)
                loss = out.sum()
                loss.backward()
                yield x.grad

        self.check_output_and_recompiles(fn, count=3)

    def test_custom_fn_bw_graph_break(self):
        def fn():
            class MySin(torch.autograd.Function):
                @staticmethod
                def forward(ctx, x):
                    ctx.save_for_backward(x)
                    return torch.sin(x)

                @staticmethod
                def backward(ctx, gO):
                    print("graph break")
                    (x,) = ctx.saved_tensors
                    print("graph break")
                    return gO * torch.cos(x)

            for i in [10, 100, 10, 15, 20, 25]:
                x = torch.arange(0.0, i, requires_grad=True)
                out = MySin.apply(x)
                loss = out.sum()
                loss.backward()
                yield x.grad

        self.check_output_and_recompiles(
            fn, count=[1, 3], compiler_fn=make_compiler_fn(fullgraph=False)
        )

    def test_custom_fn_compiled_fw_graph_break(self):
        def fn():
            class MySin(torch.autograd.Function):
                @staticmethod
                def forward(ctx, x):
                    print("graph break")
                    ctx.save_for_backward(x)
                    return torch.sin(x)

                @staticmethod
                def backward(ctx, gO):
                    (x,) = ctx.saved_tensors
                    return gO * torch.cos(x)

            opt_model = torch.compile(MySin.apply)
            for i in [10, 100, 10, 15, 20, 25]:
                x = torch.arange(0.0, i, requires_grad=True)
                out = opt_model(x)
                loss = out.sum()
                loss.backward()
                yield x.grad

        self.check_output_and_recompiles(
            fn, count=1, compiler_fn=make_compiler_fn(fullgraph=False)
        )
        self.assertEqual(counters["stats"]["unique_graphs"], 4)  # 3 fw, 1 bw

    def test_custom_fn_compiled_fw_bw_graph_break(self):
        def fn():
            class MySin(torch.autograd.Function):
                @staticmethod
                def forward(ctx, x):
                    print("graph break")
                    ctx.save_for_backward(x)
                    return torch.sin(x)

                @staticmethod
                def backward(ctx, gO):
                    print("graph break")
                    (x,) = ctx.saved_tensors
                    return gO * torch.cos(x)

            opt_model = torch.compile(MySin.apply)
            for i in [10, 100, 10, 15, 20, 25]:
                x = torch.arange(0.0, i, requires_grad=True)
                out = opt_model(x)
                loss = out.sum()
                loss.backward()
                yield x.grad

        self.check_output_and_recompiles(
            fn, count=[1, 3], compiler_fn=make_compiler_fn(fullgraph=False)
        )
        self.assertEqual(counters["stats"]["unique_graphs"], 6)  # 3 fw, 3 bw

    def test_mismatch_fake_tensor_mode(self, dynamic_shape=False):
        """
        Repro the failure of training nanogpt with both compiled-autograd
        and _LazyGraphModule. Check https://github.com/pytorch/pytorch/pull/118981
        for more context.
        """
        B = 8
        x = torch.rand(B, 16)
        y = torch.rand(B, 16, requires_grad=True)

        if dynamic_shape:
            torch._dynamo.mark_dynamic(x, 0)
            torch._dynamo.mark_dynamic(y, 0)

        def f():
            y.grad = None
            out = x + y

            # make sure the backward call does not trigger any error when
            # compiling the backward graph
            out.sum().backward()
            return out, y.grad

        self.check_output_and_recompiles(f, compile_fn=True)

    def test_mismatch_fake_tensor_mode_dynamic_shape(self):
        self.test_mismatch_fake_tensor_mode(dynamic_shape=True)

    def test_accumulate_grad_accuracy(self):
        def fn():
            model = torch.nn.Sequential(
                torch.nn.Linear(2, 1, bias=False),
                torch.nn.Linear(1, 2, bias=False),
            )
            x = torch.randn(2, 2)

            out = model(x)
            loss = out.sum()
            torch.manual_seed(0)
            loss.backward()

            yield model[0].weight.grad
            yield model[1].weight.grad

        self.check_output_and_recompiles(fn, 1)

    def test_trace_run_with_rng_state(self):
        def sdpa(xq, xk):
            return F.scaled_dot_product_attention(xq, xk, xk, is_causal=True)

        def g(xq_1, xk_1, xq_2, xk_2):
            # xq: (bs, n_local_heads, seqlen, head_dim)
            # xk: (bs, n_local_heads, cache_len + seqlen, head_dim)
            y1 = sdpa(xq_1, xk_1)
            y2 = torch.utils.checkpoint.checkpoint(
                sdpa, xq_2, xk_2, use_reentrant=False
            )
            y = torch.mul(y1, y2)
            z = torch.matmul(y, y)
            return z

        def f():
            bs = 1
            n_local_heads = 1
            seqlen = 2
            head_dim = 2
            cache_len = 2
            xq_list = [
                torch.ones(
                    (bs, n_local_heads, seqlen, head_dim),
                    requires_grad=True,
                    device="cpu",
                )
                for _ in range(2)
            ]
            xk_list = [
                torch.ones(
                    (bs, n_local_heads, cache_len + seqlen, head_dim),
                    requires_grad=True,
                    device="cpu",
                )
                for _ in range(2)
            ]
            out = torch.compile(g, fullgraph=True)(
                xq_list[0], xk_list[0], xq_list[1], xk_list[1]
            )
            out.sum().backward()
            return out, *[x.grad for x in xq_list + xk_list]

        """
        Walkthrough of what happens with `run_with_rng_state`:
        1. `run_with_rng_state` only shows up in the backward graph (this op is inserted by the partitioner).
        2. The Dynamo graph captured by Compiled Autograd looks like:
        ```
        ===== __compiled_fn_3 =====
        torch/fx/_lazy_graph_module.py class GraphModule(torch.nn.Module):
            def forward(self, L_inputs_ : list):
                ...
                run_with_rng_state = torch.ops.higher_order.run_with_rng_state(
                    getitem_8,
                    torch.ops.aten._scaled_dot_product_flash_attention_for_cpu.default,
                    getitem_3, getitem_4, getitem_4, 0.0, True,
                )
                ...
        ```
        3. We want to preserve this `run_with_rng_state` op when going through AOTAutograd. We do it by having special handling
        in `run_with_rng_state` op's py_functionalize_impl.
        """

        def _run_with_rng_state_op_check(inductor_post_grad_graph):
            # Checks that `run_with_rng_state` op exists in Compiled Autograd's Inductor post-grad graph.
            op_set = {node.target for node in inductor_post_grad_graph.nodes}
            if torch.ops.higher_order.run_and_save_rng_state not in op_set:
                # This is backward graph, so check existence of `run_with_rng_state` op
                self.assertTrue(torch.ops.higher_order.run_with_rng_state in op_set)

        with torch._inductor.config.patch(
            post_grad_custom_post_pass=_run_with_rng_state_op_check
        ):
            compiler_fn = make_compiler_fn(fullgraph=True)

            def make_compiler_fn_with_op_check():
                def _compiler_fn(gm):
                    # Checks that `run_with_rng_state` op exists in Compiled Autograd's Dynamo graph.
                    self.assertTrue(
                        any(
                            node.target is torch.ops.higher_order.run_with_rng_state
                            for node in gm.graph.nodes
                        )
                    )
                    return compiler_fn(gm)

                return _compiler_fn

            compiler_fn_with_op_check = make_compiler_fn_with_op_check()
            self.check_output_and_recompiles(
                f, compiler_fn=compiler_fn_with_op_check, compile_fn=False
            )

    @torch._inductor.config.patch(enable_auto_functionalized_v2=True)
    def test_trace_auto_functionalized_v2(self):
        self.trace_auto_functionalized_base()

    @torch._inductor.config.patch(enable_auto_functionalized_v2=False)
    def test_trace_auto_functionalized(self):
        self.trace_auto_functionalized_base()

    def trace_auto_functionalized_base(self):
        with torch.library._scoped_library("testlib", "FRAGMENT") as lib:
            torch.library.define(
                "testlib::foo",
                "(Tensor(a!) x) -> (Tensor)",
                tags=torch.Tag.pt2_compliant_tag,
                lib=lib,
            )
            torch.library.define(
                "testlib::foo_mutated",
                "(Tensor(a!) x) -> (Tensor)",
                tags=torch.Tag.pt2_compliant_tag,
                lib=lib,
            )

            @torch.library.impl("testlib::foo", "cpu", lib=lib)
            def foo(x):
                x.add_(5)
                return x

            @torch.library.impl("testlib::foo", "Meta", lib=lib)
            def foo_meta(x):
                return x

            @torch.library.impl(
                "testlib::foo_mutated", "CompositeImplicitAutograd", lib=lib
            )
            def foo_mutated(x):
                return torch.ops.testlib.foo(x)

            def _get_custom_policy(must_recompute_list=None):
                def _custom_policy(ctx, func, *args, **kwargs):
                    if must_recompute_list is not None and func in must_recompute_list:
                        return torch.utils.checkpoint.CheckpointPolicy.MUST_RECOMPUTE
                    else:
                        return torch.utils.checkpoint.CheckpointPolicy.PREFER_RECOMPUTE

                return _custom_policy

            def context_fn():
                must_recompute_list = [
                    torch.ops.higher_order.auto_functionalized,
                ]
                return torch.utils.checkpoint.create_selective_checkpoint_contexts(
                    _get_custom_policy(
                        must_recompute_list=must_recompute_list,
                    ),
                )

            def g(x):
                x = torch.matmul(x, x)
                torch.ops.testlib.foo_mutated(x)
                return torch.matmul(x, x)

            def g_cp(x):
                return torch.utils.checkpoint.checkpoint(
                    g, x, use_reentrant=False, context_fn=context_fn
                )

            def f():
                inps = (torch.randn(4, 4, requires_grad=True),)
                output = torch.compile(g_cp, backend="aot_eager", fullgraph=True)(*inps)
                output.sum().backward()
                return output, inps[0].grad

            """
            Walkthrough of what happens with `auto_functionalized`:
            1. `auto_functionalized` op is inserted into the graph during AOTAutograd functionalization.
            We force the op to be recomputed (by using SAC), so it appears in the backward graph.
            2. The AOT backward graph looks like:
            ```
            ===== Backward graph 0 =====
            def forward(self, primals_1: "f32[4, 4][4, 1]cpu", tangents_1: "f32[4, 4][4, 1]cpu"):
                ...
                X = torch.ops.higher_order.auto_functionalized(torch.ops.testlib.foo.default, x = mm)
                ...
                return (add_1,)
            ```
            3. The Compiled Autograd graph looks like:
            ```
            ===== Compiled autograd graph =====
            def forward(self, inputs, sizes, scalars, hooks):
                ...
                X = torch.ops.higher_order.auto_functionalized(torch.ops.testlib.foo.default, x = aot0_mm)
                ...
                return []
            ```
            4. The Dynamo graph captured by Compiled Autograd looks like:
            ```
            ===== __compiled_fn_3 =====
            def forward(self, L_inputs_ : list):
                ...
                X = torch.ops.higher_order.auto_functionalized(torch.ops.testlib.foo.default, x = aot0_mm)
                ...
                return (new_grad,)
            ```
            5. The Compiled Autograd's AOT "forward-only" graph looks like:
            ```
            ===== Forward graph 1 =====
            def forward(self, arg0_1: "f32[][]cpu", arg1_1: "f32[4, 4][4, 1]cpu"):
                ...
                X = torch.ops.higher_order.auto_functionalized(torch.ops.testlib.foo.default, x = mm)
                ...
                return (clone_1,)
            ```
            6. The `auto_functionalized` op should then be lowered using the normal lowering path in Inductor.
            """

            compiler_fn = make_compiler_fn(fullgraph=True, backend="aot_eager")

            def make_compiler_fn_with_op_check():
                def _compiler_fn(gm):
                    auto_functionalize_func = (
                        torch.ops.higher_order.auto_functionalized
                        if not torch._inductor.config.enable_auto_functionalized_v2
                        else torch.ops.higher_order.auto_functionalized_v2
                    )

                    # Checks that `auto_functionalized` op exists in Compiled Autograd's Dynamo graph.
                    self.assertTrue(
                        any(
                            node.target is auto_functionalize_func
                            for node in gm.graph.nodes
                        ),
                        f"{auto_functionalize_func} op not found in {gm.graph}",
                    )
                    return compiler_fn(gm)

                return _compiler_fn

            compiler_fn_with_op_check = make_compiler_fn_with_op_check()
            self.check_output_and_recompiles(
                f, compiler_fn=compiler_fn_with_op_check, compile_fn=False
            )

    @scoped_load_inline
    def test_autograd_cpp_node_non_traceable(self, load_inline):
        cpp_source = """
struct CustomOpAutogradFunction : public torch::autograd::Function<CustomOpAutogradFunction> {
  static constexpr bool is_traceable = false;

  static torch::Tensor forward(
      torch::autograd::AutogradContext* ctx,
      const torch::Tensor& x) {
    return x;
  }

  static torch::autograd::variable_list backward(
      torch::autograd::AutogradContext *ctx,
      torch::autograd::variable_list grad_output) {
    return grad_output;
  }
};

torch::Tensor custom_op_backed_by_autograd_fn(torch::Tensor x) {
  return CustomOpAutogradFunction::apply(x);
}

TORCH_LIBRARY(test_non_traceable_autograd_cpp_node, m) {
    m.def("custom_op_backed_by_autograd_fn", custom_op_backed_by_autograd_fn);
}
        """

        module = load_inline(
            name="test_non_traceable_autograd_cpp_node",
            cpp_sources=cpp_source,
            functions="custom_op_backed_by_autograd_fn",
            verbose=True,
        )

        def fn():
            x = torch.ones(10, 10, requires_grad=True)
            out = module.custom_op_backed_by_autograd_fn(x)
            loss = out.sum()
            loss.backward()
            yield x.grad

        # should not raise
        self.check_output_and_recompiles(
            fn, count=[1, 2], compiler_fn=make_compiler_fn(fullgraph=False)
        )

    @parametrize("is_traceable", (True, False))
    @scoped_load_inline
    def test_autograd_cpp_node_basic(self, load_inline, is_traceable):
        cpp_source = Template(
            """
struct CustomOpAutogradFunction : public torch::autograd::Function<CustomOpAutogradFunction> {
  static constexpr bool is_traceable = $is_traceable;

  static torch::Tensor forward(
      torch::autograd::AutogradContext* ctx,
      const torch::Tensor& x) {
    return x;
  }

  static torch::autograd::variable_list backward(
      torch::autograd::AutogradContext *ctx,
      torch::autograd::variable_list grad_output) {
    return grad_output;
  }
};

torch::Tensor custom_op_backed_by_autograd_fn(torch::Tensor x) {
  return CustomOpAutogradFunction::apply(x);
}

TORCH_LIBRARY(test_autograd_cpp_node_basic_$is_traceable, m) {
    m.def("custom_op_backed_by_autograd_fn", custom_op_backed_by_autograd_fn);
}
        """
        )

        module = load_inline(
            name="test_autograd_cpp_node_basic",
            cpp_sources=cpp_source.substitute(
                is_traceable="true" if is_traceable else "false"
            ),
            functions="custom_op_backed_by_autograd_fn",
            verbose=True,
        )

        def fn():
            for i in [10, 100, 10, 20, 10]:
                x = torch.ones(i, i, requires_grad=True)
                out = module.custom_op_backed_by_autograd_fn(x)
                loss = out.sum()
                loss.backward()
                yield x.grad

        if is_traceable:
            self.check_output_and_recompiles(fn, 1)
        else:
            # compiles for 10 (static) and 100 (dynamic), each with a graph break
            self.check_output_and_recompiles(
                fn, count=[1, 2], compiler_fn=make_compiler_fn(fullgraph=False)
            )

    @parametrize("is_traceable", (True, False))
    @scoped_load_inline
    def test_autograd_cpp_node_id(self, load_inline, is_traceable):
        cpp_source = Template(
            """
struct CustomOpAutogradFunction : public torch::autograd::Function<CustomOpAutogradFunction> {
  static constexpr bool is_traceable = $is_traceable;

  static torch::Tensor forward(
      torch::autograd::AutogradContext* ctx,
      const torch::Tensor& x) {
    return x;
  }

  static torch::autograd::variable_list backward(
      torch::autograd::AutogradContext *ctx,
      torch::autograd::variable_list grad_output) {
    return grad_output;
  }
};

struct CustomOpAutogradFunction2 : public torch::autograd::Function<CustomOpAutogradFunction2> {
  static constexpr bool is_traceable = $is_traceable;

  static torch::Tensor forward(
      torch::autograd::AutogradContext* ctx,
      const torch::Tensor& x) {
    return x;
  }

  static torch::autograd::variable_list backward(
      torch::autograd::AutogradContext *ctx,
      torch::autograd::variable_list grad_output) {
    return grad_output;
  }
};

torch::Tensor custom_op_backed_by_autograd_fn(torch::Tensor x) {
  return CustomOpAutogradFunction::apply(x);
}

torch::Tensor custom_op_backed_by_autograd_fn2(torch::Tensor x) {
  return CustomOpAutogradFunction2::apply(x);
}

TORCH_LIBRARY(test_autograd_cpp_node_id_$is_traceable, m) {
    m.def("custom_op_backed_by_autograd_fn", custom_op_backed_by_autograd_fn);
    m.def("custom_op_backed_by_autograd_fn2", custom_op_backed_by_autograd_fn2);
}
        """
        )

        module = load_inline(
            name="test_autograd_cpp_node_id",
            cpp_sources=cpp_source.substitute(
                is_traceable="true" if is_traceable else "false"
            ),
            functions=[
                "custom_op_backed_by_autograd_fn",
                "custom_op_backed_by_autograd_fn2",
            ],
            verbose=True,
        )

        def same_autograd_fn():
            def fn():
                x = torch.ones(10, 10, requires_grad=True)
                out = module.custom_op_backed_by_autograd_fn(x)
                loss = out.sum()
                loss.backward()
                yield x.grad

            yield from fn()  # compile
            yield from fn()  # reuse
            yield from fn()  # reuse
            yield from fn()  # reuse

        if is_traceable:
            self.check_output_and_recompiles(same_autograd_fn, 1)
        else:
            self.check_output_and_recompiles(
                same_autograd_fn,
                count=[1, 2],
                compiler_fn=make_compiler_fn(fullgraph=False),
            )

        def different_autograd_fn():
            def fn(op):
                x = torch.ones(10, 10, requires_grad=True)
                out = op(x)
                loss = out.sum()
                loss.backward()
                yield x.grad

            op1 = module.custom_op_backed_by_autograd_fn
            op2 = module.custom_op_backed_by_autograd_fn2
            yield from fn(op1)  # compile
            yield from fn(op2)  # compile
            yield from fn(op1)  # reuse
            yield from fn(op2)  # reuse

        if is_traceable:
            self.check_output_and_recompiles(different_autograd_fn, 2)
        else:
            # ????
            self.check_output_and_recompiles(
                same_autograd_fn,
                count=[1, 2],
                compiler_fn=make_compiler_fn(fullgraph=False),
            )

    @parametrize("is_traceable", (True, False))
    @scoped_load_inline
    def test_autograd_cpp_node_saved_basic(self, load_inline, is_traceable):
        cpp_source = Template(
            """
struct CustomOpAutogradFunction : public torch::autograd::Function<CustomOpAutogradFunction> {
  static constexpr bool is_traceable = $is_traceable;

  static torch::Tensor forward(
      torch::autograd::AutogradContext* ctx,
      const torch::Tensor& x,
      const torch::Tensor& y,
      const torch::Tensor& fixed) {
    ctx->save_for_backward({x, y});
    ctx->saved_data["fixed_tensor"] = fixed;
    ctx->saved_data["bool"] = true;
    ctx->saved_data["int"] = 1;
    c10::List<std::string> list({"string"});
    ctx->saved_data["list"] = std::move(list);
    c10::Dict<std::string, double> dict;
    dict.insert("string", 1.0);
    ctx->saved_data["dict"] = std::move(dict);
    return x;
  }

  static torch::autograd::variable_list backward(
      torch::autograd::AutogradContext *ctx,
      torch::autograd::variable_list grad_output) {
    const auto& saved_variables = ctx->get_saved_variables();
    assert(saved_variables.size() == 2);
    torch::Tensor x = saved_variables[0];
    torch::Tensor y = saved_variables[1];
    torch::Tensor fixed = ctx->saved_data["fixed_tensor"].toTensor();
    assert(ctx->saved_data["bool"].isBool());
    c10::SymInt i = ctx->saved_data["int"].toSymInt();
    c10::List<c10::IValue> list = ctx->saved_data["list"].toList();
    assert(list.size() == 1);
    assert(list.get(0).toStringRef() == "string");
    c10::Dict<c10::IValue, c10::IValue> dict = ctx->saved_data["dict"].toGenericDict();
    assert(dict.size() == 1);
    assert(dict.at("string") == 1.0);

    torch::autograd::variable_list grad_inputs(3);
    grad_inputs[0] = x + y + torch::sum(fixed) + i;
    return grad_inputs;
  }
};

torch::Tensor custom_op_backed_by_autograd_fn(const torch::Tensor& x, const torch::Tensor& y, const torch::Tensor& fixed) {
  return CustomOpAutogradFunction::apply(x, y, fixed);
}

TORCH_LIBRARY(test_autograd_cpp_node_saved_basic_$is_traceable, m) {
    m.def("custom_op_backed_by_autograd_fn", custom_op_backed_by_autograd_fn);
}
        """
        )

        module = load_inline(
            name="test_autograd_cpp_node_saved_basic",
            cpp_sources=cpp_source.substitute(
                is_traceable="true" if is_traceable else "false"
            ),
            functions="custom_op_backed_by_autograd_fn",
            verbose=True,
        )

        def fn():
            fixed = torch.ones(2, 2)
            for i in [10, 100, 10, 20, 10]:
                x = torch.ones(i, i, requires_grad=True)
                y = torch.randn(i, i)
                out = module.custom_op_backed_by_autograd_fn(x, y, fixed)
                loss = out.sum()
                loss.backward()
                yield x.grad

        if is_traceable:
            self.check_output_and_recompiles(fn, 1)
        else:
            self.check_output_and_recompiles(
                fn, count=[1, 2], compiler_fn=make_compiler_fn(fullgraph=False)
            )

    @parametrize("is_traceable", (True, False))
    @scoped_load_inline
    def test_autograd_cpp_node_saved_dynamic(self, load_inline, is_traceable):
        cpp_source = Template(
            """
struct CustomOpAutogradFunction : public torch::autograd::Function<CustomOpAutogradFunction> {
  static constexpr bool is_traceable = $is_traceable;

  static torch::Tensor forward(
      torch::autograd::AutogradContext* ctx,
      const torch::Tensor& x) {
    ctx->save_for_backward({x});
    ctx->saved_data["dynamic"] = x.view(-1);
    return x;
  }

  static torch::autograd::variable_list backward(
      torch::autograd::AutogradContext *ctx,
      torch::autograd::variable_list grad_output) {
    const auto& saved_variables = ctx->get_saved_variables();
    assert(saved_variables.size() == 1);
    torch::Tensor x = saved_variables[0];
    torch::Tensor z = ctx->saved_data["dynamic"].toTensor();

    torch::autograd::variable_list grad_inputs(1);
    grad_inputs[0] = x + torch::sum(z);
    return grad_inputs;
  }
};

torch::Tensor custom_op_backed_by_autograd_fn(const torch::Tensor& x) {
  return CustomOpAutogradFunction::apply(x);
}

TORCH_LIBRARY(test_autograd_cpp_node_saved_dynamic_$is_traceable, m) {
    m.def("custom_op_backed_by_autograd_fn", custom_op_backed_by_autograd_fn);
}
        """
        )

        module = load_inline(
            name="test_autograd_cpp_node_saved_dynamic",
            cpp_sources=cpp_source.substitute(
                is_traceable="true" if is_traceable else "false"
            ),
            functions="custom_op_backed_by_autograd_fn",
            verbose=True,
        )

        def fn():
            for i in [10, 100, 10, 20, 10]:
                x = torch.ones(i, i, requires_grad=True)
                out = module.custom_op_backed_by_autograd_fn(x)
                loss = out.sum()
                loss.backward()
                yield x.grad

        # compiles for 10 (static) and 100 (dynamic)
        if is_traceable:
            self.check_output_and_recompiles(fn, 1)
        else:
            self.check_output_and_recompiles(
                fn, count=[1, 2], compiler_fn=make_compiler_fn(fullgraph=False)
            )

    @parametrize("is_traceable", (True, False))
    @scoped_load_inline
    def test_autograd_cpp_node_saved_int(self, load_inline, is_traceable):
        cpp_source = Template(
            """
struct CustomOpAutogradFunction : public torch::autograd::Function<CustomOpAutogradFunction> {
  static constexpr bool is_traceable = $is_traceable;

  static torch::Tensor forward(
      torch::autograd::AutogradContext* ctx,
      const torch::Tensor& x,
      int64_t y) {
    ctx->save_for_backward({x});
    ctx->saved_data["int"] = y;
    ctx->saved_data["symint"] = c10::SymInt(y);
    return x;
  }

  static torch::autograd::variable_list backward(
      torch::autograd::AutogradContext *ctx,
      torch::autograd::variable_list grad_output) {
    const auto& saved_variables = ctx->get_saved_variables();
    assert(saved_variables.size() == 1);
    torch::Tensor x = saved_variables[0];
    c10::SymInt y = ctx->saved_data["int"].toSymInt();
    c10::SymInt ys = ctx->saved_data["symint"].toSymInt();

    torch::autograd::variable_list grad_inputs(2);
    grad_inputs[0] = x + y + ys;
    return grad_inputs;
  }
};

torch::Tensor custom_op_backed_by_autograd_fn(const torch::Tensor& x, int64_t y) {
  return CustomOpAutogradFunction::apply(x, y);
}

TORCH_LIBRARY(test_autograd_cpp_node_saved_int_$is_traceable, m) {
    m.def("custom_op_backed_by_autograd_fn", custom_op_backed_by_autograd_fn);
}
        """
        )

        module = load_inline(
            name="test_autograd_cpp_node_saved_int",
            cpp_sources=cpp_source.substitute(
                is_traceable="true" if is_traceable else "false"
            ),
            functions="custom_op_backed_by_autograd_fn",
            verbose=True,
        )

        def fn():
            for y in [1, 2, 3, 1]:
                x = torch.ones(10, 10, requires_grad=True)
                out = module.custom_op_backed_by_autograd_fn(x, y)
                loss = out.sum()
                loss.backward()
                yield x.grad

        if is_traceable:
            self.check_output_and_recompiles(fn)
        else:
            self.check_output_and_recompiles(
                fn, count=[1, 2], compiler_fn=make_compiler_fn(fullgraph=False)
            )

    @parametrize("is_traceable", (True, False))
    @scoped_load_inline
    def test_autograd_cpp_node_saved_float(self, load_inline, is_traceable):
        cpp_source = Template(
            """
struct CustomOpAutogradFunction : public torch::autograd::Function<CustomOpAutogradFunction> {
  static constexpr bool is_traceable = $is_traceable;

  static torch::Tensor forward(
      torch::autograd::AutogradContext* ctx,
      const torch::Tensor& x,
      double z) {
    ctx->save_for_backward({x});
    ctx->saved_data["float"] = z;
    ctx->saved_data["symfloat"] = c10::SymFloat(z);
    return x;
  }

  static torch::autograd::variable_list backward(
      torch::autograd::AutogradContext *ctx,
      torch::autograd::variable_list grad_output) {
    const auto& saved_variables = ctx->get_saved_variables();
    assert(saved_variables.size() == 1);
    torch::Tensor x = saved_variables[0];
    c10::SymFloat z = ctx->saved_data["float"].toSymFloat();
    c10::SymFloat zs = ctx->saved_data["symfloat"].toSymFloat();

    torch::autograd::variable_list grad_inputs(2);
    grad_inputs[0] = x + z + zs;
    return grad_inputs;
  }
};

torch::Tensor custom_op_backed_by_autograd_fn(const torch::Tensor& x, double z) {
  return CustomOpAutogradFunction::apply(x, z);
}

TORCH_LIBRARY(test_autograd_cpp_node_saved_float_$is_traceable, m) {
    m.def("custom_op_backed_by_autograd_fn", custom_op_backed_by_autograd_fn);
}
        """
        )

        module = load_inline(
            name="test_autograd_cpp_node_saved_float",
            cpp_sources=cpp_source.substitute(
                is_traceable="true" if is_traceable else "false"
            ),
            functions="custom_op_backed_by_autograd_fn",
            verbose=True,
        )

        def fn():
            for z in [1.1, 2.2, 3.3, 1.1]:
                x = torch.ones(10, 10, requires_grad=True)
                out = module.custom_op_backed_by_autograd_fn(x, z)
                loss = out.sum()
                loss.backward()
                yield x.grad

        if is_traceable:
            # compiled autograd and dynamo both support symfloat, but not backend
            self.check_output_and_recompiles(fn, [1, 4])
            # 1 restart analysis due to specialize_float=False
            self.assertEqual(counters["stats"]["unique_graphs"], 3)
        else:
            self.check_output_and_recompiles(
                fn, count=[1, 3], compiler_fn=make_compiler_fn(fullgraph=False)
            )
            self.assertEqual(counters["stats"]["unique_graphs"], 2)

    @parametrize("is_traceable", (True, False))
    @scoped_load_inline
    def test_autograd_cpp_node_data_dependent(self, load_inline, is_traceable):
        cpp_source = Template(
            """
struct CustomOpAutogradFunction : public torch::autograd::Function<CustomOpAutogradFunction> {
  static constexpr bool is_traceable = $is_traceable;
  static int iteration;

  static torch::autograd::variable_list forward(
      torch::autograd::AutogradContext* ctx,
      const torch::Tensor& x,
      const torch::Tensor& y) {
    ctx->save_for_backward({x, y});
    ctx->saved_data["bool"] = true;
    ctx->saved_data["int"] = 1;

    switch (iteration) {
        case 0: {
            break;
        }
        case 1: {
            // recompile
            ctx->saved_data["forces_recompile"] = iteration;
            break;
        }
        case 2: {
            // recompile
            ctx->set_materialize_grads(false);
            break;
        }
        case 3: {
            // reuse
            break;
        }
        default: {
            throw std::runtime_error("unexpected iteration");
        }
    }
    iteration++;
    return {x, y};
  }

  static torch::autograd::variable_list backward(
      torch::autograd::AutogradContext *ctx,
      torch::autograd::variable_list grad_output) {
    const auto& saved_variables = ctx->get_saved_variables();
    assert(saved_variables.size() == 2);
    torch::Tensor x = saved_variables[0];
    torch::Tensor y = saved_variables[1];
    c10::SymInt i = ctx->saved_data["int"].toSymInt();

    torch::autograd::variable_list grad_inputs(2);
    grad_inputs[0] = x + y + i;
    return grad_inputs;
  }
};

int CustomOpAutogradFunction::iteration = 0;

torch::autograd::variable_list custom_op_backed_by_autograd_fn(const torch::Tensor& x, const torch::Tensor& y) {
  return CustomOpAutogradFunction::apply(x, y);
}

void reset() {
    CustomOpAutogradFunction::iteration = 0;
}

TORCH_LIBRARY(test_autograd_cpp_node_data_dependent_$is_traceable, m) {
    m.def("custom_op_backed_by_autograd_fn", custom_op_backed_by_autograd_fn);
    m.def("reset", reset);
}
        """
        )

        module = load_inline(
            name="test_autograd_cpp_node_data_dependent",
            cpp_sources=cpp_source.substitute(
                is_traceable="true" if is_traceable else "false"
            ),
            functions=["custom_op_backed_by_autograd_fn", "reset"],
            verbose=True,
        )

        def fn():
            module.reset()
            for i in [10, 10, 10, 10]:
                x = torch.ones(i, i, requires_grad=True)
                y = torch.randn(i, i)
                (
                    out1,
                    out2,
                ) = module.custom_op_backed_by_autograd_fn(x, y)
                loss = (out1 + out2).sum()
                loss.backward()
                yield x.grad

        if is_traceable:
            self.check_output_and_recompiles(fn, 3)
        else:
            self.check_output_and_recompiles(
                fn, count=[3, 6], compiler_fn=make_compiler_fn(fullgraph=False)
            )

    @unittest.skipIf(not HAS_GPU, "requires gpu")
    def test_free_activation_memory(self):
        script = """
import torch
from torch._dynamo.device_interface import get_interface_for_device
from torch.testing._internal.inductor_utils import GPU_TYPE

def main():
    device_interface = get_interface_for_device(GPU_TYPE)
    assert(device_interface.memory_allocated() == 0)

    # Use an op to check that the memory is freed by the time the op is executed
    def assertion_impl(to_clone):
        mem_allocated = device_interface.memory_allocated()
        assert mem_allocated < 4000000  # some activations should be freed
        return to_clone.clone()

    with torch.library._scoped_library("test_compiled_autograd", "FRAGMENT") as lib:
        lib.define(
            "assertion_op(Tensor x) -> Tensor", tags=(torch.Tag.pt2_compliant_tag,)
        )
        lib.impl("assertion_op", assertion_impl, "CPU")
        lib.impl("assertion_op", lambda x: x.clone(), "Meta")

        # Create a graph that allows inputs stealing
        def forward(activations):
            add = activations[0] + 1
            out = add.cpu()
            cloned_out = torch.ops.test_compiled_autograd.assertion_op(out)
            return (cloned_out,)

        gm = torch.fx.symbolic_trace(forward)
        torch._dynamo.utils.set_locals_to_steal(gm, ["activations"])
        compiled_fn = torch.compile(gm)

        # allocate at least 4,000,000 bytes (1,000,000 * 4 bytes)
        activations = [torch.ones(1000000, dtype=torch.float32, device=GPU_TYPE)]
        assert device_interface.memory_allocated() > 4000000

        out = compiled_fn(activations)
        assert len(activations) == 0

main()
        """
        self.run_as_subprocess(script)

    @unittest.skipIf(not HAS_GPU, "requires gpu")
    def test_free_activation_memory_subclass(self):
        # cover the case when aot inputs have subclasses, resulting in a different runtime wrapper

        script = """
import torch
from torch._dynamo.device_interface import get_interface_for_device
from torch.testing._internal.inductor_utils import GPU_TYPE

def main():
    device_interface = get_interface_for_device(GPU_TYPE)
    assert device_interface.memory_allocated() == 0

    # Use an op to check that the memory is freed by the time the op is executed
    def assertion_impl(to_clone):
        mem_allocated = device_interface.memory_allocated()
        assert mem_allocated < 1200000  # some activations should be freed
        assert mem_allocated > 800000  # currently subclasses don't seem to be freed in inductor
        return to_clone.clone()

    with torch.library._scoped_library("test_compiled_autograd", "FRAGMENT") as lib:
        lib.define(
            "assertion_op(Tensor x) -> Tensor", tags=(torch.Tag.pt2_compliant_tag,)
        )
        lib.impl("assertion_op", assertion_impl, "CPU")
        lib.impl("assertion_op", lambda x: x.clone(), "Meta")
        lib.impl("assertion_op", lambda x: x.clone(), "NestedTensor")

        def fn(inputs):
            _, y = inputs
            out = y.cpu()
            cloned_out = torch.ops.test_compiled_autograd.assertion_op(out)
            return cloned_out

        gm = torch.fx.symbolic_trace(fn)
        torch._dynamo.utils.set_locals_to_steal(gm, ["inputs"])
        compiled_fn = torch.compile(gm)

        from torch.nested._internal.nested_tensor import jagged_from_list

        activations = [
            jagged_from_list(
                [
                    torch.ones((1, 100000), device=GPU_TYPE),  # 400,000 bytes
                    torch.ones((1, 100000), device=GPU_TYPE),  # 400,000 bytes
                ],
                None,
            )[
                0
            ],  # NestedTensor
            torch.ones((1, 100000), device=GPU_TYPE),  # 400,000 bytes
        ]
        # 1,200,000 bytes (3 * 4 * 100,000 bytes)
        assert device_interface.memory_allocated() > 1200000

        out = compiled_fn(activations)
        assert len(activations) == 0

main()
        """
        self.run_as_subprocess(script)

    def test_callback_graph_break_throws_error(self):
        called = [0]

        def callback_final():
            called[0] += 1

        class MyFunc(torch.autograd.Function):
            @staticmethod
            def forward(ctx, input):
                return input

            @staticmethod
            @torch.autograd.function.once_differentiable
            def backward(ctx, grad):
                torch.autograd.Variable._execution_engine.queue_callback(callback_final)
                torch._dynamo.graph_break()
                return grad

        a = torch.rand((3, 3), requires_grad=True)
        with self.assertRaisesRegex(
            AssertionError,
            "only supported when Compiled Autograd is enabled with fullgraph=True",
        ):
            with compiled_autograd._enable(make_compiler_fn(fullgraph=False)):
                b = MyFunc.apply(a)
                b.sum().backward()

    @unittest.skipIf(not HAS_CUDA, "requires cuda")
    def test_cudagraphs_cpu_division(self):
        from torch._dynamo.testing import reduce_to_scalar_loss

        model = torch.nn.Linear(10, 10, dtype=torch.float16).cuda()
        inputs = torch.randn(10, 10, dtype=torch.float16).cuda()
        out = model(inputs)
        loss = reduce_to_scalar_loss(out)

        stderr_msgs = io.StringIO()
        with mock.patch("sys.stderr", stderr_msgs), compiled_autograd._enable(
            compiler_fn
        ):
            torch._inductor.config.triton.cudagraphs = True
            loss.backward()
            torch._inductor.config.triton.cudagraphs = False

        if inductor_config.cpp_wrapper:
            self.assertIn("skipping cudagraphs", stderr_msgs.getvalue())
            self.assertEqual(counters["inductor"]["cudagraph_skips"], 1)
        else:
            self.assertNotIn("skipping cudagraphs", stderr_msgs.getvalue())
            self.assertEqual(counters["inductor"]["cudagraph_skips"], 0)

    def test_cudagraphs_cpu_graph(self):
        from torch._dynamo.testing import reduce_to_scalar_loss

        model = torch.nn.Linear(10, 10, dtype=torch.float16)
        inputs = torch.randn(10, 10, dtype=torch.float16)
        out = model(inputs)
        loss = reduce_to_scalar_loss(out)

        with compiled_autograd._enable(compiler_fn):
            torch._inductor.config.triton.cudagraphs = True
            loss.backward()
            torch._inductor.config.triton.cudagraphs = False

        self.assertEqual(counters["inductor"]["cudagraph_skips"], 1)

    @unittest.skipIf(not HAS_CUDA, "requires cuda")
    def test_cudagraphs_sdpa(self):
        query = torch.rand(
            32, 8, 128, 64, dtype=torch.float16, device="cuda", requires_grad=True
        )
        key = torch.rand(32, 8, 128, 64, dtype=torch.float16, device="cuda")
        value = torch.rand(32, 8, 128, 64, dtype=torch.float16, device="cuda")
        out = torch.nn.functional.scaled_dot_product_attention(query, key, value)

        with config.patch(compiled_autograd=True), inductor_config.patch(
            "triton.cudagraphs", True
        ):
            opt_bwd = torch.compile(lambda: out.sum().backward())
            opt_bwd()

        self.assertEqual(counters["compiled_autograd"]["captures"], 1)
        self.assertEqual(
            counters["inductor"]["cudagraph_skips"],
            2 if inductor_config.cpp_wrapper else 0,
        )

    @unittest.skipIf(not HAS_CUDA, "requires cuda")
    def test_cudagraphs_cpu_scalar_used_in_python_custom_op(self):
        class MyFn(torch.autograd.Function):
            @staticmethod
            def forward(ctx, x):
                cpu_tensor = torch.tensor(5)
                ctx.save_for_backward(x, cpu_tensor)  # visible to c++/autograd
                ctx.cpu_scalar = 5  # opaque to c++/autograd
                return x.sum()

            @staticmethod
            def backward(ctx, gO):
                x, cpu_tensor = ctx.saved_tensors
                expand = gO * torch.ones_like(x)
                return expand * cpu_tensor * ctx.cpu_scalar

        x = torch.randn(10, requires_grad=True, device="cuda")
        out = MyFn.apply(x)
        with config.patch(compiled_autograd=True), inductor_config.patch(
            "triton.cudagraphs", True
        ):
            opt_bwd = torch.compile(lambda: out.backward())
            opt_bwd()

        self.assertEqual(counters["compiled_autograd"]["captures"], 1)
        # Compiled autograd lifts custom autograd.Function bwd instead of tracing it.
        # Must skip since we do not know if the cpu scalar will be used only in ATen/prim ops.
        self.assertEqual(counters["inductor"]["cudagraph_skips"], 1)

    @scoped_load_inline
    @unittest.skipIf(not HAS_CUDA, "requires cuda")
    def test_cudagraphs_cpu_scalar_used_in_cpp_custom_op(self, load_inline):
        cpp_source = """
struct CustomOpAutogradFunction : public torch::autograd::Function<CustomOpAutogradFunction> {
  static constexpr bool is_traceable = true;

  static torch::Tensor forward(
      torch::autograd::AutogradContext* ctx,
      const torch::Tensor& x) {
    const auto& cpu_tensor = torch::tensor(1);
    ctx->save_for_backward({x, cpu_tensor});
    ctx->saved_data["cpu_scalar"] = 1;
    return x;
  }

  static torch::autograd::variable_list backward(
      torch::autograd::AutogradContext *ctx,
      torch::autograd::variable_list grad_output) {
    const auto& saved_variables = ctx->get_saved_variables();
    assert(saved_variables.size() == 2);
    torch::Tensor x = saved_variables[0];
    torch::Tensor cpu_tensor = saved_variables[1];
    int cpu_scalar = ctx->saved_data["cpu_scalar"].toInt();
    auto expand = grad_output[0] * torch::ones_like(x);
    torch::autograd::variable_list grad_inputs(1);
    grad_inputs[0] = expand * cpu_tensor * cpu_scalar;  // autograd engine asserts that tensors are on same device
    return grad_inputs;
  }
};

torch::Tensor custom_op_backed_by_autograd_fn(const torch::Tensor& x) {
  return CustomOpAutogradFunction::apply(x);
}

TORCH_LIBRARY(test_cudagraphs_cpu_scalar_used_in_cpp_custom_op, m) {
    m.def("custom_op_backed_by_autograd_fn", custom_op_backed_by_autograd_fn);
}
        """

        module = load_inline(
            name="test_cudagraphs_cpu_scalar_used_in_cpp_custom_op",
            cpp_sources=cpp_source,
            functions="custom_op_backed_by_autograd_fn",
            verbose=True,
        )

        x = torch.randn(2, 2, requires_grad=True, device="cuda")
        with config.patch(compiled_autograd=True), inductor_config.patch(
            "triton.cudagraphs", True
        ):
            out = torch.ops.test_cudagraphs_cpu_scalar_used_in_cpp_custom_op.custom_op_backed_by_autograd_fn(
                x
            )
            opt_bwd = torch.compile(lambda: out.sum().backward())
            opt_bwd()

        self.assertEqual(counters["compiled_autograd"]["captures"], 1)
        # Compiled autograd's initial capture lifts custom C++ autograd::Function bwd instead of tracing
        # into it. We must skip since we do not know if the cpu scalar will be used only in ATen/prim ops.
        # In the future, we can consider having a cpu scalar movement pass sometime after we trace
        # into the custom C++ autograd::Function (like in AOTDispatcher)
        self.assertEqual(
            counters["inductor"]["cudagraph_skips"],
            2 if inductor_config.cpp_wrapper else 1,
        )

    def test_logs(self):
        logs, ctx = logs_to_string(
            torch._dynamo.compiled_autograd.__name__, "compiled_autograd"
        )
        with compiled_autograd._enable(compiler_fn), ctx():
            torch.randn(4, 4, requires_grad=True).sum().backward()

        self.assertEqual(counters["compiled_autograd"]["captures"], 1)
        self.assertEqual(counters["compiled_autograd"]["compiles"], 1)
        assert "torch::autograd::AccumulateGrad (NodeCall" in logs.getvalue()
        assert (
            "Cache miss due to new autograd node: torch::autograd::GraphRoot"
            not in logs.getvalue()
        )

    def test_logs_aot_bwd_reuse(self):
        @torch.compile(backend="aot_eager")
        def fn(x):
            return x.sum()

        with compiled_autograd._enable(compiler_fn):
            x = torch.randn(4, 4, requires_grad=True)
            y = torch.randn(4, 4, requires_grad=True)
            z = torch.randn(4, 4, requires_grad=True)
            # reuse the same AOT bwd graph 3 times
            out = fn(x) + fn(y) + fn(z)
            out.backward()
        # should not RuntimeError: Node redefined name aot0_expand!

    def test_verbose_logs_graph(self):
        def fn():
            model = torch.nn.Sequential(
                torch.nn.Linear(4, 4),
                torch.nn.ReLU(),
                torch.nn.Linear(4, 4),
                torch.nn.ReLU(),
            )
            x = torch.randn([2, 4])
            result = model(x).sum()
            result.backward()
            yield model[0].weight.grad
            yield model[0].bias.grad
            yield model[2].weight.grad
            yield model[2].bias.grad

        logs, ctx = logs_to_string(
            torch._dynamo.compiled_autograd.__name__, "compiled_autograd_verbose"
        )
        with ctx():
            self.check_output_and_recompiles(fn)

        expected_logs = [
            "torch::autograd::GraphRoot (NodeCall 0)",
            "ReluBackward0 (NodeCall 2)",
            "AddmmBackward0 (NodeCall 3)",
            "ReluBackward0 (NodeCall 5)",
            "TBackward0 (NodeCall 6)",
            "torch::autograd::AccumulateGrad (NodeCall 7)",
            "torch::autograd::AccumulateGrad (NodeCall 9)",
            "TBackward0 (NodeCall 10)",
            "torch::autograd::AccumulateGrad (NodeCall 11)",
            "SumBackward0 (NodeCall 1)",
            "ReluBackward0 (NodeCall 2)",
            "AddmmBackward0 (NodeCall 3)",
            "torch::autograd::AccumulateGrad (NodeCall 11)",
            "TBackward0 (NodeCall 4)",
            "torch::autograd::AccumulateGrad (NodeCall 5)",
            "ReluBackward0 (NodeCall 6)",
            "AddmmBackward0 (NodeCall 7)",
            "torch::autograd::AccumulateGrad (NodeCall 10)",
            "TBackward0 (NodeCall 8)",
            "torch::autograd::AccumulateGrad (NodeCall 9)",
            "torch::autograd::AccumulateGrad (NodeCall 11)",
        ]

        found = 0
        for line in logs.getvalue().split("\n"):
            if found == len(expected_logs):
                break
            if expected_logs[found] in line:
                found += 1

        self.assertEqual(found, len(expected_logs))

    @mock.patch(
        "torch._functorch.aot_autograd.AOT_COUNTER", new_callable=itertools.count
    )
    @mock.patch("torch._dynamo.config.inline_inbuilt_nn_modules", True)
    def test_verbose_logs_aot_id(self, _):
        def fn():
            model = torch.nn.Sequential(
                torch.nn.Linear(4, 4),
                torch.nn.ReLU(),
                torch.nn.Linear(4, 4),
                torch.nn.ReLU(),
            )
            x = torch.randn([2, 4])

            @torch.compile
            def forward(model, x):
                return model(x)

            result = forward(model, x).sum()
            result.backward()
            yield model[0].weight.grad
            yield model[0].bias.grad
            yield model[2].weight.grad
            yield model[2].bias.grad

        logs, ctx = logs_to_string(
            torch._dynamo.compiled_autograd.__name__, "compiled_autograd_verbose"
        )
        with ctx():
            self.check_output_and_recompiles(fn)

        expected_logs = [
            "code: CompiledFunctionBackward (NodeCall 2)",
        ]

        found = 0
        for line in logs.getvalue().split("\n"):
            if found == len(expected_logs):
                break
            if expected_logs[found] in line:
                found += 1

        self.assertEqual(found, len(expected_logs))

    @mock.patch(
        "torch._functorch.aot_autograd.AOT_COUNTER", new_callable=itertools.count
    )
    def test_verbose_logs_aot_dispatcher_nodes(self, _):
        def fn():
            @torch.compile
            def f(x):
                tmp1 = x.sin()
                tmp2 = x.cos()
                torch._dynamo.graph_break()
                return tmp1.sin() + tmp2.cos()

            x = torch.randn(4, requires_grad=True)
            out = f(x)
            out.sum().backward()
            yield x.grad

        logs, ctx = logs_to_string(
            torch._dynamo.compiled_autograd.__name__, "compiled_autograd_verbose"
        )
        with ctx():
            self.check_output_and_recompiles(fn)

        expected_logs = [
            "CompiledFunctionBackward1",
            "aot1_sin_1",
            "aot1_neg",
            "aot0_tangents_2",
            "aot1_cos_1",
            "aot0_tangents_1",
            "CompiledFunctionBackward0",
            "aot0_sin_1",
            "aot0_neg",
            "aot0_mul",
            "aot0_cos_1",
            "aot0_mul_1",
            "aot0_add",
        ]

        self.assertEqual(
            sum(1 for e in expected_logs if e in logs.getvalue()), len(expected_logs)
        )

    @mock.patch(
        "torch._functorch.aot_autograd.AOT_COUNTER", new_callable=itertools.count
    )
    def test_verbose_logs_aot_dispatcher_nodes_hop(self, _):
        @dataclasses.dataclass
        class CustomObj:
            val: torch.Tensor

        def fn(x, obj):
            y = x.sin()
            closure_var = y + 1
            y.register_hook(lambda grad: grad + obj.val + closure_var)
            z = y.sin()
            return z

        opt_fn = torch.compile(fn)

        x = torch.ones(4, requires_grad=True)
        y = torch.ones(4, requires_grad=True)
        obj = CustomObj(torch.tensor(88))
        fn(x, obj).sum().backward()

        logs, ctx = logs_to_string(
            torch._dynamo.compiled_autograd.__name__, "compiled_autograd_verbose"
        )
        with ctx(), compiled_autograd._enable(compiler_fn):
            opt_fn(y, obj).sum().backward()
        self.assertEqual(x.grad, y.grad)

        expected_logs = [
            "CompiledFunctionBackward0",
            "aot0_primals_2",
            "aot0_tangents_2",
            "aot0_tangents_1",
            "aot0_sin",
            "aot0_cos",
            "aot0_mul",
            "aot0_add_1",
            "aot0_trace_wrapped",
            "aot0_cos_1",
            "aot0_mul_1",
        ]

        self.assertEqual(
            sum(1 for e in expected_logs if e in logs.getvalue()), len(expected_logs)
        )

    @skipIfWindows(msg="AssertionError: Scalars are not equal!")
    def test_verbose_logs_cpp(self):
        torch._logging.set_logs(compiled_autograd_verbose=True)

        def fn():
            model = torch.nn.Sequential(
                torch.nn.Linear(4, 4),
                torch.nn.ReLU(),
                torch.nn.Linear(4, 4),
                torch.nn.ReLU(),
            )
            for i in [10, 11, 12]:
                model.zero_grad()
                x = torch.randn([i, 4])
                result = model(x).sum()
                result.backward()
                yield model[0].weight.grad
                yield model[0].bias.grad
                yield model[2].weight.grad
                yield model[2].bias.grad

        logs, ctx = logs_to_string(
            torch._dynamo.compiled_autograd.__name__, "compiled_autograd_verbose"
        )
        with ctx():
            self.check_output_and_recompiles(fn)

        patterns1 = [
            r".*Cache miss due to new autograd node: torch::autograd::GraphRoot \(NodeCall 0\) with key size (\d+), "
            r"previous key sizes=\[\]\n",
        ]

        all_logs = logs.getvalue()

        pattern1 = r"".join(patterns1)
        matches1 = re.findall(pattern1, all_logs)
        self.assertEqual(len(matches1), 1)
        assert isinstance(
            matches1[0], str
        )  # for a single match: matches1=['match'], for multiple matches: matches1=[('match1', 'match2')]...
        self.assertEqual(len(matches1), len(patterns1))

    def test_verbose_logs_dynamic_shapes(self):
        logs, ctx = logs_to_string(
            torch._dynamo.compiled_autograd.__name__, "compiled_autograd_verbose"
        )

        model = torch.nn.Sequential(
            torch.nn.Linear(4, 4),
            torch.nn.ReLU(),
            torch.nn.Linear(4, 4),
            torch.nn.ReLU(),
        )

        for i, j in zip([10, 11, 12], [10, 10, 11]):
            model.zero_grad()
            x = torch.randn([i, 4])
            y = torch.randn([j, 4])
            result = model(x).sum() + model(y).sum()
            with ctx(), compiled_autograd._enable(torch.compile(backend="eager")):
                result.backward()

        self.assertEqual(counters["compiled_autograd"]["captures"], 1)

        actual_logs = logs.getvalue()
        expected_logs = [
            "Cache miss due to new autograd node: torch::autograd::GraphRoot (NodeCall 0) with key size 39, previous key sizes=[]",
        ]
        for expected in expected_logs:
            self.assertTrue(expected in actual_logs)

    def test_verbose_logs_snapshot(self):
        def fn():
            model = torch.nn.Sequential(
                torch.nn.Linear(4, 4),
                torch.nn.ReLU(),
                torch.nn.Linear(4, 4),
                torch.nn.ReLU(),
            )
            x = torch.randn([2, 4])
            result = model(x).sum()
            result.backward()
            yield model[0].weight.grad
            yield model[0].bias.grad
            yield model[2].weight.grad
            yield model[2].bias.grad

        logs, ctx = logs_to_string(
            torch._dynamo.compiled_autograd.__name__, "compiled_autograd_verbose"
        )
        with ctx():
            with compiled_autograd._enable(compiler_fn):
                # unused, verbose level already snapshot with contextmanager
                torch._logging.set_logs(compiled_autograd_verbose=True)
                fn()

        unexpected_logs = [
            "Cache miss due to new autograd node: torch::autograd::GraphRoot (NodeCall 0)"
        ]

        self.assertEqual(sum(1 for e in unexpected_logs if e in logs.getvalue()), 0)

    def test_tensor_subclass_basic(self):
        from torch.testing._internal.two_tensor import TwoTensor, TwoTensorMode

        with torch.library._scoped_library("mylib", "FRAGMENT") as lib:
            lib.define("to_twotensor(Tensor a, Tensor b) -> Tensor")
            lib.define("from_twotensor(Tensor c) -> (Tensor, Tensor)")

            def to_twotensor_backward(ctx, grad):
                return torch.ops.mylib.from_twotensor(grad)

            def from_twotensor_backward(ctx, grad_a, grad_b):
                raise AssertionError("shouldn't get hit")

            torch.library.register_autograd(
                "mylib::to_twotensor", to_twotensor_backward, lib=lib
            )
            torch.library.register_autograd(
                "mylib::from_twotensor", from_twotensor_backward, lib=lib
            )

            @torch.library.register_torch_dispatch(
                "mylib::to_twotensor", TwoTensorMode, lib=lib
            )
            def _(_0, _1, _2, args, kwargs):
                assert not kwargs
                a, b = args
                return TwoTensor(a.clone(), b.clone())

            @torch.library.register_torch_dispatch(
                "mylib::from_twotensor", TwoTensor, lib=lib
            )
            def _(_0, _1, _2, args, kwargs):
                assert not kwargs
                (c,) = args
                return c.a.clone(), c.b.clone()

            @torch.compile(backend="aot_eager", fullgraph=True)
            def fn(x):
                return x * x + 2

            param1 = torch.randn(4, 4, requires_grad=True)
            param2 = torch.randn(4, 4, requires_grad=True)
            with TwoTensorMode():
                x = torch.ops.mylib.to_twotensor(param1, param2)

            inner_compiler_fn = make_compiler_fn(fullgraph=True, backend="aot_eager")
            graphs = []

            def compiler_fn(gm):
                graphs.append(gm)
                return inner_compiler_fn(gm)

            with compiled_autograd._enable(compiler_fn), mock.patch(
                "torch._functorch.aot_autograd.AOT_COUNTER",
                new_callable=itertools.count,
            ):
                res = fn(x)
                res.sum().backward()

            self.assertEqual(param1.grad, 2 * param1)
            self.assertEqual(param2.grad, 2 * param2)
            self.assertEqual(len(graphs), 1)

            graph_code = normalize_gm(graphs[0].print_readable(print_output=False))
            # The graph should have make_subclass calls in it.
            self.assertExpectedInline(
                graph_code,
                """\
class CompiledAutograd0(torch.nn.Module):
    def forward(self, inputs, sizes, scalars, hooks, packed_data):
        getitem = inputs[0]
        getitem_1 = inputs[1]
        getitem_2 = inputs[2]
        getitem_3 = inputs[3]
        getitem_4 = inputs[4];  inputs = None
        getitem_5 = sizes[0]
        getitem_6 = sizes[1]
        getitem_7 = sizes[2]
        getitem_8 = sizes[3]
        getitem_21 = sizes[4]
        getitem_22 = sizes[5]
        getitem_23 = sizes[6]
        getitem_24 = sizes[7];  sizes = None
        unwrap_maybe_dynamic_int = torch__dynamo_external_utils_unwrap_maybe_dynamic_int(getitem_5);  getitem_5 = None
        unwrap_maybe_dynamic_int_1 = torch__dynamo_external_utils_unwrap_maybe_dynamic_int(getitem_6);  getitem_6 = None
        unwrap_maybe_dynamic_int_2 = torch__dynamo_external_utils_unwrap_maybe_dynamic_int(getitem_7);  getitem_7 = None
        unwrap_maybe_dynamic_int_3 = torch__dynamo_external_utils_unwrap_maybe_dynamic_int(getitem_8);  getitem_8 = None
        unwrap_maybe_dynamic_int_16 = torch__dynamo_external_utils_unwrap_maybe_dynamic_int(getitem_21);  getitem_21 = None
        unwrap_maybe_dynamic_int_17 = torch__dynamo_external_utils_unwrap_maybe_dynamic_int(getitem_22);  getitem_22 = None
        unwrap_maybe_dynamic_int_18 = torch__dynamo_external_utils_unwrap_maybe_dynamic_int(getitem_23);  getitem_23 = None
        unwrap_maybe_dynamic_int_19 = torch__dynamo_external_utils_unwrap_maybe_dynamic_int(getitem_24);  getitem_24 = None

        validate_outputs = torch__dynamo_compiled_autograd_ops_validate_outputs([getitem], [((None, None, device(type='cpu'), 6, 0, None), [], True)]);  getitem = None
        getitem_25 = validate_outputs[0];  validate_outputs = None

        sum_backward0 = torch__dynamo_compiled_autograd_ops_SumBackward0([getitem_25], [True], [unwrap_maybe_dynamic_int, unwrap_maybe_dynamic_int_1]);  getitem_25 = unwrap_maybe_dynamic_int = unwrap_maybe_dynamic_int_1 = None
        getitem_26 = sum_backward0[0];  sum_backward0 = None
        validate_outputs_1 = torch__dynamo_compiled_autograd_ops_validate_outputs([getitem_26], [((None, None, device(type='cpu'), 6, 0, None), [unwrap_maybe_dynamic_int_2, unwrap_maybe_dynamic_int_3], True)]);  getitem_26 = unwrap_maybe_dynamic_int_2 = unwrap_maybe_dynamic_int_3 = None
        getitem_27 = validate_outputs_1[0];  validate_outputs_1 = None

        getitem_28 = hooks[0];  getitem_28 = None
        call_aot_bwd_prologue = torch__dynamo_compiled_autograd_call_aot_bwd_prologue((getitem_1, getitem_2), [], getitem_27);  getitem_1 = getitem_2 = getitem_27 = None
        aot0_primals_1 = call_aot_bwd_prologue[0]
        aot0_primals_2 = call_aot_bwd_prologue[1]
        aot0_tangents_1 = call_aot_bwd_prologue[2]
        aot0_tangents_2 = call_aot_bwd_prologue[3];  call_aot_bwd_prologue = None

        aot0_mul_2 = torch.ops.aten.mul.Tensor(aot0_tangents_1, aot0_primals_1);  aot0_tangents_1 = aot0_primals_1 = None
        aot0_mul_3 = torch.ops.aten.mul.Tensor(aot0_tangents_2, aot0_primals_2);  aot0_tangents_2 = aot0_primals_2 = None

        aot0_add_2 = torch.ops.aten.add.Tensor(aot0_mul_2, aot0_mul_2);  aot0_mul_2 = None
        aot0_add_3 = torch.ops.aten.add.Tensor(aot0_mul_3, aot0_mul_3);  aot0_mul_3 = None

        make_subclass = torch__dynamo_compiled_autograd_make_subclass(aot0_add_2, aot0_add_3);  aot0_add_2 = aot0_add_3 = None

        getitem_33 = hooks[1];  hooks = None
        call_backward = torch__dynamo_external_utils_call_backward(getitem_33, (), make_subclass);  getitem_33 = make_subclass = None
        getitem_36 = call_backward[0]
        getitem_37 = call_backward[1];  call_backward = None
        validate_outputs_2 = torch__dynamo_compiled_autograd_ops_validate_outputs([getitem_36, getitem_37], [((None, None, device(type='cpu'), 6, 0, None), [unwrap_maybe_dynamic_int_16, unwrap_maybe_dynamic_int_17], False), ((None, None, device(type='cpu'), 6, 0, None), [unwrap_maybe_dynamic_int_18, unwrap_maybe_dynamic_int_19], False)]);  getitem_36 = getitem_37 = unwrap_maybe_dynamic_int_16 = unwrap_maybe_dynamic_int_17 = unwrap_maybe_dynamic_int_18 = unwrap_maybe_dynamic_int_19 = None
        getitem_39 = validate_outputs_2[0]

        accumulate_grad__default_1 = torch.ops.inductor.accumulate_grad_.default(getitem_4, getitem_39);  getitem_4 = getitem_39 = accumulate_grad__default_1 = None

        getitem_40 = validate_outputs_2[1];  validate_outputs_2 = None

        accumulate_grad__default = torch.ops.inductor.accumulate_grad_.default(getitem_3, getitem_40);  getitem_3 = getitem_40 = accumulate_grad__default = None

        _exec_final_callbacks_stub = torch__dynamo_external_utils__exec_final_callbacks_stub();  _exec_final_callbacks_stub = None
        return []
""",  # noqa: B950
            )

    # https://github.com/pytorch/pytorch/issues/138920
    def test_compiled_autograd_does_not_specialize_on_bw_symints(self):
        class Mod(torch.nn.Module):
            def __init__(self, a, b, c):
                super().__init__()
                self.a = a
                self.c = c
                self.b = b
                self.lin1 = torch.nn.Linear(b * a, b * c, device="cpu")

            def forward(self, x):
                x = x.view(-1, self.a * self.b)
                y = self.lin1(x)
                y = y.view(-1, self.c, self.b).contiguous()
                y = torch.flatten(y, start_dim=1)
                return y

        class Mod2(torch.nn.Module):
            def __init__(self, a, b, c):
                super().__init__()
                self.mod = Mod(a, b, c)

            def forward(self, s, tensor_dict):
                args = tensor_dict[s]
                x = torch.cat(list(args))
                out = self.mod(x)
                return out

        class Mod3(torch.nn.Module):
            def __init__(self, mods):
                super().__init__()
                self.mods = mods

            def forward(self, strs, tensor_dict, x):
                outs = [x]
                for i, m in enumerate(self.mods):
                    s = strs[i]
                    print("graph break")
                    out = m(s, tensor_dict)
                    outs.append(out)
                return torch.cat(outs).sum(0)

        def gen_tensor_dict(sizes):
            tensor_dict = {
                "a": [torch.randn(sizes[0], 48, device="cpu") for _ in range(4)],
                "b": [torch.randn(sizes[1], 48, device="cpu") for _ in range(7)],
            }
            return tensor_dict

        mods = [
            Mod2(192, 1, 48),
            Mod2(336, 1, 48),
        ]
        m = Mod3(mods)

        strs = ["a", "b"]

        m = torch.compile(m)

        graphs = []

        def compiler_fn(gm):
            def inner_compiler(gm_, example_inputs_):
                graphs.append(gm_)
                return gm_

            return torch.compile(
                gm, backend=inner_compiler, fullgraph=True, dynamic=True
            )

        x = torch.zeros(100, 48, device="cpu")
        tensor_dict = gen_tensor_dict([101, 102])
        out = m(strs, tensor_dict, x)

        with torch._dynamo.compiled_autograd._enable(compiler_fn) as ctx:
            out.sum().backward()

        x = torch.zeros(103, 48, device="cpu")
        tensor_dict = gen_tensor_dict([104, 105])
        out = m(strs, tensor_dict, x)

        with torch._dynamo.compiled_autograd._enable(compiler_fn) as ctx:
            out.sum().backward()

        # This test is a bit fragile (I failed to create a better repro).
        # The important bit is that the second CA graph has not specialized the value
        # of aot4_sym_size_int_ to a constant.
        # This happens via suppressing any dynamic shape guards that CA generates
        # when it runs make_fx.
        # Suppressing these guards is strictly better than the current state,
        # because we ignore all of these guards anyway in CA.
        # Once we stop using make_fx in CA, we won't have to worry about this specialization.
        view_nodes = graphs[1].graph.find_nodes(
            op="call_function", target=torch.ops.aten.reshape.default
        )
        # First 2 view nodes have a first argument that is a SymInt, not an int burned into the graph
        self.assertTrue(isinstance(view_nodes[0].args[1][0], torch.fx.Node))
        self.assertTrue(isinstance(view_nodes[1].args[1][0], torch.fx.Node))

    @unittest.skipIf(not HAS_CUDA, "requires cuda")
    def test_flex_attention(self):
        def _squared(score, b, h, m, n):
            """Joint graph needed for correctness"""
            return score * score

        def fn():
            @torch.compile(backend="aot_eager")
            def fwd_bwd(x: torch.Tensor):
                flex_attention(x, x, x, score_mod=_squared).sum().backward()

            for a, b in zip([12, 24, 12], [64, 128, 64]):
                v = torch.zeros(
                    1,
                    1,
                    a * b,
                    b,
                    dtype=torch.bfloat16,
                    device="cuda",
                    requires_grad=True,
                )
                fwd_bwd(v)
                yield v.grad

        self.check_output_and_recompiles(
            fn, count=2, compiler_fn=make_compiler_fn(backend="aot_eager")
        )

    def test_saved_tensor_unpack_hook_ordering(self):
        def f(x, y):
            return x * y

        pack_count = 0
        unpack_count = 0

        def pack_hook(x):
            nonlocal pack_count
            pack_count += 1
            return x

        def unpack_hook(x):
            nonlocal unpack_count
            unpack_count += 1
            return x

        def tensor_hook(_):
            self.assertEqual(unpack_count, 0)

        x = torch.ones(4, requires_grad=True)
        y = torch.ones(4, requires_grad=False)
        with torch.autograd.graph.saved_tensors_hooks(
            pack_hook, unpack_hook
        ), compiled_autograd._enable(make_compiler_fn(fullgraph=False)):
            out_test = f(x, y)
            self.assertEqual(pack_count, 1)
            self.assertEqual(unpack_count, 0)
            loss = out_test.sum()
            loss.register_hook(
                tensor_hook
            )  # scheduled to fire before any saved activations
            loss.backward()
            self.assertEqual(pack_count, 1)
            self.assertEqual(unpack_count, 1)

    @parametrize("reentrant", (True, False))
    def test_checkpointing_simple(self, reentrant):
        def fn():
            def _fn(x):
                y = x.sin()
                z = y.cos()
                return (y * z).sum()

            inp = torch.rand(10, 10, requires_grad=True)
            out = torch.utils.checkpoint.checkpoint(_fn, inp, use_reentrant=reentrant)
            out.backward()
            yield inp.grad

        if reentrant:
            self.check_output_and_recompiles(
                fn, count=[1, 3], compiler_fn=make_compiler_fn(fullgraph=False)
            )
        else:
            # dynamo issues, just run the CA graph directly for now
            def check(gm):
                graph_code = normalize_gm(gm.print_readable(print_output=False))
                self.assertExpectedInline(
                    graph_code,
                    """\
class CompiledAutograd0(torch.nn.Module):
    def forward(self, inputs, sizes, scalars, hooks, packed_data):
        getitem = inputs[0]
        getitem_1 = inputs[1];  inputs = None
        getitem_2 = sizes[0]
        getitem_3 = sizes[1]
        getitem_4 = sizes[2]
        getitem_5 = sizes[3]
        getitem_6 = sizes[4]
        getitem_7 = sizes[5]
        getitem_8 = sizes[6]
        getitem_9 = sizes[7]
        getitem_10 = sizes[8]
        getitem_11 = sizes[9]
        getitem_12 = sizes[10]
        getitem_13 = sizes[11];  sizes = None
        unwrap_maybe_dynamic_int = torch__dynamo_external_utils_unwrap_maybe_dynamic_int(getitem_2);  getitem_2 = None
        unwrap_maybe_dynamic_int_1 = torch__dynamo_external_utils_unwrap_maybe_dynamic_int(getitem_3);  getitem_3 = None
        unwrap_maybe_dynamic_int_2 = torch__dynamo_external_utils_unwrap_maybe_dynamic_int(getitem_4);  getitem_4 = None
        unwrap_maybe_dynamic_int_3 = torch__dynamo_external_utils_unwrap_maybe_dynamic_int(getitem_5);  getitem_5 = None
        unwrap_maybe_dynamic_int_4 = torch__dynamo_external_utils_unwrap_maybe_dynamic_int(getitem_6);  getitem_6 = None
        unwrap_maybe_dynamic_int_5 = torch__dynamo_external_utils_unwrap_maybe_dynamic_int(getitem_7);  getitem_7 = None
        unwrap_maybe_dynamic_int_6 = torch__dynamo_external_utils_unwrap_maybe_dynamic_int(getitem_8);  getitem_8 = None
        unwrap_maybe_dynamic_int_7 = torch__dynamo_external_utils_unwrap_maybe_dynamic_int(getitem_9);  getitem_9 = None
        unwrap_maybe_dynamic_int_8 = torch__dynamo_external_utils_unwrap_maybe_dynamic_int(getitem_10);  getitem_10 = None
        unwrap_maybe_dynamic_int_9 = torch__dynamo_external_utils_unwrap_maybe_dynamic_int(getitem_11);  getitem_11 = None
        unwrap_maybe_dynamic_int_10 = torch__dynamo_external_utils_unwrap_maybe_dynamic_int(getitem_12);  getitem_12 = None
        unwrap_maybe_dynamic_int_11 = torch__dynamo_external_utils_unwrap_maybe_dynamic_int(getitem_13);  getitem_13 = None

        validate_outputs = torch__dynamo_compiled_autograd_ops_validate_outputs([getitem], [((None, None, device(type='cpu'), 6, 0, None), [], False)]);  getitem = None
        getitem_14 = validate_outputs[0];  validate_outputs = None

        sum_backward0 = torch__dynamo_compiled_autograd_ops_SumBackward0([getitem_14], [True], [unwrap_maybe_dynamic_int, unwrap_maybe_dynamic_int_1]);  getitem_14 = unwrap_maybe_dynamic_int = unwrap_maybe_dynamic_int_1 = None
        getitem_15 = sum_backward0[0];  sum_backward0 = None
        validate_outputs_1 = torch__dynamo_compiled_autograd_ops_validate_outputs([getitem_15], [((None, None, device(type='cpu'), 6, 0, None), [unwrap_maybe_dynamic_int_2, unwrap_maybe_dynamic_int_3], False)]);  getitem_15 = unwrap_maybe_dynamic_int_2 = unwrap_maybe_dynamic_int_3 = None
        getitem_16 = validate_outputs_1[0];  validate_outputs_1 = None

        getitem_17 = hooks[0]
        getitem_18 = packed_data[0]
        getitem_19 = hooks[1]
        getitem_20 = packed_data[1]
        call_hook = torch__dynamo_external_utils_call_hook(getitem_17, getitem_18, hook_type = 'unpack_hook');  getitem_17 = getitem_18 = None
        call_hook_1 = torch__dynamo_external_utils_call_hook(getitem_19, getitem_20, hook_type = 'unpack_hook');  getitem_19 = getitem_20 = None
        mul_backward0 = torch__dynamo_compiled_autograd_ops_MulBackward0([getitem_16], [True, True], call_hook, 6, call_hook_1, 6);  getitem_16 = call_hook = call_hook_1 = None
        getitem_21 = mul_backward0[0]
        getitem_22 = mul_backward0[1];  mul_backward0 = None
        validate_outputs_2 = torch__dynamo_compiled_autograd_ops_validate_outputs([getitem_21, getitem_22], [((None, None, device(type='cpu'), 6, 0, None), [unwrap_maybe_dynamic_int_4, unwrap_maybe_dynamic_int_5], False), ((None, None, device(type='cpu'), 6, 0, None), [unwrap_maybe_dynamic_int_6, unwrap_maybe_dynamic_int_7], False)]);  getitem_21 = getitem_22 = unwrap_maybe_dynamic_int_4 = unwrap_maybe_dynamic_int_5 = unwrap_maybe_dynamic_int_6 = unwrap_maybe_dynamic_int_7 = None
        getitem_23 = validate_outputs_2[0]
        getitem_24 = validate_outputs_2[1];  validate_outputs_2 = None

        getitem_25 = hooks[2]
        getitem_26 = packed_data[2]
        call_hook_2 = torch__dynamo_external_utils_call_hook(getitem_25, getitem_26, hook_type = 'unpack_hook');  getitem_25 = getitem_26 = None
        cos_backward0 = torch__dynamo_compiled_autograd_ops_CosBackward0([getitem_24], [True], call_hook_2);  getitem_24 = call_hook_2 = None
        getitem_27 = cos_backward0[0];  cos_backward0 = None
        validate_outputs_3 = torch__dynamo_compiled_autograd_ops_validate_outputs([getitem_27], [((None, None, device(type='cpu'), 6, 0, None), [unwrap_maybe_dynamic_int_8, unwrap_maybe_dynamic_int_9], False)]);  getitem_27 = unwrap_maybe_dynamic_int_8 = unwrap_maybe_dynamic_int_9 = None
        getitem_28 = validate_outputs_3[0];  validate_outputs_3 = None
        add = torch.add(getitem_23, getitem_28);  getitem_23 = getitem_28 = None

        getitem_29 = hooks[3];  hooks = None
        getitem_30 = packed_data[3];  packed_data = None
        call_hook_3 = torch__dynamo_external_utils_call_hook(getitem_29, getitem_30, hook_type = 'unpack_hook');  getitem_29 = getitem_30 = None
        sin_backward0 = torch__dynamo_compiled_autograd_ops_SinBackward0([add], [True], call_hook_3);  add = call_hook_3 = None
        getitem_31 = sin_backward0[0];  sin_backward0 = None
        validate_outputs_4 = torch__dynamo_compiled_autograd_ops_validate_outputs([getitem_31], [((None, None, device(type='cpu'), 6, 0, None), [unwrap_maybe_dynamic_int_10, unwrap_maybe_dynamic_int_11], False)]);  getitem_31 = unwrap_maybe_dynamic_int_10 = unwrap_maybe_dynamic_int_11 = None
        getitem_32 = validate_outputs_4[0];  validate_outputs_4 = None

        accumulate_grad__default = torch.ops.inductor.accumulate_grad_.default(getitem_1, getitem_32);  getitem_1 = getitem_32 = accumulate_grad__default = None
        _exec_final_callbacks_stub = torch__dynamo_external_utils__exec_final_callbacks_stub();  _exec_final_callbacks_stub = None
        return []
""",  # noqa: B950
                )

            self.check_output_and_recompiles(
                fn,
                count=[1, 0],
                compiler_fn=make_compiler_fn(backend="ca_eager", gm_hook=check),
            )

    @unittest.skipIf(not HAS_CUDA, "requires cuda")
    def test_cpu_offloading(self):
        def fn():
            def pack(x):
                return x.cpu()

            def unpack(x):
                return x.cuda()

            class MyMatMul(torch.autograd.Function):
                @staticmethod
                def forward(ctx, x):
                    ctx.save_for_backward(x)
                    return torch.matmul(x, x)

                @staticmethod
                def backward(ctx, grad_out):
                    (x,) = ctx.saved_tensors
                    return grad_out * x

            with torch.autograd.graph.saved_tensors_hooks(pack, unpack):
                for i in [10, 100, 10, 20, 30]:
                    x = torch.randn(i, requires_grad=True).cuda()
                    MyMatMul.apply(x).sum().backward()
                    yield x.grad

        i = 0

        def check(gm):
            nonlocal i
            if i == 0:
                i += 1
                return

            graph_code = normalize_gm(gm.print_readable(print_output=False))
            self.assertExpectedInline(
                graph_code,
                """\
class CompiledAutograd1(torch.nn.Module):
    def forward(self, inputs, sizes, scalars, hooks, packed_data):
        getitem = inputs[0]
        getitem_1 = inputs[1];  inputs = None
        getitem_2 = sizes[0];  getitem_2 = None
        getitem_3 = sizes[1]
        getitem_4 = sizes[2];  sizes = None

        validate_outputs = torch__dynamo_compiled_autograd_ops_validate_outputs([getitem], [((None, None, device(type='cuda', index=0), 6, 0, None), [], False)]);  getitem = None
        getitem_5 = validate_outputs[0];  validate_outputs = None

        sum_backward0 = torch__dynamo_compiled_autograd_ops_SumBackward0([getitem_5], [True], []);  getitem_5 = None
        getitem_6 = sum_backward0[0];  sum_backward0 = None
        validate_outputs_1 = torch__dynamo_compiled_autograd_ops_validate_outputs([getitem_6], [((None, None, device(type='cuda', index=0), 6, 0, None), [], False)]);  getitem_6 = None
        getitem_7 = validate_outputs_1[0];  validate_outputs_1 = None

        getitem_8 = hooks[0]
        getitem_9 = packed_data[0];  packed_data = None
        getitem_10 = hooks[1];  hooks = None
        call_hook = torch__dynamo_external_utils_call_hook(getitem_8, getitem_9, hook_type = 'unpack_hook');  getitem_8 = getitem_9 = None
        call_backward = torch__dynamo_external_utils_call_backward(getitem_10, (call_hook,), getitem_7);  getitem_10 = call_hook = getitem_7 = None
        getitem_12 = call_backward[0];  call_backward = None
        validate_outputs_2 = torch__dynamo_compiled_autograd_ops_validate_outputs([getitem_12], [((None, None, device(type='cuda', index=0), 6, 0, None), [getitem_3], False)]);  getitem_12 = getitem_3 = None
        getitem_13 = validate_outputs_2[0];  validate_outputs_2 = None

        to_copy_backward0 = torch__dynamo_compiled_autograd_ops_ToCopyBackward0([getitem_13], [True], (None, None, device(type='cpu'), 6, 0, None));  getitem_13 = None
        getitem_14 = to_copy_backward0[0];  to_copy_backward0 = None
        validate_outputs_3 = torch__dynamo_compiled_autograd_ops_validate_outputs([getitem_14], [((None, None, device(type='cpu'), 6, 0, None), [getitem_4], False)]);  getitem_14 = getitem_4 = None
        getitem_15 = validate_outputs_3[0];  validate_outputs_3 = None

        accumulate_grad__default = torch.ops.inductor.accumulate_grad_.default(getitem_1, getitem_15);  getitem_1 = getitem_15 = accumulate_grad__default = None
        _exec_final_callbacks_stub = torch__dynamo_external_utils__exec_final_callbacks_stub();  _exec_final_callbacks_stub = None
        return []
""",  # noqa: B950
            )

        self.check_output_and_recompiles(
            fn, compiler_fn=make_compiler_fn(gm_hook=check)
        )

    @skipIfWindows(msg="temp dir not compatible")
    def test_disk_offloading(self):
        with tempfile.TemporaryDirectory() as d:

            def fn():
                pack_count = 0

                def pack(x):
                    nonlocal pack_count
                    path = f"{d}/{pack_count}.pt"
                    torch.save(x, path)
                    return path

                def unpack(path):
                    x = torch.load(path)
                    return x

                class MyMatMul(torch.autograd.Function):
                    @staticmethod
                    def forward(ctx, x):
                        ctx.save_for_backward(x)
                        return torch.matmul(x, x)

                    @staticmethod
                    def backward(ctx, grad_out):
                        (x,) = ctx.saved_tensors
                        return grad_out * x

                with torch.autograd.graph.saved_tensors_hooks(pack, unpack):
                    for i in [10, 100, 10, 20, 30]:
                        x = torch.randn(i, requires_grad=True)
                        MyMatMul.apply(x).sum().backward()
                        yield x.grad

            i = 0

            def check(gm):
                nonlocal i
                if i == 0:
                    i += 1
                    return

                graph_code = normalize_gm(gm.print_readable(print_output=False))
                self.assertExpectedInline(
                    graph_code,
                    """\
class CompiledAutograd1(torch.nn.Module):
    def forward(self, inputs, sizes, scalars, hooks, packed_data):
        getitem = inputs[0]
        getitem_1 = inputs[1];  inputs = None
        getitem_2 = sizes[0];  getitem_2 = None
        getitem_3 = sizes[1];  sizes = None

        validate_outputs = torch__dynamo_compiled_autograd_ops_validate_outputs([getitem], [((None, None, device(type='cpu'), 6, 0, None), [], False)]);  getitem = None
        getitem_4 = validate_outputs[0];  validate_outputs = None

        sum_backward0 = torch__dynamo_compiled_autograd_ops_SumBackward0([getitem_4], [True], []);  getitem_4 = None
        getitem_5 = sum_backward0[0];  sum_backward0 = None
        validate_outputs_1 = torch__dynamo_compiled_autograd_ops_validate_outputs([getitem_5], [((None, None, device(type='cpu'), 6, 0, None), [], False)]);  getitem_5 = None
        getitem_6 = validate_outputs_1[0];  validate_outputs_1 = None

        getitem_7 = hooks[0]
        getitem_8 = packed_data[0];  packed_data = None
        getitem_9 = hooks[1];  hooks = None
        call_hook = torch__dynamo_external_utils_call_hook(getitem_7, getitem_8, hook_type = 'unpack_hook');  getitem_7 = getitem_8 = None
        call_backward = torch__dynamo_external_utils_call_backward(getitem_9, (call_hook,), getitem_6);  getitem_9 = call_hook = getitem_6 = None
        getitem_11 = call_backward[0];  call_backward = None
        validate_outputs_2 = torch__dynamo_compiled_autograd_ops_validate_outputs([getitem_11], [((None, None, device(type='cpu'), 6, 0, None), [getitem_3], False)]);  getitem_11 = getitem_3 = None
        getitem_12 = validate_outputs_2[0];  validate_outputs_2 = None

        accumulate_grad__default = torch.ops.inductor.accumulate_grad_.default(getitem_1, getitem_12);  getitem_1 = getitem_12 = accumulate_grad__default = None
        _exec_final_callbacks_stub = torch__dynamo_external_utils__exec_final_callbacks_stub();  _exec_final_callbacks_stub = None
        return []
""",  # noqa: B950
                )

            # 1 graph break on torch.load -> 2 dynamo graphs
            self.check_output_and_recompiles(
                fn,
                count=[1, 2],
                compiler_fn=make_compiler_fn(fullgraph=False, gm_hook=check),
            )

    @skipIfWindows(msg="node name demangling inconsistent on windows")
    def test_backward_hook_relative_ordering_partial(self):
        # test backward hooks for cases that CA matches eager

        def fn():
            order = []

            class MyModule(nn.Module):
                def __init__(self):
                    super().__init__()
                    self.linear = torch.nn.Linear(10, 10, bias=False)

                def forward(self, x):
                    return self.linear(x)

            x = torch.randn(10, 10)
            module = MyModule()

            def make_pre_hook(id):
                return lambda _: order.append(f"pre_hook_{id}")

            def make_post_hook(id):
                return lambda _1, _2: order.append(f"post_hook_{id}")

            count = 0

            def register_hooks_on_all_nodes(nodes):
                nonlocal count
                for node, _ in nodes:
                    if node is None:
                        continue
                    count += 1
                    id = f"{node.name()}_{count}"
                    node.register_prehook(make_pre_hook(id))
                    node.register_hook(make_post_hook(id))
                    register_hooks_on_all_nodes(node.next_functions)

            loss = module(x).sum()
            register_hooks_on_all_nodes(((loss.grad_fn, None),))

            def make_tensor_pre_hook(id):
                return lambda _: order.append(f"tensor_pre_hook_{id}")

            def make_post_acc_grad_hook(id):
                return lambda _: order.append(f"post_acc_grad_hook_{id}")

            module.linear.weight.register_hook(make_tensor_pre_hook("weight"))

            module.linear.weight.register_post_accumulate_grad_hook(
                make_post_acc_grad_hook("weight")
            )

            loss.backward()
            yield tuple(order)

        self.check_output_and_recompiles(fn)

    def test_checkpointing_sac(self):
        # circular import
        from torch.utils.checkpoint import (
            checkpoint,
            CheckpointPolicy,
            create_selective_checkpoint_contexts,
        )

        def fn():
            class mlp(nn.Module):
                def __init__(self):
                    super().__init__()
                    self.layer1 = nn.Linear(10, 10)
                    self.layer2 = nn.Linear(10, 10)
                    self.layer3 = nn.Linear(10, 10)
                    self.layer4 = nn.Linear(10, 10)

                def forward(self, x):
                    x = self.layer1(x)
                    x = self.layer2(x)
                    x = self.layer3(x)
                    x = self.layer4(x)
                    return x

            recompute_list = [torch.ops.aten.addmm.default]

            def recompute_policy(ctx, op, *args, **kwargs):
                if op in recompute_list:
                    return CheckpointPolicy.MUST_RECOMPUTE
                else:
                    return CheckpointPolicy.PREFER_SAVE

            def context_fn():
                return create_selective_checkpoint_contexts(recompute_policy)

            model = mlp()
            input = torch.randn(1, 10)

            out = checkpoint(model, input, use_reentrant=False, context_fn=context_fn)
            out.sum().backward()
            yield model.layer1.weight.grad
            yield model.layer1.bias.grad
            yield model.layer2.weight.grad
            yield model.layer2.bias.grad
            yield model.layer3.weight.grad
            yield model.layer3.bias.grad
            yield model.layer4.weight.grad
            yield model.layer4.bias.grad

        self.check_output_and_recompiles(
            fn, count=[1, 5], compiler_fn=make_compiler_fn(fullgraph=False)
        )

    def test_dont_dce_side_effects(self):
        class SideEffectfulBackward(torch.autograd.Function):
            @staticmethod
            def forward(ctx, x):
                return x

            @staticmethod
            def backward(ctx, gO):
                torch.randn(10, 10)
                return gO

        x = torch.randn(10, 10, requires_grad=True)

        # https://github.com/pytorch/pytorch/issues/147171
        torch._inductor.config.fallback_random = True

        @torch.compile(backend="aot_eager")
        def fn(x):
            return SideEffectfulBackward.apply(x).sum()

        gm = None

        def extract(ca_gm):
            nonlocal gm
            gm = ca_gm
            return ca_gm

        with compiled_autograd._enable(extract):
            fn(x).backward()

        self.assertTrue("aten.randn" in str(gm))

    def test_aot_bwd_gm_runnable(self):
        # This test ensures that the bw_module saved in
        # CompiledFunction._lazy_backward_info is executable,
        # by ensuring post grad passes have not ran on it.

        post_grad_graphs = []

        def post_grad_pass(graph):
            nonlocal post_grad_graphs
            post_grad_graphs.append(graph)
            return graph

        x = torch.randn(10, 10, requires_grad=True)
        y = torch.randn(10, 10, requires_grad=True)
        # forces symints to be saved for backward
        # and forces aot compilation of the backward
        torch._dynamo.mark_dynamic(x, 0)
        torch._dynamo.mark_dynamic(y, 1)

        @torch.compile
        def fn(x, y):
            return torch.matmul(x, y).sum()

        with inductor_config.patch(post_grad_custom_post_pass=post_grad_pass):
            loss = fn(x, y)
            self.assertEqual(len(post_grad_graphs), 2)  # 1 fwd and 1 bwd

        self.assertTrue(loss.grad_fn.name(), "CompiledFunctionBackward")
        self.assertIsNot(
            post_grad_graphs[1],
            loss.grad_fn._forward_cls._lazy_backward_info.bw_module.graph,
        )

        with compiled_autograd._enable(lambda gm: gm):
            loss.backward()

    def test_anomaly_mode_already_nan(self):
        def fn():
            with torch.autograd.detect_anomaly():
                a = torch.randn(5, 5, requires_grad=True)
                a.grad = torch.full((5, 5), float("nan"))
                b = torch.randn(5, 5)
                out = torch.matmul(a, b)
                loss = out.sum()
                with torch._dynamo.compiled_autograd._enable(lambda gm: gm):
                    loss.backward()

        with self.assertRaisesRegex(
            AssertionError, "already having NaN gradient. This is not supported."
        ):
            fn()

    def test_anomaly_mode_backward(self):
        def fn():
            class MyFn(torch.autograd.Function):
                @staticmethod
                def forward(ctx, x):
                    return x

                @staticmethod
                def backward(ctx, gO):
                    return torch.full(gO.size(), float("nan"))

            with torch.autograd.detect_anomaly():
                a = torch.randn(5, 5, requires_grad=True)
                out = MyFn.apply(a)
                loss = out.sum()
                with torch._dynamo.compiled_autograd._enable(lambda gm: gm):
                    loss.backward()

        with self.assertRaisesRegex(
            RuntimeError, "Compiled Autograd returned NaN gradients for parameters"
        ):
            fn()

    def test_anomaly_mode_grad(self):
        def fn():
            class MyFn(torch.autograd.Function):
                @staticmethod
                def forward(ctx, x):
                    return x

                @staticmethod
                def backward(ctx, gO):
                    return torch.full(gO.size(), float("nan"))

            with torch.autograd.detect_anomaly():
                a = torch.randn(5, 5, requires_grad=True)
                out = MyFn.apply(a)
                loss = out.sum()
                with torch._dynamo.compiled_autograd._enable(lambda gm: gm):
                    torch.autograd.grad(loss, inputs=a)

        with self.assertRaisesRegex(
            RuntimeError, "Compiled Autograd returned NaN gradients for output nodes"
        ):
            fn()

    def test_higher_order_gradients(self):
        def f(x):
            return x**3

        def fn(fwd_compiler, ca_compiler):
            torch.manual_seed(123)
            x = torch.tensor(2.0, requires_grad=True)
            first, second, third, fourth = None, None, None, None
            try:
                with compiled_autograd._enable(ca_compiler):
                    first = torch.autograd.grad(
                        fwd_compiler(f)(x), x, create_graph=True
                    )[0]
                    second = torch.autograd.grad(first, x, create_graph=True)[0]
                    third = torch.autograd.grad(second, x, create_graph=True)[0]
                    fourth = torch.autograd.grad(third, x, create_graph=True)[0]
            except RuntimeError as e:
                assert "does not currently support higher order gradients" in str(e)
                return (first, second, third, fourth)

            return (first, second, third, fourth)

        def eager():
            return torch.compile(backend="eager")

        def aot_eager():
            return torch.compile(backend="aot_eager")

        # Without AOTAutograd, no problem
        first, second, third, fourth = fn(eager(), eager())
        self.assertEqual(counters["compiled_autograd"]["captures"], 4)
        self.assertEqual(first, 12)  # 3x^2
        self.assertEqual(second, 12)  # 6x
        self.assertEqual(third, 6)  # 6
        self.assertEqual(fourth, 0)
        # and should cache hit
        counters.clear()
        _ = fn(eager(), eager())
        self.assertEqual(counters["compiled_autograd"]["captures"], 0)
        torch._dynamo.reset()

        # With AOTAutograd, can't create_graph
        first, second, third, fourth = fn(aot_eager(), aot_eager())
        self.assertIsNone(second)

        first, second, third, fourth = fn(aot_eager(), eager())
        self.assertIsNone(second)

        first, second, third, fourth = fn(eager(), aot_eager())
        self.assertIsNone(third)

    @unittest.skipIf(
        not torch.distributed.is_available(),
        "FakePG relies on distributed build",
    )
    def test_ddp_cpp_reducer_error(self):
        from torch.testing._internal.distributed.fake_pg import FakeStore

        store = FakeStore()
        dist.init_process_group(backend="fake", rank=0, world_size=2, store=store)
        try:
            model = torch.nn.Sequential(nn.Linear(10, 10), nn.ReLU(), nn.Linear(10, 10))
            model = DDP(model)
            inputs = torch.randn(10, 10)
            loss = model(inputs).sum()
            with compiled_autograd._enable(compiler_fn), self.assertRaisesRegex(
                RuntimeError,
                (
                    r"Compiled autograd is not compatible with C\+\+ DDP Reducer, "
                    r'please use torch._dynamo.config.optimize_ddp="python_reducer"'
                ),
            ):
                loss.backward()

        finally:
            dist.destroy_process_group()

    @unittest.skipIf(
        not torch.distributed.is_available(),
        "FakePG relies on distributed build",
    )
    @config.patch(optimize_ddp="python_reducer")
    def test_ddp_python_reducer(self):
        from torch.testing._internal.distributed.fake_pg import FakeStore

        store = FakeStore()
        dist.init_process_group(backend="fake", rank=0, world_size=2, store=store)
        try:
            model = torch.nn.Sequential(nn.Linear(10, 10), nn.ReLU(), nn.Linear(10, 10))
            model = DDP(model)
            inputs = torch.randn(10, 10)
            loss = model(inputs).sum()
            with compiled_autograd._enable(compiler_fn):
                # no error expected
                loss.backward()
            self.assertEqual(counters["compiled_autograd"]["captures"], 1)
        finally:
            dist.destroy_process_group()


def load_test_module(name):
    testdir = Path(__file__).absolute().parent.parent
    with mock.patch("sys.path", [*sys.path, str(testdir)]):
        return SourceFileLoader(
            name, str(testdir / f"{name.replace('.', '/')}.py")
        ).load_module()


def make_wrapped(fn, ctxs):
    @functools.wraps(fn)
    def wrapped(self):
        torch._dynamo.reset()
        stack = contextlib.ExitStack()
        for ctx in ctxs:
            stack.enter_context(ctx)
        out = fn(self)
        stack.close()
        return out

    return wrapped


<<<<<<< HEAD
def wrap_test_class(orig_cls, method_name: Optional[str]):
=======
def lookup_backend(test_name):
    if test_name in xfail_by_backend["inductor"]:
        return "aot_eager"
    elif test_name in xfail_by_backend["aot_eager"]:
        return "eager"
    elif test_name in xfail_by_backend["eager"]:
        return "ca_eager"
    else:
        assert test_name not in xfail_by_backend["ca_eager"]
        return "inductor"


def wrap_test_class(orig_cls):
>>>>>>> 7ccb6c2c
    dct = orig_cls.__dict__.copy()
    for name in list(dct.keys()):
        fn = dct[name]
        if not callable(fn) or name in skipped_tests:
            continue
        elif (
            xfail_re.match(name)
            or name in xfail_by_backend["ca_eager"]
            or name in xfail_divergence_from_eager
        ):
            dct[name] = unittest.expectedFailure
<<<<<<< HEAD
        elif name.startswith("test_") and not method_name:
            fullgraph = name not in known_graph_breaks_tests
=======
        elif name.startswith("test_"):
            backend = lookup_backend(name)
            if not HAS_CUDA and backend == "inductor":
                continue
>>>>>>> 7ccb6c2c
            ctxs = [
                compiled_autograd._enable(
                    make_compiler_fn(
                        backend=backend,
                        fullgraph=name not in known_graph_breaks_tests,
                    )
                ),
                test_contexts.get(name, contextlib.nullcontext()),
            ]
            dct[name] = make_wrapped(fn, ctxs)

    if method_name:
        dct[method_name] = lambda self: compiled_autograd._enable(compiler_fn)

    cls = type(
        orig_cls.__name__ + "WithCompiledAutograd",
        orig_cls.__bases__,
        dct,
    )
    cls.__file__ = __file__
    return cls


known_graph_breaks_tests = {
    "test_hook_none",  # uses assert in hook
    "test_post_accumulate_grad_hook_e2e",  # optim.Adam manually graph breaks
    "test_tensor_hooks_inplace",  # uses assert in hook
    "test_tensor_hooks_inplace_over_view",  # uses assert in hook
    "test_grad_fn_prehooks",  # uses assert in hook
    "test_grad_fn_prehooks_multiple_outputs",  # uses assert in hook
    "test_grad_fn_prehooks_remove_hooks",  # uses handle.remove() in hook
    "test_tensor_hooks_inplace_multiple_outputs",  # uses assert in hook
    "test_hooks",  # uses assert in hook
    "test_accumulate_grad_posthooks_can_observe_tensor_prehook",  # allclose
    "test_saved_tensors_hook_version_counter_not_shared",  # assertEqual
    "test_post_accumulate_grad_hook_returns_not_None",  # throws
    "test_custom_function_cycle",  # assertEqual
    "test_mark_non_differentiable_mixed",  # assertTrue
    "test_materialize_grads",  # assertEqual
    "test_return_leaf",  # assertEqual
    "test_save_none_for_backward",  # assertIsNone
    "test_saved_variables_deprecated",  # warnings.warn
    "test_autograd_node_isinstance",  # assertIsInstance
    "test_set_materialize_non_diff_grads",  # assertIsNone
    "test_backward_dict_grad_for_nontensor",  # torch/_custom_op/autograd.py in skip files
    "test_backward_dict_invalid_keys",  # torch/_custom_op/autograd.py in skip files
    "test_backward_dict_requires_keys_for_input_optional_tensors",  # torch/_custom_op/autograd.py in skip files
    "test_backward_dict_requires_keys_for_input_tensors",  # torch/_custom_op/autograd.py in skip files
    "test_backward_grads_are_tensor_or_none",  # torch/_custom_op/autograd.py in skip files
    "test_backward_impl_on_existing_op",  # torch/_custom_op/autograd.py in skip files
    "test_backward_returns_dict",  # torch/_custom_op/autograd.py in skip files
    "test_backward_tensorlist_input_requires_list_grads",  # torch/_custom_op/autograd.py in skip files
    "test_backward_tensorlist_input_requires_list_grads_none_or_Tensor",  # torch/_custom_op/autograd.py in skip files
    "test_backward_tensorlist_input_requires_list_grads_with_same_numel",  # torch/_custom_op/autograd.py in skip files
    "test_save_for_backward_inputs_are_namedtuple",  # torch/_custom_op/autograd.py in skip files
    "test_reentrant_with_leaf_variable_hook",  # reentrant .backward
    "test_reentrant_with_non_leaf_variable_hook",  # reentrant .backward
    "test_reentrant_child_error",  # reentrant .backward
    "test_deep_reentrant",  # reentrant .backward
    "test_reentrant_priority",  # reentrant .backward
    "test_simple_reentrant",  # reentrant .backward
    "test_checkpoint_detects_non_determinism",  # unpack hook in skip files
    "test_checkpoint_valid_reset_on_error",  # unpack hook in skip files
    "test_checkpointing_non_reentrant_autocast_cpu",  # unpack hook in skip files
    "test_checkpointing_non_reentrant_autocast_gpu",  # unpack hook in skip files
    "test_checkpointing_without_reentrant_arbitrary_input_output",  # unpack hook in skip files
    "test_checkpointing_without_reentrant_correct_grad",  # unpack hook in skip files
    "test_checkpointing_without_reentrant_custom_function_works",  # unpack hook in skip files
    "test_checkpointing_without_reentrant_dataparallel",  # _get_device_index in skip files
    "test_checkpointing_without_reentrant_detached_tensor_use_reentrant_True",  # reentrant .backward
    "test_checkpointing_without_reentrant_parameter_used_in_an_out",  # unpack hook in skip files
    "test_checkpointing_without_reentrant_with_context_fn",  # unpack hook in skip files
    "test_save_on_cpu_and_checkpoint",  # unpack hook in skip files
    "test_saved_tensor_hooks_custom_error_propagation",  # CustomError
    "test_access_saved_tensor_twice_without_recomputation_works",  # unpack hook in skip files
    "test_saved_tensor_hooks_extra_enter_during_bw_no_leak",  # ctx in skip files
    "test_saved_tensor_hooks_extra_exit_during_bw_no_crash",  # ctx in skip files
    "test_checkpointing",  # reentrant .backward
    "test_checkpointing_without_reentrant_input_requires_grad_False",  # reentrant .backward
    "test_checkpointing_without_reentrant_input_requires_grad_True",  # reentrant .backward
    "test_checkpointing_without_reentrant_memory_savings",  # reentrant .backward
    "test_dtensor_basic",  # torch._dynamo.exc.Unsupported: Failed to convert args/kwargs to proxy
    "test_dtensor_contiguous_dtensor_noncontiguous_local_as_tangent",  # subclass constructor
    "test_retain_grad",  # retains_grad_hooks
    "test_retain_grad_cycle",  # retains_grad_hooks
    "test_retain_grad_inplace",  # retains_grad_hooks
    "test_retain_grad_inplace_over_view",  # retains_grad_hooks
    "test_retains_grad_can_always_observe_tensor_prehook",  # retains_grad_hooks
    "test_retains_grad_inplace_multiple_outputs",  # retains_grad_hooks
    "test_hook_edge_case_when_called_with_grad",  # retains_grad_hooks
    "test_multi_grad_all_hooks",  # retains_grad_hooks
    "test_prehook_ordering",  # retains_grad_hooks
    "test_will_engine_execute_node",  # retains_grad_hooks
    "test_backward_to_node",  # retains_grad_hooks
    "test_backward_with_nonleaf_inputs",  # retains_grad_hook on non-leaf input
    "test_create_graph_and_full_backward_hook_cycle",  # _pack_with_none
    "test_full_backward_hook_double_backward",  # _pack_with_none
    "test_grad_mode_restored_reentrant",  # assertTrue
    "test_multi_grad_any_hooks",  # register_multi_grad_hook
    "test_saved_variable_packing_unpacking_did_not_save_original_with_hooks",  # register_hooks
    "test_graph_save_on_cpu",  # dynamo disabled
    "test_nested_checkpoint_early_stop_False",  # dynamo disable
    "test_nested_checkpoint_early_stop_True",  # dynamo disable
    "test_nested_checkpoint_kwargs_early_stop_False",  # dynamo disable
    "test_nested_checkpoint_kwargs_early_stop_True",  # dynamo disable
    "test_nested_checkpoint_non_tensor_inputs_and_outputs_early_stop_False",  # dynamo disable
    "test_nested_checkpoint_non_tensor_inputs_and_outputs_early_stop_True",  # dynamo disable
    "test_nested_checkpoint_reentrant_backwards_early_stop_False",  # dynamo disable
    "test_nested_checkpoint_reentrant_backwards_early_stop_True",  # dynamo disable
    "test_nested_checkpoint_same_graph_early_stop_False",  # dynamo disable
    "test_nested_checkpoint_same_graph_early_stop_True",  # dynamo disable
    "test_nested_checkpoint_set_early_stop",  # dynamo disable
    "test_nested_checkpoint_two_children_early_stop_False",  # dynamo disable
    "test_nested_checkpoint_two_children_early_stop_True",  # dynamo disable
}

test_contexts = {
    "test_setitem_mask": config.patch(capture_dynamic_output_shape_ops=True),
    "test_index_backward_does_not_save_tensor": config.patch(
        capture_dynamic_output_shape_ops=True
    ),
}

# These groups of tests aren't supported yet
xfail_re = re.compile(r"^test_(sparse|profiler|gradcheck|named_tensor)")

# Tests fail at different stages, we categorize them wrt to their backends
# We run only the last passing backend in this order:
# ca_eager -> eager -> aot_eager -> inductor
xfail_by_backend = {
    "ca_eager": {  # xfail
        "test_callback_propagates_errors_from_device_thread",  # fullgraph for queue_callback, but graph break for RuntimeError
        "test_reentrant_with_callbacks_both_depths",  # queue_callback
        "test_reentrant_with_callbacks_depth_0",  # queue_callback
        "test_reentrant_with_callbacks_depth_1",  # queue_callback
        "test_current_graph_task_execution_order",  # nodes are already freed by the time dynamo traces the lifted hook
        "test_autograd_inplace_views_cross_dtype",  # view_fn not supported by compiled autograd
        "test_current_node",  # TorchDispatchMode not yet implemented for compiled autograd
        "test_nested_checkpoint_set_early_stop_no_recompution_needed",  # TorchDispatchMode not yet implemented
        "test_post_accumulate_grad_hook_ordering",  # accuracy error
        "test_current_graph_task_id",  # autograd state already cleared once dynamo is called
        "test_custom_function_forward_mode_forward_is_no_op",  # forward AD
        "test_custom_function_forward_mode_inplace_checks",  # forward AD
        "test_custom_function_forward_mode_view_checks",  # forward AD
        "test_custom_function_forward_mode_wrong_formula",  # forward AD
        "test_node_post_hook_registered_during_unpack_hook",  # 'NoneType' object has no attribute 'register_hook'
        "test_custom_function_error",  # forward AD
        "test_custom_function_save_for_forward",  # forward AD
        "test_dont_materialize_grads",  # undefined grad
        "test_no_grad_copy",  # setting static member in lifted backward
        "test_no_grad_copy_sparse",  # setting static member in lifted backward
        "test_node_ordering_when_none_returned",  # torch._dynamo.exc.Unsupported: TypeError <built-in method clone
        "test_save_output_nr",  # output_nr grad passed as None
        # IndexError: list index out of range (NB: x.grad = y where both x and y are input tensors)
        "test_grad_nonleaf_register_hook",
        "test_backward_twice_without_saved_values",  # https://github.com/pytorch/pytorch/issues/129938
        # Category: Higher Order Gradients
        "test_default_saved_tensors_hooks_double_backward",  # wrong when pack hook returns non-leaf
        "test_saved_variable_packing_unpacking_saved_original_with_hooks",  # wrong when pack hook returns non-leaf
        "test_nested_anomaly_detect_nan",  # nested anomaly
        "test_select_sum",  # batched gradients
        "test_custom_autograd_no_early_free",  # batched gradients
        "test_grad_batched_grad",  # batched gradients
        # Uncategorized
        "test_lobpcg",  # NaNs
        "test_autograd_simple_views_python",  # gradient is None
        "test_function_returns_undefined_tensor",  # gradient is None
        "test_input_buffer_accum",  # add(sparse, dense)
        "test_return_duplicate",  # batched gradients
        "test_return_duplicate_inplace",  # batched gradients
        "test_naughty_autograd_function_stashing_ctx",  # error not raised
        "test_unrelated_inputs",  # batched gradients
        "test_nested_checkpoint_early_stop_False",  # unpack hook grad_fn semantics
        "test_nested_checkpoint_early_stop_True",  # unpack hook grad_fn semantics
        "test_nested_checkpoint_two_children_early_stop_False",  # unpack hook grad_fn semantics
        "test_nested_checkpoint_two_children_early_stop_True",  # unpack hook grad_fn semantics
    },
    "eager": {  # will be run without torch.compiling the CA graph
        "test_setup_context_when_forward_has_default_args",  # autograd.Function with class methods
        "test_accumulate_grad_tensor_reference",  # Out of bounds: frame_state_entry.stride[i] is None
        "test_custom_function_exception",  # torch.no_grad(), torch._dynamo.exc.Unsupported: missing: WITH_EXCEPT_START
        "test_to_sparse_backward",  # Out of bounds: frame_state_entry.stride[i] is None
        "test_custom_function_non_tensor_inputs_outputs",  # gradient batching rule not implemented for aten::sym_size.int
        "test_setitem",  # CopySlices accuracy error
        "test_checkpointing_without_reentrant_saved_object_identity",  # same as https://github.com/pytorch/pytorch/issues/136193
        "test_dtensor_different_gradient_placement",  # Dynamo failed to run FX node with fake tensors
        "test_dtensor_noncontiguous_output",  # Dynamo failed to run FX node with fake tensors
        "test_dtensor_partial_placement_graph_output",  # Dynamo failed to run FX node with fake tensors
        "test_unwrap_async_collective_tensor_tangent",  # AttributeError: 'PlainTensorMeta' object has no attribute 'attrs'
        "test_graph_save_on_cpu",  # torch.save should no-op and be recorded in the graph
        "test_saving_variable_to_disk",  # torch.save should no-op and be recorded in the graph
        "test_nested_checkpoint_early_stop_False",  # AOT backward higher order gradients
        # Slow tests, these tests are close to CI timeout if we try to torch.compile them
        "test_checkpointing",
        "test_checkpointing_without_reentrant_memory_savings",
        "test_checkpointing_without_reentrant_input_requires_grad_True",
        "test_checkpointing_without_reentrant_input_requires_grad_False",
    },
    "aot_eager": {  # will be run with torch.compile(backend="eager")
        # Category: FakeTensor
        "test_wrapped_number_saved_tensors_hooks",  # Proxy tensor should carryover is_wrapped_number_ of its original
        "test_scalar_grad_mixed_device",  # Fake Tensors aren't propagating device properly for 0-dim grads
        "test_grad",  # AOT backward higher order gradients
        "test_grad_materialize_grads",  # AOT backward higher order gradients
    },
    "inductor": {},  # will be run with torch.compile(backend="aot_eager")
    # tests not present in this dict will be run with torch.compile(backend="inductor")
}

# These tests fail due to difference in semantics that we won't fix
xfail_divergence_from_eager = {
    "test_invalid_gradients",  # can't give autograd error due to inaccurate output metadata of lifted backward
    "test_autograd_node_isinstance",  # backward ctx is a fake cls and not directly a Node instance
    "test_backward_hook_relative_ordering",  # compiled autograd collects breadth first, and module backward hook not supported
    "test_checkpointing_without_reentrant_custom_function_works",  # ctx.saved_tensors are cached by CA
    "test_anomaly_mode_no_check_nan",  # different error messages
    "test_anomaly_grad_warnings",  # different error messages
    "test_anomaly_detect_nan",  # fake tensor errors on NaN
    "test_once_differentiable",  # different node name: CompiledFunctionBackward
    "test_function",  # different node name: CompiledFunctionBackward
    "test_inplace_on_view_backward",  # different node name: CompiledFunctionBackward
    "test_nested_anomaly_printstack_cleanup",  # anomaly NaN error message different
    "test_not_implemented_grad",  # Dynamo changes the types of exceptions
}

skipped_tests = set()

if not HAS_CUDA:
    # Found Tesla M60 which is too old to be supported by the triton GPU compiler
    skipped_tests.add("test_type_conversions")

if IS_S390X:
    skipped_tests.add("test_deep_reentrant")

test_autograd = load_test_module("test_autograd")
test_custom_ops = load_test_module("test_custom_ops")
test_flex_attention = load_test_module("inductor/test_flex_attention")

TestAutogradWithCompiledAutograd = wrap_test_class(test_autograd.TestAutograd)
TestNestedCheckpointWithCompiledAutograd = wrap_test_class(
    test_autograd.TestNestedCheckpoint
)
TestCustomOpWithCompiledAutograd = wrap_test_class(test_custom_ops.TestCustomOp)
TestFlexAttentionCUDAWithCompiledAutograd = wrap_test_class(
    test_flex_attention.TestFlexAttentionCUDA
)
if torch.distributed.is_available() and HAS_CUDA:
    test_dtensor = load_test_module("distributed/tensor/test_dtensor_compile")
    TestDTensorCompileWithCompiledAutograd = wrap_test_class(
        test_dtensor.TestDTensorCompile
    )

xfail_hops = {
    # AssertionError: Tensor-likes are not close!
    "auto_functionalize",
    # BypassAOTAutogradCache: Cannot cache a graph with compiled autograd enabled
    "invoke_subgraph",
    # AssertionError: assert type(args[1].realize()) is TensorVariable
    "map",
}


class TestCompiledAutogradOpInfo(TestCase):
    def setUp(self) -> None:
        super(TestCase, self).setUp()
        reset()

    def tearDown(self) -> None:
        super(TestCase, self).tearDown()
        reset()

    @ops(
        list(filter(lambda op: op.name not in xfail_hops, hop_db)),
        allowed_dtypes=(torch.float,),
    )
    def test_hops_in_bwd(self, device, dtype, op):
        def create_bwd_fn_closure(op_args, op_kwargs):
            op_out_ref = []

            class Foo(torch.autograd.Function):
                @staticmethod
                def forward(ctx, x):
                    return x

                @staticmethod
                def backward(ctx, grad):
                    out = op.op(*op_args, **op_kwargs)
                    op_out_ref.append(out)
                    return grad

            def fn(x):
                return Foo.apply(x).sum()

            return fn, op_out_ref

        # Note: requires_grad=False because aot dispatch is already covered elsewhere
        for inp in op.sample_inputs(device, dtype, requires_grad=False):
            input = inp.input if isinstance(inp.input, tuple) else (inp.input,)
            eager_args = (*input, *inp.args)
            eager_kwargs = inp.kwargs
            compiled_args = deepcopy(eager_args)
            compiled_kwargs = deepcopy(eager_kwargs)

            # 1. Run eager
            torch.manual_seed(123)
            dummy = torch.randn(2, 2, dtype=dtype, device=device, requires_grad=True)
            fn, op_out_ref = create_bwd_fn_closure(compiled_args, compiled_kwargs)
            fn(dummy).backward()
            self.assertEqual(len(op_out_ref), 1)
            expected = op_out_ref[0]

            # 2. Run under CA
            torch.manual_seed(123)
            dummy = torch.randn(2, 2, dtype=dtype, device=device, requires_grad=True)
            fn, op_out_ref = create_bwd_fn_closure(compiled_args, compiled_kwargs)
            with compiled_autograd._enable(make_compiler_fn(backend="aot_eager")):
                fn(dummy).backward()
            self.assertEqual(len(op_out_ref), 1)
            actual = op_out_ref[0]

            self.assertEqual(expected, actual)


instantiate_device_type_tests(TestCompiledAutogradOpInfo, globals(), only_for=("cpu",))
instantiate_parametrized_tests(TestCompiledAutograd)

if __name__ == "__main__":
    if HAS_CPU:
        run_tests(needs="filelock")<|MERGE_RESOLUTION|>--- conflicted
+++ resolved
@@ -4235,9 +4235,6 @@
     return wrapped
 
 
-<<<<<<< HEAD
-def wrap_test_class(orig_cls, method_name: Optional[str]):
-=======
 def lookup_backend(test_name):
     if test_name in xfail_by_backend["inductor"]:
         return "aot_eager"
@@ -4250,8 +4247,7 @@
         return "inductor"
 
 
-def wrap_test_class(orig_cls):
->>>>>>> 7ccb6c2c
+def wrap_test_class(orig_cls, method_name: Optional[str] = None):
     dct = orig_cls.__dict__.copy()
     for name in list(dct.keys()):
         fn = dct[name]
@@ -4263,15 +4259,12 @@
             or name in xfail_divergence_from_eager
         ):
             dct[name] = unittest.expectedFailure
-<<<<<<< HEAD
         elif name.startswith("test_") and not method_name:
-            fullgraph = name not in known_graph_breaks_tests
-=======
-        elif name.startswith("test_"):
+            if name == "test_GQA_causal_mask_cuda":
+                breakpoint()
             backend = lookup_backend(name)
             if not HAS_CUDA and backend == "inductor":
                 continue
->>>>>>> 7ccb6c2c
             ctxs = [
                 compiled_autograd._enable(
                     make_compiler_fn(
@@ -4284,7 +4277,7 @@
             dct[name] = make_wrapped(fn, ctxs)
 
     if method_name:
-        dct[method_name] = lambda self: compiled_autograd._enable(compiler_fn)
+        dct[method_name] = lambda self: compiled_autograd._enable(make_compiler_fn(fullgraph=False))
 
     cls = type(
         orig_cls.__name__ + "WithCompiledAutograd",
@@ -4516,7 +4509,7 @@
 )
 TestCustomOpWithCompiledAutograd = wrap_test_class(test_custom_ops.TestCustomOp)
 TestFlexAttentionCUDAWithCompiledAutograd = wrap_test_class(
-    test_flex_attention.TestFlexAttentionCUDA
+    test_flex_attention.TestFlexAttentionCUDA, "_maybe_compiled_autograd_ctx"
 )
 if torch.distributed.is_available() and HAS_CUDA:
     test_dtensor = load_test_module("distributed/tensor/test_dtensor_compile")
