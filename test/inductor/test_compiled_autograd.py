--- conflicted
+++ resolved
@@ -5262,10 +5262,7 @@
     "test_vjp_call_compiled_backward_fn",  # different functorch error
     "test_vmap_call_compiled_backward_fn",  # different functorch error
     "test_accumulate_grad",  # always out of place add for compiled autograd
-<<<<<<< HEAD
-=======
     "test_current_node",  # slightly different dispatched ops
->>>>>>> e2c9d8d6
 }
 
 skipped_tests = set()
