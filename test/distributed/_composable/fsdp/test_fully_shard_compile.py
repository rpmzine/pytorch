# Owner(s): ["oncall: distributed"]


import contextlib
import copy
import functools
import itertools
import logging
import unittest
from collections import defaultdict
from unittest import mock

import torch
import torch._dynamo.testing
import torch.nn.functional as F
from torch import nn
from torch._dynamo.utils import counters
from torch._inductor import comms
from torch._inductor.utils import is_fallback_op, run_and_get_code
from torch.distributed.device_mesh import init_device_mesh
from torch.distributed.fsdp import (
    fully_shard,
    FullyShardedDataParallel as FSDP,
    ShardingStrategy,
)
from torch.distributed.fsdp._fully_shard._fsdp_common import TrainingState
from torch.distributed.fsdp._fully_shard._fsdp_param_group import FSDPParamGroup
from torch.testing import FileCheck
from torch.testing._internal.common_distributed import (
    at_least_x_gpu,
    skip_if_lt_x_gpu,
    sm_is_or_higher_than,
)
from torch.testing._internal.common_fsdp import FSDPTest, get_devtype, MLP
from torch.testing._internal.common_utils import run_tests, skipIfRocm
from torch.testing._internal.distributed._tensor.common_dtensor import (
    ModelArgs,
    Transformer,
)
from torch.testing._internal.inductor_utils import HAS_GPU


device_type = torch.device(get_devtype())

log = logging.getLogger(__name__)


def _count_op_in_graph(graph, op):
    return sum(1 for node in graph.nodes if node.target is op)


def _is_fallback_op_in_snodes(snodes, op):
    return any(is_fallback_op(snode.node, op) for snode in snodes)


orig_F_scaled_dot_product_attention = F.scaled_dot_product_attention


class Mod(torch.nn.Module):
    def __init__(self):
        super().__init__()

        self.encoder = torch.nn.Sequential(
            torch.nn.Linear(28 * 28, 1024, device=device_type),
            torch.nn.Linear(1024, 1024, device=device_type),
            torch.nn.Linear(1024, 4096, device=device_type),
        )

    def forward(self, x):
        return self.encoder(x)


class TestFullyShardCompileCompute(FSDPTest):
    @unittest.skipIf(not HAS_GPU, "Inductor+gpu needs triton and recent GPU arch")
    @skip_if_lt_x_gpu(2)
    def test_disable_compiling_hooks(self):
        self.run_subtests(
            {
                "skip_fsdp_hooks": [False, True],
            },
            self._test_disable_compiling_hooks,
        )

    def _test_disable_compiling_hooks(
        self,
        skip_fsdp_hooks: bool,
    ):
        torch._dynamo.reset()
        trace_rules_check_count = 0
        HOOKS_FILE_NAME = "torch/distributed/fsdp/_fully_shard/_fsdp_state.py"
        HOOK_WRAPPER_NAME = "fsdp_hook_wrapper"

        def patched_trace_rules_check(*args, **kwargs):
            nonlocal trace_rules_check_count
            f_code = args[0]
            if (
                hasattr(f_code, "co_filename")
                and f_code.co_filename.endswith(HOOKS_FILE_NAME)
                and f_code.co_name != HOOK_WRAPPER_NAME
            ):
                trace_rules_check_count += 1
            return orig_trace_rules_check(*args, **kwargs)

        original_skip_fsdp_hooks = torch._dynamo.config.skip_fsdp_hooks
        orig_trace_rules_check = torch._dynamo.trace_rules.check
        torch.distributed.barrier()
        torch._dynamo.config.skip_fsdp_hooks = skip_fsdp_hooks
        torch._dynamo.trace_rules.check = patched_trace_rules_check
        model = MLP(4).to(device_type)
        fully_shard(model)
        model.compile()
        model(torch.randn((4, 4), device=device_type))
        torch.distributed.barrier()
        torch._dynamo.config.skip_fsdp_hooks = original_skip_fsdp_hooks
        torch._dynamo.trace_rules.check = orig_trace_rules_check
        if skip_fsdp_hooks:
            self.assertEqual(trace_rules_check_count, 0)
        else:
            self.assertTrue(trace_rules_check_count > 0)


@unittest.skipIf(not HAS_GPU, "Inductor+gpu needs triton and recent GPU arch")
class TestFullyShardCompile(FSDPTest):
    fake_pg = not at_least_x_gpu(2)

    # This method is an override of the base class.
    # Tests in this class requires bf16 support, so SM arch must be 80 or
    # higher.
    def skipTestForOldSm(self):
        # Assumption: This test class is only run on GPU. See `HAS_GPU` check at
        # the top of the class.
        device = torch.device(
            device_type.type,
            self.rank % torch.get_device_module(device_type).device_count(),
        )
        if not sm_is_or_higher_than(device, 8, 0):
            self.skipTest("bf16 requires sm >= 8.0")

    def test_dynamo_trace_use_training_state(self):
        torch._dynamo.reset()
        # Construct a dummy FSDPParamGroup, since we just want to test the `use_training_state` ctx manager.
        param_group = FSDPParamGroup(
            [],  # params: List[nn.Parameter],
            (torch.nn.Linear(1, 1),),  # module: Tuple[nn.Module, ...],
            None,  # mesh_info: FSDPMeshInfo,
            None,  # post_forward_mesh_info: Optional[FSDPMeshInfo],
            device_type,  # device: torch.device,
            None,  # shard_placement_fn: Optional[Callable],
            None,  # mp_policy: MixedPrecisionPolicy,
            None,  # offload_policy: OffloadPolicy,
        )

        def f(x):
            param_group._training_state = TrainingState.IDLE
            with param_group.use_training_state(TrainingState.FORWARD):
                if param_group._training_state == TrainingState.FORWARD:
                    return x + 1
                else:
                    return x

        inp = torch.zeros(1)
        self.assertEqual(param_group._training_state, TrainingState.IDLE)

        eager_out = f(inp)
        self.assertEqual(param_group._training_state, TrainingState.IDLE)
        self.assertEqual(eager_out, inp + 1)

        cnt = torch._dynamo.testing.CompileCounterWithBackend("aot_eager")
        compiled_out = torch.compile(f, backend=cnt, fullgraph=True)(inp)
        self.assertEqual(param_group._training_state, TrainingState.IDLE)
        self.assertEqual(eager_out, compiled_out)
        self.assertEqual(cnt.frame_count, 1)
        self.assertEqual(cnt.op_count, 1)
        self.assertEqual(len(cnt.graphs), 1)

    def test_trace_fsdp_copy_(self):
        @torch.library.custom_op("mylib::add_one_out", mutates_args={"out"})
        def add_one_out(x: torch.Tensor, out: torch.Tensor) -> None:
            torch.add(x, 1, out=out)

        def f(x):
            buf = torch.zeros(2)
            buf_view = buf.view(-1)
            torch.ops.mylib.add_one_out(x, out=buf_view)
            buf_view2 = buf.view(-1)
            torch.ops.fsdp.copy_(x, buf_view2)

        ref_x = torch.zeros(2)
        x = copy.deepcopy(ref_x)
        f(ref_x)
        torch.compile(f, backend="aot_eager")(x)
        self.assertEqual(x, ref_x)

    def _get_resize_count_in_fx_graph(self, graph: torch.fx.Graph):
        resize_count = 0
        for node in graph.nodes:
            if (
                node.op == "call_function"
                and node.target == torch.ops.inductor.resize_storage_bytes_.default
            ):
                resize_count += 1
        return resize_count

    def _assert_no_aliased_unsharded_params_in_graph_inputs(
        self, model, graph: torch.fx.Graph
    ) -> None:
        # FSDP2 unsharded params are mutated in the graph without going through functionalization.
        # Therefore, we want to make sure they don't have aliases in the graph inputs, to make it easier
        # for us to do the replacement of unsharded params with the all-gathered temporary buffer directly
        # in downstream users in the graph.
        storage_id_to_graph_inputs = defaultdict(list)
        unsharded_param_graph_inputs = set()
        for node in graph.nodes:
            if (
                node.op == "call_function"
                and node.target
                in [
                    torch.ops.inductor.resize_storage_bytes_.default,
                    torch.ops.fsdp.copy_.default,
                ]
                and node.args[0].op == "placeholder"
            ):
                unsharded_param_graph_inputs.add(node.args[0])
        assert len(unsharded_param_graph_inputs) > 0
        assert len(unsharded_param_graph_inputs) == len(list(model.parameters())), """\
Expected all model parameters to be wrapped by FSDP2 and
have their unsharded version as graph input, but it's not true!
"""
        no_aliased_unsharded_params_in_graph_inputs = True
        err_msg = ""
        for aliased_graph_inputs in storage_id_to_graph_inputs.values():
            if len(aliased_graph_inputs) > 1 and any(
                x in unsharded_param_graph_inputs for x in aliased_graph_inputs
            ):
                no_aliased_unsharded_params_in_graph_inputs = False
                err_msg += f"""\n
Found aliased unsharded param in graph inputs: {aliased_graph_inputs},
val.shape: {[node.meta["val"].shape for node in aliased_graph_inputs]},
"""
        self.assertTrue(no_aliased_unsharded_params_in_graph_inputs, err_msg)

    def _remove_fsdp2_unsharded_param_graph_input_usage_with_optional_checks(
        self, model, *, bwd_resize_count_before_pass=None, fwd_fullgraph=False
    ):
        def _run_with_checks(graph, orig_fn):
            if (
                self._is_bwd_fx_graph(graph)
                and bwd_resize_count_before_pass is not None
            ):
                self.assertEqual(
                    bwd_resize_count_before_pass,
                    self._get_resize_count_in_fx_graph(graph),
                )
            self._assert_no_aliased_unsharded_params_in_graph_inputs(model, graph)
            orig_fn(graph)

        if fwd_fullgraph:
            return mock.patch.object(
                comms,
                "remove_fsdp2_unsharded_param_graph_input_usage",
                functools.partial(
                    _run_with_checks,
                    orig_fn=comms.remove_fsdp2_unsharded_param_graph_input_usage,
                ),
            )
        else:
            return contextlib.nullcontext()

    def _check_fsdp_copy_and_resize_ops_count_in_graph(
        self,
        graph,
        *,
        fwd_copy_count,
        fwd_resize_count,
        bwd_copy_count,
        bwd_resize_count,
    ):
        def _check_count(copy_count, resize_count):
            actual_copy_count = _count_op_in_graph(graph, torch.ops.fsdp.copy_.default)
            self.assertEqual(
                actual_copy_count,
                copy_count,
                f"Unexpected number of `fsdp.copy_` ops (expected {copy_count}, got {actual_copy_count}) in graph: {graph}",
            )

            actual_resize_count = _count_op_in_graph(
                graph, torch.ops.inductor.resize_storage_bytes_.default
            )
            self.assertEqual(
                actual_resize_count,
                resize_count,
                f"Unexpected number of `inductor.resize_storage_bytes_` ops (expected {resize_count}, got {actual_resize_count}) in graph: {graph}",  # noqa: B950
            )

        if not torch._dynamo.compiled_autograd.in_compiled_autograd_region:
            _check_count(fwd_copy_count, fwd_resize_count)  # fwd graph
        else:
            _check_count(bwd_copy_count, bwd_resize_count)  # bwd graph

    def _reinplace_all_gather_with_optional_checks(self, fwd_fullgraph):
        def _run_with_checks(graph, orig_fn):
            self.assertGreater(
                _count_op_in_graph(
                    graph, torch.ops._c10d_functional.all_gather_into_tensor.default
                ),
                0,
            )

            orig_fn(graph)

            self.assertEqual(
                _count_op_in_graph(
                    graph, torch.ops._c10d_functional.all_gather_into_tensor.default
                ),
                0,
            )

            self.assertGreater(
                _count_op_in_graph(
                    graph, torch.ops._c10d_functional.all_gather_into_tensor_out.default
                ),
                0,
            )

        if fwd_fullgraph:
            return mock.patch.object(
                comms,
                "reinplace_fsdp_all_gather",
                functools.partial(
                    _run_with_checks,
                    orig_fn=comms.reinplace_fsdp_all_gather,
                ),
            )
        else:
            return contextlib.nullcontext()

    def _is_fwd_graph(self, snodes):
        ag_copy_in_snode = None
        for snode in snodes:
            if is_fallback_op(snode.node, torch.ops.fsdp.all_gather_copy_in.default):
                ag_copy_in_snode = snode
                break
        self.assertTrue(ag_copy_in_snode is not None)
        if any(
            dep.name.startswith("primals_")
            for dep in ag_copy_in_snode.read_writes.reads
        ):
            return True
        else:
            return False

    def _is_bwd_fx_graph(self, graph):
        for node in graph.nodes:
            if (
                node.op == "call_function"
                and node.target
                == torch.ops._c10d_functional.reduce_scatter_tensor.default
            ):
                return True
        return False

    def _maybe_run_decide_global_ordering_of_comms_with_checks(self, fwd_fullgraph):
        def _check_fsdp_ops_in_snodes(snodes, is_fwd_graph, expect=True):
            assert_method = self.assertTrue if expect else self.assertFalse
            common_ops = {
                torch.ops.fsdp.all_gather_copy_in.default,
                torch.ops._c10d_functional.all_gather_into_tensor_out.default,
                torch.ops.fsdp.split_with_sizes_copy.default,
            }
            bwd_only_ops = {
                torch.ops.fsdp.chunk_cat.default,
                torch.ops._c10d_functional.reduce_scatter_tensor.default,
            }
            for op in common_ops:
                assert_method(
                    _is_fallback_op_in_snodes(
                        snodes,
                        op,
                    ),
                    msg=f"{op}",
                )
            if not is_fwd_graph:
                for op in bwd_only_ops:
                    assert_method(
                        _is_fallback_op_in_snodes(
                            snodes,
                            op,
                        ),
                        msg=f"{op}",
                    )

        def _decide_global_ordering_of_comms_with_checks(
            snodes, name_to_buf, name_to_fused_node, orig_fn
        ):
            is_fwd_graph = self._is_fwd_graph(snodes)
            _check_fsdp_ops_in_snodes(snodes, is_fwd_graph, expect=True)
            new_snodes = orig_fn(snodes, name_to_buf, name_to_fused_node)
            _check_fsdp_ops_in_snodes(new_snodes, is_fwd_graph, expect=False)
            return new_snodes

        if fwd_fullgraph:
            return mock.patch.object(
                comms,
                "decide_global_ordering_of_comms",
                functools.partial(
                    _decide_global_ordering_of_comms_with_checks,
                    orig_fn=comms.decide_global_ordering_of_comms,
                ),
            )
        else:
            return contextlib.nullcontext()

    def inductor_code_check_no_compute_op(self, file_check):
        return (
            file_check.check_not(" = aten.")
            .check_not(" = extern_kernels.")
            .check_not(" = triton_")
            .check_not(" = torch.ops.")
            .check_not(" = inductor_ops.")
            .check_not("    aten.")
            .check_not("    extern_kernels.")
            .check_not("    triton_")
            .check_not("    torch.ops.")
            .check_not("    inductor_ops.")
        )

    def inductor_code_check_fsdp_all_gather(
        self,
        file_check,
        overlapped_compute_op_str,
        last_all_gather=False,
    ):
        file_check = file_check.check("torch.ops.fsdp.all_gather_copy_in.")
        file_check = self.inductor_code_check_no_compute_op(file_check)
        file_check = file_check.check(
            "torch.ops._c10d_functional.all_gather_into_tensor_out."
        )
        # Checks that AGWait is delayed, making the AG overlap with some compute op.
        if overlapped_compute_op_str is not None:
            file_check = file_check.check(f"{overlapped_compute_op_str}")
        file_check = file_check.check("torch.ops._c10d_functional.wait_tensor.")
        file_check = self.inductor_code_check_no_compute_op(file_check)
        file_check = file_check.check("torch.ops.fsdp.split_with_sizes_copy.")
        if not last_all_gather:
            # Checks that there is no compute op between this AGWait and next AG.
            file_check = self.inductor_code_check_no_compute_op(file_check)
        return file_check

    def inductor_code_check_fsdp_reduce_scatter(
        self, file_check, overlapped_compute_op_str
    ):
        file_check = file_check.check("torch.ops.fsdp.chunk_cat.")
        file_check = self.inductor_code_check_no_compute_op(file_check)
        file_check = file_check.check(
            "torch.ops._c10d_functional.reduce_scatter_tensor."
        )
        # Checks that RSWait is delayed, making the RS overlap with some compute op.
        if overlapped_compute_op_str is not None:
            file_check = file_check.check(f"{overlapped_compute_op_str}")
        file_check = file_check.check("torch.ops._c10d_functional.wait_tensor.")
        return file_check

    @skipIfRocm
    @unittest.skipIf(not HAS_GPU, "Inductor+gpu needs triton and recent GPU arch")
    def test_compiled_autograd_ctx(self):
        self.skipTestForOldSm()
        with (
            torch._dynamo.config.patch(skip_fsdp_hooks=False),
            torch._functorch.config.patch(recompute_views=True),
        ):
            inputs = torch.randn(8, 8)
            model = torch.nn.Linear(8, 8)
            fully_shard(model)
            model_compiled = torch.compile(model, backend="inductor")
            for i in range(10):
                torch.compiler.set_stance(
                    "force_eager" if i < 1 else "default"
                )  # eager warmup for 1 iteration
                with torch._dynamo.compiled_autograd._enable(
                    torch.compile(backend="inductor", fullgraph=True)
                ):
                    out = model_compiled(inputs)
                    out.sum().backward()

    def _test_traceable_fsdp(
        self,
        model_init_fn,
        input_creation_fn,
        backend,
        fwd_fullgraph,
        *,
        bwd_resize_count_before_inductor=None,
    ):
        def fwd_bwd(model, inp):
            out = model(inp)
            loss = out.sum()
            loss.backward()
            return loss

        def run_iters(
            fwd_bwd_func,
            optim,
            n_iter=10,
            compiled_autograd_backend=None,
        ):
            torch.manual_seed(42)
            losses = []
            for i in range(n_iter):
                # eager warmup for 1 iteration, so that all FSDP2 lazy-initialization is done in eager
                torch.compiler.set_stance("force_eager" if i < 1 else "default")
                inp = input_creation_fn()
                loss = fwd_bwd_func(inp)
                losses.append(loss.item())
                optim.step()
                optim.zero_grad(set_to_none=True)
            return losses

        def test_compiled():
            model, optim = model_init_fn()
            fwd_bwd_fn = functools.partial(fwd_bwd, model)

            counters.clear()
            with self._remove_fsdp2_unsharded_param_graph_input_usage_with_optional_checks(
                model,
                bwd_resize_count_before_pass=bwd_resize_count_before_inductor,
                fwd_fullgraph=fwd_fullgraph,
            ):
                fwd_bwd_fn_compiled = torch.compile(
                    fwd_bwd_fn,
                    backend=backend,
                    # NOTE: we can't set `fullgraph=True` here because we will always graph-break
                    # on `loss.backward()` call in `fwd_bwd()`. This is okay as long as
                    # it's the only graph-break in forward pass.
                    fullgraph=False,
                )
                res = run_iters(
                    fwd_bwd_fn_compiled,
                    optim,
                    compiled_autograd_backend=backend,
                )
                if fwd_fullgraph:
                    self.assertEqual(len(counters["graph_break"]), 1)
                    self.assertExpectedInline(
                        next(iter(counters["graph_break"].keys())),
                        """\
Unsupported Tensor.backward() call
  Explanation: Dynamo currently does not support tracing `Tensor.backward()`.
  Hint: This graph break is fundamental - it is unlikely that Dynamo will ever be able to trace through your code. Consider finding a workaround.

  Developer debug context: call_method TensorVariable() backward () {}
""",  # noqa: B950
                    )
                else:
                    self.assertGreater(len(counters["graph_break"]), 1)
                return res

        def test_eager():
            model, optim = model_init_fn()
            fwd_bwd_fn = functools.partial(fwd_bwd, model)

            res = run_iters(fwd_bwd_fn, optim)
            return res

        torch._dynamo.reset()
        torch._dynamo.compiled_autograd.reset()
        with (
            torch._dynamo.config.patch(
                compiled_autograd=True,
                compiled_autograd_kwargs_override={
                    "fullgraph": True,
                },
                inline_inbuilt_nn_modules=True,
                skip_fsdp_hooks=False,
            ),
            torch._functorch.config.patch(
                enable_autograd_cache=False,
                recompute_views=True,
            ),
            torch._inductor.config.patch(
                force_disable_caches=True,
                reorder_for_compute_comm_overlap=True,
                reorder_for_compute_comm_overlap_passes=[
                    "sink_waits",
                    "raise_comms",
                    "reorder_compute_for_overlap",
                ],
            ),
        ):
            losses_compiled = test_compiled()
        losses_eager = test_eager()
        if not self.fake_pg:
            for loss_compiled, loss_eager in zip(losses_compiled, losses_eager):
                self.assertTrue(
                    torch.allclose(
                        torch.tensor(loss_compiled),
                        torch.tensor(loss_eager),
                        rtol=1e-5,
                        atol=1e-8,
                    ),
                    f"{loss_compiled} vs {loss_eager}",
                )

    def _create_simple_mlp_factory_fns(self):
        hidden_dim = 16

        def model_init_fn():
            torch.manual_seed(self.rank)
            fsdp_config = {}
            model = nn.Sequential(
                nn.Linear(hidden_dim, hidden_dim, device=device_type),
                nn.ReLU(),
                nn.Linear(hidden_dim, hidden_dim, device=device_type),
                nn.ReLU(),
                nn.Linear(hidden_dim, hidden_dim, device=device_type),
            )
            fully_shard(model, reshard_after_forward=True, **fsdp_config)
            optim = torch.optim.SGD(model.parameters(), lr=1e-4)
            return model, optim

        def input_creation_fn():
            torch.manual_seed(self.rank)
            inp = torch.randn((2, hidden_dim), device=device_type, requires_grad=False)
            return inp

        return model_init_fn, input_creation_fn

    @skipIfRocm
    @unittest.skipIf(not HAS_GPU, "Inductor+gpu needs triton and recent GPU arch")
    def test_simple_mlp_fullgraph_backend_aot_eager(self):
        self._test_traceable_fsdp(
            *self._create_simple_mlp_factory_fns(), "aot_eager", fwd_fullgraph=True
        )

    @skipIfRocm
    @unittest.skipIf(not HAS_GPU, "Inductor+gpu needs triton and recent GPU arch")
    def test_simple_mlp_fullgraph_backend_aot_eager_decomp_partition(self):
        self._test_traceable_fsdp(
            *self._create_simple_mlp_factory_fns(),
            "aot_eager_decomp_partition",
            fwd_fullgraph=True,
        )

    @skipIfRocm
    @unittest.skipIf(not HAS_GPU, "Inductor+gpu needs triton and recent GPU arch")
    def test_simple_mlp_fullgraph_backend_inductor(self):
        self.skipTestForOldSm()
        self._test_traceable_fsdp(
            *self._create_simple_mlp_factory_fns(), "inductor", fwd_fullgraph=True
        )

    def _create_nested_fully_shard_factory_fns(self, fwd_fullgraph):
        hidden_dim = 16

        class TestSubmodule(nn.Module):
            def __init__(self, hidden_dim):
                super().__init__()
                self.param1 = nn.Parameter(
                    torch.zeros(
                        hidden_dim, hidden_dim, dtype=torch.float, device=device_type
                    )
                )
                self.param2 = nn.Parameter(
                    torch.zeros(hidden_dim, dtype=torch.float, device=device_type)
                )

            def forward(self, x):
                ret = torch.matmul(x, self.param1)
                if not fwd_fullgraph:
                    torch._dynamo.graph_break()
                ret = ret * self.param2
                ret = torch.relu(ret)
                return ret

        class TestModule(nn.Module):
            def __init__(self, n_layers):
                super().__init__()
                self.layers = torch.nn.ModuleList()
                for _ in range(n_layers):
                    self.layers.append(TestSubmodule(hidden_dim))

            def forward(self, x):
                # Intentionally reusing all layers a few times,
                # to test "multiple all-gathers for the same parameter" case.
                # Case 1: rerun the same layer twice
                for layer_id in range(len(self.layers)):
                    for _ in range(2):
                        x = self.layers[layer_id](x)
                # Case 2: iterate through all layers twice
                for layer in self.layers:
                    x = layer(x)
                for layer in self.layers:
                    x = layer(x)
                return x

        def model_init_fn():
            torch.manual_seed(self.rank)
            fsdp_config = {}
            mesh = init_device_mesh(device_type.type, (self.world_size,))
            model = TestModule(n_layers=3)
            for mod in model.layers:
                fully_shard(mod, mesh=mesh, reshard_after_forward=True, **fsdp_config)
            model = fully_shard(
                model, mesh=mesh, reshard_after_forward=True, **fsdp_config
            )
            optim = torch.optim.SGD(model.parameters(), lr=1e-4)
            return model, optim

        def input_creation_fn():
            torch.manual_seed(self.rank)
            inp = torch.randn((2, hidden_dim), device=device_type, requires_grad=False)
            return inp

        return model_init_fn, input_creation_fn

    @skipIfRocm
    @unittest.skipIf(not HAS_GPU, "Inductor+gpu needs triton and recent GPU arch")
    def test_nested_fully_shard_backend_aot_eager(self):
        # TODO: fix fwd_fullgraph=False case
        for fwd_fullgraph in [True]:
            self._test_traceable_fsdp(
                *self._create_nested_fully_shard_factory_fns(
                    fwd_fullgraph=fwd_fullgraph
                ),
                "aot_eager",
                fwd_fullgraph=fwd_fullgraph,
            )

    @skipIfRocm
    @unittest.skipIf(not HAS_GPU, "Inductor+gpu needs triton and recent GPU arch")
    def test_nested_fully_shard_backend_aot_eager_decomp_partition(self):
        # TODO: fix fwd_fullgraph=False case
        for fwd_fullgraph in [True]:
            self._test_traceable_fsdp(
                *self._create_nested_fully_shard_factory_fns(
                    fwd_fullgraph=fwd_fullgraph
                ),
                "aot_eager_decomp_partition",
                fwd_fullgraph=fwd_fullgraph,
            )

    def _test_nested_fully_shard_backend_inductor_fullgraph_True(self):
        self.skipTestForOldSm()
        for fwd_fullgraph in [True]:
<<<<<<< HEAD
            with (
                self._reinplace_all_gather_with_optional_checks(fwd_fullgraph),
                torch._inductor.config.patch(
                    post_grad_custom_post_pass=functools.partial(
=======
            with self._reinplace_all_gather_with_optional_checks(
                fwd_fullgraph
            ), torch._inductor.config.patch(
                post_grad_custom_post_pass=(
                    functools.partial(
>>>>>>> 020da744
                        self._check_fsdp_copy_and_resize_ops_count_in_graph,
                        fwd_copy_count=0,
                        fwd_resize_count=0,
                        bwd_copy_count=0,
                        bwd_resize_count=0,
                    )
                    if fwd_fullgraph
                    else None
<<<<<<< HEAD
                ),
=======
                )
>>>>>>> 020da744
            ):
                _, triton_codes = run_and_get_code(
                    lambda: self._test_traceable_fsdp(
                        *self._create_nested_fully_shard_factory_fns(
                            fwd_fullgraph=fwd_fullgraph
                        ),
                        "inductor",
                        fwd_fullgraph=fwd_fullgraph,
                        bwd_resize_count_before_inductor=48 if fwd_fullgraph else None,
                    ),
                )
            if fwd_fullgraph:
                self.assertEqual(
                    len(triton_codes),
                    2,
                    "Expected two separate lowerings to Triton code, one from FWD graph and one from Compiled Autograd BWD graph",
                )
                fwd_code = triton_codes[0]

                extra_str_from_graph_partition = (
                    "self, " if torch._inductor.config.graph_partition else ""
                )

                file_check = FileCheck().check(
                    f"def call({extra_str_from_graph_partition}args):"
                )
                for fwd_ag_block_info in [
                    dict(overlapped_compute_op_str=None),
                    dict(
                        overlapped_compute_op_str="extern_kernels.mm(",
                    ),
                    dict(
                        overlapped_compute_op_str="extern_kernels.mm(",
                    ),
                    dict(
                        overlapped_compute_op_str="extern_kernels.mm(",
                    ),
                    dict(
                        overlapped_compute_op_str="extern_kernels.mm(",
                    ),
                    dict(
                        overlapped_compute_op_str="extern_kernels.mm(",
                    ),
                    dict(
                        overlapped_compute_op_str="extern_kernels.mm(",
                    ),
                    dict(
                        overlapped_compute_op_str="extern_kernels.mm(",
                    ),
                    dict(
                        overlapped_compute_op_str="extern_kernels.mm(",
                        last_all_gather=True,
                    ),
                ]:
                    # file_check = self.inductor_code_check_fsdp_all_gather(
                    #     file_check, **fwd_ag_block_info
                    # )
                    pass
                file_check.run(fwd_code)

                bwd_code = triton_codes[1]
                file_check = FileCheck().check(
                    f"def call({extra_str_from_graph_partition}args):"
                )
                for bwd_ag_block_info in [
                    dict(overlapped_compute_op_str=None),
                    dict(
                        overlapped_compute_op_str="extern_kernels.mm(",
                    ),
                    dict(
                        overlapped_compute_op_str="extern_kernels.mm(",
                        last_all_gather=True,
                    ),
                ]:
                    # file_check = self.inductor_code_check_fsdp_all_gather(
                    #     file_check, **bwd_ag_block_info
                    # )
                    pass
                for bwd_rs_block_info in [
                    dict(overlapped_compute_op_str="extern_kernels.addmm("),
                    dict(
                        overlapped_compute_op_str=None
                    ),  # TODO: improve compute/comm overlap, so that `overlapped_compute_op_str` is not None
                    dict(overlapped_compute_op_str=None),
                ]:
                    # file_check = self.inductor_code_check_fsdp_reduce_scatter(
                    #     file_check, **bwd_rs_block_info
                    # )
                    pass
                file_check.run(bwd_code)

    @skipIfRocm
    @unittest.skipIf(not HAS_GPU, "Inductor+gpu needs triton and recent GPU arch")
    def test_nested_fully_shard_backend_inductor_fullgraph_True(self):
        self._test_nested_fully_shard_backend_inductor_fullgraph_True()

    @skipIfRocm
    @unittest.skipIf(not HAS_GPU, "Inductor+gpu needs triton and recent GPU arch")
    @torch._inductor.config.patch("graph_partition", True)
    def test_nested_fully_shard_backend_inductor_fullgraph_True_graph_partition(self):
        self._test_nested_fully_shard_backend_inductor_fullgraph_True()

    @unittest.skip("TODO: fix fwd_fullgraph=False case")
    @skipIfRocm
    @unittest.skipIf(not HAS_GPU, "Inductor+gpu needs triton and recent GPU arch")
    def test_nested_fully_shard_backend_inductor_fullgraph_False(self):
        self.skipTestForOldSm()
        _, triton_codes = run_and_get_code(
            lambda: self._test_traceable_fsdp(
                *self._create_nested_fully_shard_factory_fns(fwd_fullgraph=False),
                "inductor",
                fwd_fullgraph=False,
            ),
        )
        # TODO: when fwd_fullgraph=False and there is graph break in FWD graph,
        # there are several recompiles, need to figure out why.
        self.assertGreater(
            len(triton_codes),
            2,
            "Expected at least 3 separate lowerings to Triton code, which means at least 1 graph break in FWD graph",
        )

    def _create_transformer_factory_fns(
        self, all_requires_grad, *, activation_checkpoint=False
    ):
        seq_len = 16
        vocab_size = 8
        n_layers = 3

        def model_init_fn():
            torch.manual_seed(self.rank)
            fsdp_config = {}
            mesh = init_device_mesh(device_type.type, (self.world_size,))
            model_args = ModelArgs(
                vocab_size=vocab_size,
                n_layers=n_layers,
                checkpoint_activations=activation_checkpoint,
            )
            model = Transformer(model_args)
            if not all_requires_grad:
                requires_grad_params = ["attention.wq", "attention.wv"]
                requires_grad_param_count = 0
                for k, v in model.named_parameters():
                    for substring in requires_grad_params:
                        if substring in k:
                            v.requires_grad_(True)
                            requires_grad_param_count += 1
                        else:
                            v.requires_grad_(False)
                assert requires_grad_param_count == n_layers * len(requires_grad_params)
            for _, mod in enumerate(model.layers):
                fully_shard(mod, mesh=mesh, reshard_after_forward=True, **fsdp_config)
            model = fully_shard(
                model, mesh=mesh, reshard_after_forward=False, **fsdp_config
            )
            optim = torch.optim.SGD(model.parameters(), lr=1e-4)
            return model, optim

        def input_creation_fn():
            torch.manual_seed(self.rank)
            inp = torch.randint(
                0, vocab_size, (2, seq_len), device=device_type, requires_grad=False
            )
            return inp

        return model_init_fn, input_creation_fn

    def _maybe_add_graph_break_to_sdpa(self, fwd_fullgraph):
        def _sdpa_with_graph_break(*args, **kwargs):
            torch._dynamo.graph_break()
            return orig_F_scaled_dot_product_attention(*args, **kwargs)

        if not fwd_fullgraph:
            return mock.patch.object(
                F,
                "scaled_dot_product_attention",
                _sdpa_with_graph_break,
            )
        else:
            return contextlib.nullcontext()

    @skipIfRocm
    @unittest.skipIf(not HAS_GPU, "Inductor+gpu needs triton and recent GPU arch")
    def test_transformer_backend_aot_eager(self):
        # TODO: fix fwd_fullgraph=False case
        for fwd_fullgraph, all_requires_grad in itertools.product(
            [True], [True, False]
        ):
            with (
                self._maybe_add_graph_break_to_sdpa(fwd_fullgraph),
                self._reinplace_all_gather_with_optional_checks(fwd_fullgraph),
            ):
                self._test_traceable_fsdp(
                    *self._create_transformer_factory_fns(
                        all_requires_grad=all_requires_grad
                    ),
                    "aot_eager",
                    fwd_fullgraph=fwd_fullgraph,
                )

    @skipIfRocm
    @unittest.skipIf(not HAS_GPU, "Inductor+gpu needs triton and recent GPU arch")
    # TODO: native_dropout has worse accuracy after decomp, need to figure out why
    @torch._inductor.config.patch(fallback_random=True)
    def test_transformer_backend_aot_eager_decomp_partition(self):
        # TODO: fix fwd_fullgraph=False case
        for fwd_fullgraph, all_requires_grad in itertools.product(
            [True], [True, False]
        ):
            with self._maybe_add_graph_break_to_sdpa(fwd_fullgraph):
                self._test_traceable_fsdp(
                    *self._create_transformer_factory_fns(
                        all_requires_grad=all_requires_grad
                    ),
                    "aot_eager_decomp_partition",
                    fwd_fullgraph=fwd_fullgraph,
                )

    def _test_transformer_backend_inductor_fullgraph_True(self):
        self.skipTestForOldSm()
        for (
            fwd_fullgraph,
            all_requires_grad,
            activation_checkpoint,
        ) in itertools.product([True], [True, False], [True, False]):
            log.warning(
                f"fwd_fullgraph={fwd_fullgraph}, all_requires_grad={all_requires_grad}, activation_checkpoint={activation_checkpoint}"  # noqa: G004, G001, B950
            )
<<<<<<< HEAD
            with (
                self._reinplace_all_gather_with_optional_checks(fwd_fullgraph),
                torch._inductor.config.patch(
                    post_grad_custom_post_pass=functools.partial(
=======
            with self._reinplace_all_gather_with_optional_checks(
                fwd_fullgraph
            ), torch._inductor.config.patch(
                post_grad_custom_post_pass=(
                    functools.partial(
>>>>>>> 020da744
                        self._check_fsdp_copy_and_resize_ops_count_in_graph,
                        # NOTE: For the root unsharded params, we don't reshard after forward since for training,
                        # the parameters would be freed and all-gathered immediately. Hence we still have
                        # their resize and copy ops in the graph.
                        fwd_copy_count=4,
                        fwd_resize_count=4,
                        bwd_copy_count=0,
                        bwd_resize_count=4,
                    )
                    if fwd_fullgraph
                    else None
<<<<<<< HEAD
                ),
=======
                )
>>>>>>> 020da744
            ):
                _, triton_codes = run_and_get_code(
                    lambda: self._test_traceable_fsdp(
                        *self._create_transformer_factory_fns(
                            all_requires_grad=all_requires_grad,
                            activation_checkpoint=activation_checkpoint,
                        ),
                        "inductor",
                        fwd_fullgraph=fwd_fullgraph,
                        bwd_resize_count_before_inductor=76 if fwd_fullgraph else None,
                    ),
                )
            if fwd_fullgraph:
                self.assertEqual(
                    len(triton_codes),
                    2,
                    "Expected two separate lowerings to Triton code, one from FWD graph and one from Compiled Autograd BWD graph",
                )
                fwd_code = triton_codes[0]
                extra_str_from_graph_partition = (
                    "self, " if torch._inductor.config.graph_partition else ""
                )

                file_check = FileCheck().check(
                    f"def call({extra_str_from_graph_partition}args):"
                )
                for fwd_ag_block_info in [
                    dict(
                        overlapped_compute_op_str=(
                            "triton_" if all_requires_grad else None
                        ),
                    ),
                    dict(
                        overlapped_compute_op_str="aten.native_dropout.",
                    ),
                    dict(
                        overlapped_compute_op_str="aten._scaled_dot_product_efficient_attention.",
                    ),
                    dict(
                        overlapped_compute_op_str="aten._scaled_dot_product_efficient_attention.",
                        last_all_gather=True,
                    ),
                ]:
                    # file_check = self.inductor_code_check_fsdp_all_gather(
                    #     file_check, **fwd_ag_block_info
                    # )
                    pass
                file_check.run(fwd_code)

                bwd_code = triton_codes[1]
                file_check = FileCheck().check(
                    f"def call({extra_str_from_graph_partition}args):"
                )
                for bwd_ag_block_info in [
                    dict(
                        overlapped_compute_op_str="extern_kernels.mm(",
                    ),
                    dict(
                        overlapped_compute_op_str="aten._scaled_dot_product_efficient_attention_backward.",
                    ),
                    dict(
                        overlapped_compute_op_str="aten._scaled_dot_product_efficient_attention_backward.",
                        last_all_gather=True,
                    ),
                ]:
                    # if bwd_ag_block_info is not None:
                    #     file_check = self.inductor_code_check_fsdp_all_gather(
                    #         file_check, **bwd_ag_block_info
                    #     )
                    pass
                for bwd_rs_block_info in [
                    (
                        dict(overlapped_compute_op_str="extern_kernels.mm(")
                        if all_requires_grad
                        else None
                    ),
                    dict(
                        overlapped_compute_op_str=None
                    ),  # TODO: improve compute/comm overlap, so that `overlapped_compute_op_str` is not None
                    dict(overlapped_compute_op_str=None),
                    dict(overlapped_compute_op_str=None) if all_requires_grad else None,
                ]:
                    # if bwd_rs_block_info is not None:
                    #     file_check = self.inductor_code_check_fsdp_reduce_scatter(
                    #         file_check, **bwd_rs_block_info
                    #     )
                    pass
                file_check.run(bwd_code)

    @skipIfRocm
    @unittest.skipIf(not HAS_GPU, "Inductor+gpu needs triton and recent GPU arch")
    # TODO: native_dropout causes CUDA IMA error, need to figure out why
    @torch._inductor.config.patch(fallback_random=True)
    def test_transformer_backend_inductor_fullgraph_True(self):
        self._test_transformer_backend_inductor_fullgraph_True()

    @skipIfRocm
    @unittest.skipIf(not HAS_GPU, "Inductor+gpu needs triton and recent GPU arch")
    # TODO: native_dropout causes CUDA IMA error, need to figure out why
    @torch._inductor.config.patch(fallback_random=True)
    @torch._inductor.config.patch("graph_partition", True)
    def test_transformer_backend_inductor_fullgraph_True_graph_partition(self):
        self._test_transformer_backend_inductor_fullgraph_True()

    @unittest.skip("TODO: fix fwd_fullgraph=False case")
    @skipIfRocm
    @unittest.skipIf(not HAS_GPU, "Inductor+gpu needs triton and recent GPU arch")
    # TODO: native_dropout causes CUDA IMA error, need to figure out why
    @torch._inductor.config.patch(fallback_random=True)
    def test_transformer_backend_inductor_fullgraph_False(self):
        self.skipTestForOldSm()
        fwd_fullgraph = False
        # TODO: fix numerical issue in activation_checkpoint=True case
        for all_requires_grad, activation_checkpoint in itertools.product(
            [True, False], [False]
        ):
            log.warning(
                f"fwd_fullgraph={fwd_fullgraph}, all_requires_grad={all_requires_grad}, activation_checkpoint={activation_checkpoint}"  # noqa: G004, G001, B950
            )
            with self._maybe_add_graph_break_to_sdpa(fwd_fullgraph):
                _, triton_codes = run_and_get_code(
                    lambda: self._test_traceable_fsdp(
                        *self._create_transformer_factory_fns(
                            all_requires_grad=all_requires_grad,
                            activation_checkpoint=activation_checkpoint,
                        ),
                        "inductor",
                        fwd_fullgraph=fwd_fullgraph,
                    ),
                )
            # TODO: when fwd_fullgraph=False and there is graph break in FWD graph,
            # there are several recompiles, need to figure out why.
            self.assertGreater(
                len(triton_codes),
                2,
                "Expected at least 3 separate lowerings to Triton code, which means at least 1 graph break in FWD graph",
            )

    def test_dynamo_recompiles_on_fsdp_layers(self):
        m = Mod()
        for name, child in m.encoder.named_children():
            if isinstance(child, torch.nn.Linear):
                new_child = torch.compile(child)
                setattr(m.encoder, name, new_child)
        m = FSDP(m, sharding_strategy=ShardingStrategy.FULL_SHARD, use_orig_params=True)
        inp = torch.randn(32, 784, device=device_type)
        m(inp)


if __name__ == "__main__":
    run_tests()<|MERGE_RESOLUTION|>--- conflicted
+++ resolved
@@ -741,18 +741,11 @@
     def _test_nested_fully_shard_backend_inductor_fullgraph_True(self):
         self.skipTestForOldSm()
         for fwd_fullgraph in [True]:
-<<<<<<< HEAD
-            with (
-                self._reinplace_all_gather_with_optional_checks(fwd_fullgraph),
-                torch._inductor.config.patch(
-                    post_grad_custom_post_pass=functools.partial(
-=======
             with self._reinplace_all_gather_with_optional_checks(
                 fwd_fullgraph
             ), torch._inductor.config.patch(
                 post_grad_custom_post_pass=(
                     functools.partial(
->>>>>>> 020da744
                         self._check_fsdp_copy_and_resize_ops_count_in_graph,
                         fwd_copy_count=0,
                         fwd_resize_count=0,
@@ -761,11 +754,7 @@
                     )
                     if fwd_fullgraph
                     else None
-<<<<<<< HEAD
-                ),
-=======
-                )
->>>>>>> 020da744
+                )
             ):
                 _, triton_codes = run_and_get_code(
                     lambda: self._test_traceable_fsdp(
@@ -994,18 +983,11 @@
             log.warning(
                 f"fwd_fullgraph={fwd_fullgraph}, all_requires_grad={all_requires_grad}, activation_checkpoint={activation_checkpoint}"  # noqa: G004, G001, B950
             )
-<<<<<<< HEAD
-            with (
-                self._reinplace_all_gather_with_optional_checks(fwd_fullgraph),
-                torch._inductor.config.patch(
-                    post_grad_custom_post_pass=functools.partial(
-=======
             with self._reinplace_all_gather_with_optional_checks(
                 fwd_fullgraph
             ), torch._inductor.config.patch(
                 post_grad_custom_post_pass=(
                     functools.partial(
->>>>>>> 020da744
                         self._check_fsdp_copy_and_resize_ops_count_in_graph,
                         # NOTE: For the root unsharded params, we don't reshard after forward since for training,
                         # the parameters would be freed and all-gathered immediately. Hence we still have
@@ -1017,11 +999,7 @@
                     )
                     if fwd_fullgraph
                     else None
-<<<<<<< HEAD
-                ),
-=======
-                )
->>>>>>> 020da744
+                )
             ):
                 _, triton_codes = run_and_get_code(
                     lambda: self._test_traceable_fsdp(
