#pragma once

#include <c10/core/Device.h>
#include <c10/util/Exception.h>

#include <c10/core/Stream.h>
#include <c10/util/Registry.h>

#include <c10/core/Allocator.h>

#include <c10/util/python_stub.h>
#include <ATen/detail/AcceleratorHooksInterface.h>

#include <string>
namespace at {
class Context;
}

namespace at {
constexpr const char* MTIA_HELP =
    "The MTIA backend requires MTIA extension for PyTorch;"
    "this error has occurred because you are trying "
    "to use some MTIA's functionality without MTIA extension included.";

struct TORCH_API MTIAHooksInterface : AcceleratorHooksInterface {
// this fails the implementation if MTIAHooks functions are called, but
// MTIA backend is not present.
#define FAIL_MTIAHOOKS_FUNC(func) \
  TORCH_CHECK(false, "Cannot execute ", func, "() without MTIA backend.");

  ~MTIAHooksInterface() override = default;

  void init() const override {
    // Avoid logging here, since MTIA needs init devices first then it will know
    // how many devices are available. Make it as no-op if mtia extension is not
    // dynamically loaded.
    return;
  }

  virtual bool hasMTIA() const {
    return false;
  }

  DeviceIndex deviceCount() const override {
    return 0;
  }

  virtual void deviceSynchronize(c10::DeviceIndex /*device_index*/) const {
    FAIL_MTIAHOOKS_FUNC(__func__);
  }

  virtual std::string showConfig() const {
    FAIL_MTIAHOOKS_FUNC(__func__);
  }

  bool hasPrimaryContext(DeviceIndex /*device_index*/) const override {
    return false;
  }

  void setCurrentDevice(DeviceIndex /*device*/) const override {
    FAIL_MTIAHOOKS_FUNC(__func__);
  }

  DeviceIndex getCurrentDevice() const override {
    FAIL_MTIAHOOKS_FUNC(__func__);
    return -1;
  }

  DeviceIndex exchangeDevice(DeviceIndex /*device*/) const override {
    FAIL_MTIAHOOKS_FUNC(__func__);
    return -1;
  }

  DeviceIndex maybeExchangeDevice(DeviceIndex /*device*/) const override {
    FAIL_MTIAHOOKS_FUNC(__func__);
    return -1;
  }

  virtual c10::Stream getCurrentStream(DeviceIndex /*device*/) const {
    FAIL_MTIAHOOKS_FUNC(__func__);
    return c10::Stream::unpack3(-1, 0, c10::DeviceType::MTIA);
  }

  virtual int64_t getCurrentRawStream(DeviceIndex /*device*/) const {
    FAIL_MTIAHOOKS_FUNC(__func__);
    return -1;
  }

  virtual c10::Stream getDefaultStream(DeviceIndex /*device*/) const {
    FAIL_MTIAHOOKS_FUNC(__func__);
    return c10::Stream::unpack3(-1, 0, c10::DeviceType::MTIA);
  }

  virtual void setCurrentStream(const c10::Stream& /*stream*/ ) const {
    FAIL_MTIAHOOKS_FUNC(__func__);
  }

<<<<<<< HEAD
  C10_DEPRECATED_MESSAGE(
    "getMTIAHooks().isPinnedPtr(...) is deprecated. Please use at::getHostAllocator(at::kMTIA)->is_pinned(...) instead.")
  bool isPinnedPtr(const void* data) const override {
=======
  bool isPinnedPtr(const void* /*data*/) const override {
>>>>>>> 8892b782
    return false;
  }

  Allocator* getPinnedMemoryAllocator() const override {
    FAIL_MTIAHOOKS_FUNC(__func__);
    return nullptr;
  }

  virtual PyObject* memoryStats(DeviceIndex /*device*/) const {
    FAIL_MTIAHOOKS_FUNC(__func__);
    return nullptr;
  }

  virtual PyObject* getDeviceCapability(DeviceIndex /*device*/) const {
    FAIL_MTIAHOOKS_FUNC(__func__);
    return nullptr;
  }

  virtual PyObject* getDeviceProperties(DeviceIndex device) const {
    FAIL_MTIAHOOKS_FUNC(__func__);
    return nullptr;
  }

  virtual void emptyCache() const {
    FAIL_MTIAHOOKS_FUNC(__func__);
  }


  virtual void recordMemoryHistory(
    const std::optional<std::string>& /*enabled*/,
    const std::string& /*stacks*/,
    size_t /*max_entries*/) const {
    FAIL_MTIAHOOKS_FUNC(__func__);
  }

  virtual PyObject* memorySnapshot(const std::optional<std::string>& local_path) const {
    FAIL_MTIAHOOKS_FUNC(__func__);
    return nullptr;
  }

  virtual DeviceIndex getDeviceCount() const {
    FAIL_MTIAHOOKS_FUNC(__func__);
    return 0;
  }

  virtual void resetPeakMemoryStats(DeviceIndex /*device*/) const {
    FAIL_MTIAHOOKS_FUNC(__func__);
  }

  virtual void attachOutOfMemoryObserver(PyObject* observer) const {
    FAIL_MTIAHOOKS_FUNC(__func__);
    return;
  }
};

struct TORCH_API MTIAHooksArgs {};

TORCH_DECLARE_REGISTRY(MTIAHooksRegistry, MTIAHooksInterface, MTIAHooksArgs);
#define REGISTER_MTIA_HOOKS(clsname) \
  C10_REGISTER_CLASS(MTIAHooksRegistry, clsname, clsname)

namespace detail {
TORCH_API const MTIAHooksInterface& getMTIAHooks();
TORCH_API bool isMTIAHooksBuilt();
} // namespace detail
} // namespace at<|MERGE_RESOLUTION|>--- conflicted
+++ resolved
@@ -95,13 +95,9 @@
     FAIL_MTIAHOOKS_FUNC(__func__);
   }
 
-<<<<<<< HEAD
   C10_DEPRECATED_MESSAGE(
     "getMTIAHooks().isPinnedPtr(...) is deprecated. Please use at::getHostAllocator(at::kMTIA)->is_pinned(...) instead.")
-  bool isPinnedPtr(const void* data) const override {
-=======
   bool isPinnedPtr(const void* /*data*/) const override {
->>>>>>> 8892b782
     return false;
   }
 
