#include <ATen/native/mps/kernels/Pooling.h>
#include <c10/metal/atomic.h>
#include <metal_array>
#include <metal_stdlib>

using namespace metal;
using namespace c10::metal;

template <typename T>
struct IterBounds {
  T start;
  T end;
};

template <int32_t dim>
IterBounds<int32_t> get_input_iter_bounds(
    constant int32_t* input_sizes,
    thread int32_t (&pooling_dim_indices)[3],
    constant int32_t* kernel_size,
    constant int32_t* stride,
    constant int32_t* padding,
    constant int32_t* dilation) {
  auto d = dilation[dim];
  auto start = stride[dim] * pooling_dim_indices[dim] - padding[dim];
  auto end = min(start + kernel_size[dim] * d, input_sizes[dim]);
  auto start_correction = d * ((-start - 1 + d) / d);
  start += start < 0 ? start_correction : 0;
  return IterBounds<int32_t>{start, end};
}

// Iterates through all the input elements that this kernel needs to
// apply max to. Specialized for 3 pooling dimensions.
// TODO: Support any number of pooling dims
template <typename T>
void max_pool_3d_input_iter(
    constant T* input,
    device T* output,
    device int64_t* indices,
    constant int32_t* input_sizes,
    constant int32_t* input_strides,
    thread int32_t (&pooling_dim_indices)[3],
    constant int32_t* kernel_size,
    constant int32_t* stride,
    constant int32_t* padding,
    constant int32_t* dilation,
    bool return_indices) {
  auto bounds0 = get_input_iter_bounds<0>(
      input_sizes, pooling_dim_indices, kernel_size, stride, padding, dilation);
  auto bounds1 = get_input_iter_bounds<1>(
      input_sizes, pooling_dim_indices, kernel_size, stride, padding, dilation);
  auto bounds2 = get_input_iter_bounds<2>(
      input_sizes, pooling_dim_indices, kernel_size, stride, padding, dilation);

  auto d0 = dilation[0];
  auto d1 = dilation[1];
  auto d2 = dilation[2];

  T max_value = input
      [input_strides[0] * bounds0.start + input_strides[1] * bounds1.start +
       input_strides[2] * bounds2.start];
  auto size12 = input_sizes[1] * input_sizes[2];
  auto max_index =
      bounds0.start * size12 + bounds1.start * input_sizes[2] + bounds2.start;

  for (auto i0 = bounds0.start; i0 < bounds0.end; i0 += d0) {
    auto offset0 = input_strides[0] * i0;

    for (auto i1 = bounds1.start; i1 < bounds1.end; i1 += d1) {
      auto offset1 = input_strides[1] * i1;

      for (auto i2 = bounds2.start; i2 < bounds2.end; i2 += d2) {
        auto offset2 = input_strides[2] * i2;
        auto input_value = input[offset0 + offset1 + offset2];
        bool is_greater = input_value > max_value;

        max_value = is_greater ? input_value : max_value;

        if (return_indices) {
          auto input_index = i0 * size12 + i1 * input_sizes[2] + i2;
          max_index = is_greater ? input_index : max_index;
        }
      }
    }
  }
  *output = max_value;
  if (return_indices) {
    *indices = max_index;
  }
}

template <typename T>
void max_pool_2d_input_iter(
    constant T* input,
    device T* output,
    device int64_t* indices,
    constant int32_t* input_sizes,
    constant int32_t* input_strides,
    thread int32_t (&work_pooling_dim_indices)[3],
    constant int32_t* kernel_size,
    constant int32_t* stride,
    constant int32_t* padding,
    constant int32_t* dilation,
    bool return_indices) {
  int32_t o0 = work_pooling_dim_indices[0];
  int32_t o1 = work_pooling_dim_indices[1];

  int32_t k0 = kernel_size[0];
  int32_t k1 = kernel_size[1];

  int32_t s0 = stride[0];
  int32_t s1 = stride[1];

  int32_t d0 = dilation[0];
  int32_t d1 = dilation[1];

  bool is_first = true;
  T max_value = 0;
  int32_t max_index = -1;

  for (int32_t i0 = (s0 * o0) - padding[0];
       i0 < (s0 * o0 - padding[0] + k0 * d0) && i0 < input_sizes[0];
       i0 += d0) {
    if (i0 < 0) {
      continue;
    }
    int32_t offset0 = input_strides[0] * i0;

    for (int32_t i1 = (s1 * o1) - padding[1];
         i1 < (s1 * o1 - padding[1] + k1 * d1) && i1 < input_sizes[1];
         i1 += d1) {
      if (i1 < 0) {
        continue;
      }
      int32_t offset1 = input_strides[1] * i1;
      const T input_value = input[offset0 + offset1];
      bool is_greater = (is_first || input_value > max_value);

      max_value = is_greater ? input_value : max_value;

      if (return_indices) {
        int32_t input_index = i0 * input_sizes[1] + i1;
        max_index = is_greater ? input_index : max_index;
      }
      is_first = false;
    }
  }
  *output = max_value;
  if (return_indices) {
    *indices = max_index;
  }
}

struct PoolOffsets {
  int32_t output;
  int32_t indices;
  int32_t input_leading;

  PoolOffsets() : output(0), indices(0), input_leading(0) {}
};

// Finds the offset of the output element that a forward pass thread will
// calculate, `output[N, C, d, h, w]`. Also, find the offset of the input for
// the leading dim indices, `input[N, C]`. Optionally, keep track of the output
// pooling dimension indices, `[d, h , w]`.
// NOTE: This is templated per number of dimensions so that the compiler can
// unroll the loop, giving better performance.
template <int32_t dims>
PoolOffsets find_pool_offsets_dim_specific(
    constant int32_t* output_sizes,
    constant int32_t* output_strides,
    constant int32_t* indices_strides,
    constant int32_t* input_strides,
    int32_t pooling_dim_indices[3],
    int32_t leading_dims,
    bool return_indices,
    uint tid) {
  auto output_idx = static_cast<int32_t>(tid);
  PoolOffsets offsets;

  for (auto dim = dims - 1; dim >= 0; dim--) {
    auto dim_idx = output_idx % (output_sizes[dim]);
    offsets.output += output_strides[dim] * dim_idx;
    if (return_indices) {
      offsets.indices += indices_strides[dim] * dim_idx;
    }

    if (dim < leading_dims) {
      offsets.input_leading += input_strides[dim] * dim_idx;
    } else {
      // Keep track of pooling dimension indices of the output element, so we
      // can use them in the input iteration later on.
      if (pooling_dim_indices != nullptr) {
        pooling_dim_indices[dim - leading_dims] = dim_idx;
      }
    }
    output_idx = output_idx / output_sizes[dim];
  }

  return offsets;
}

PoolOffsets find_pool_offsets(
    constant int32_t* output_sizes,
    constant int32_t* output_strides,
    constant int32_t* indices_strides,
    constant int32_t* input_strides,
    int32_t pooling_dim_indices[3],
    int32_t dims,
    int32_t leading_dims,
    bool return_indices,
    uint tid) {
  switch (dims) {
    case 5:
      return find_pool_offsets_dim_specific<5>(
          output_sizes,
          output_strides,
          indices_strides,
          input_strides,
          pooling_dim_indices,
          leading_dims,
          return_indices,
          tid);
    case 4:
      return find_pool_offsets_dim_specific<4>(
          output_sizes,
          output_strides,
          indices_strides,
          input_strides,
          pooling_dim_indices,
          leading_dims,
          return_indices,
          tid);
  }
}

// Kernel computes one element of the output per kernel call.
template <typename T>
kernel void max_pool(
    constant T* input [[buffer(0)]],
    device T* output [[buffer(1)]],
    device int64_t* indices [[buffer(2)]],
    constant PoolingParams<5>& params [[buffer(3)]],
    uint tid [[thread_position_in_grid]]) {
  bool return_indices = params.return_indices;
  auto pooling_dims = params.pooling_dims;
  auto dims = params.dims;
  auto input_sizes = params.input_sizes.data();
  auto input_strides = params.input_strides.data();
  auto output_sizes = params.output_sizes.data();
  auto output_strides = params.output_strides.data();
  auto indices_strides = params.indices_strides.data();
  auto kernel_size = params.kernel_size.data();
  auto stride = params.stride.data();
  auto padding = params.padding.data();
  auto dilation = params.dilation.data();

  auto leading_dims = dims - pooling_dims;

  // This buffer keeps track of the pooling dimension indices of this thread's
  // element of the output. We need to fill it with the proper values below.
  int32_t pooling_dim_indices[3];

  PoolOffsets offsets = find_pool_offsets(
      output_sizes,
      output_strides,
      indices_strides,
      input_strides,
      pooling_dim_indices,
      dims,
      leading_dims,
      return_indices,
      tid);

  output += offsets.output;
  indices += offsets.indices;
  input += offsets.input_leading;

<<<<<<< HEAD
  if (pooling_dims == 3) {
    max_pool_3d_input_iter<T>(
        input,
        output,
        indices,
        input_sizes + leading_dims,
        input_strides + leading_dims,
        work_pooling_dim_indices,
        kernel_size,
        stride,
        padding,
        dilation,
        return_indices);
  } else if (pooling_dims == 2) {
    max_pool_2d_input_iter<T>(
        input,
        output,
        indices,
        input_sizes + leading_dims,
        input_strides + leading_dims,
        work_pooling_dim_indices,
        kernel_size,
        stride,
        padding,
        dilation,
        return_indices);
  }
=======
  max_pool_3d_input_iter<T>(
      input,
      output,
      indices,
      input_sizes + leading_dims,
      input_strides + leading_dims,
      pooling_dim_indices,
      kernel_size,
      stride,
      padding,
      dilation,
      return_indices);
>>>>>>> 67bed080
}

// Finds the element in the grad input which corresponds to the index into the
// pool, and then adds the grad output element to it.
template <typename T>
void max_pool_backward_impl(
    device AtomicType_t<T>* grad_input,
    T grad_output_element,
    int32_t input_index,
    constant int32_t* grad_input_sizes,
    constant int32_t* grad_input_strides,
    int32_t grad_input_leading_offset,
    int32_t pooling_dims) {
  int32_t size_prod = 1;
  int32_t pool_offset = 0;

  for (auto dim = pooling_dims - 1; dim >= 0; dim--) {
    auto next_size_prod = grad_input_sizes[dim] * size_prod;
    pool_offset +=
        grad_input_strides[dim] * ((input_index % next_size_prod) / size_prod);
    size_prod *= grad_input_sizes[dim];
  }

  AtomicType<T>::atomic_add(
      grad_input, grad_input_leading_offset + pool_offset, grad_output_element);
}

// Kernel computes one element of the grad input per kernel call.
template <typename T>
kernel void max_pool_backward(
    device AtomicType_t<T>* grad_input [[buffer(0)]],
    constant T* grad_output [[buffer(1)]],
    constant int64_t* indices [[buffer(2)]],
    constant PoolingBackwardParams<5>& params [[buffer(3)]],
    uint tid [[thread_position_in_grid]]) {
  auto pooling_dims = params.pooling_dims;
  auto dims = params.dims;
  auto grad_input_sizes = params.grad_input_sizes.data();
  auto grad_input_strides = params.grad_input_strides.data();
  auto grad_output_sizes = params.grad_output_sizes.data();
  auto grad_output_strides = params.grad_output_strides.data();
  auto indices_strides = params.indices_strides.data();

  auto leading_dims = dims - pooling_dims;

  PoolOffsets offsets = find_pool_offsets(
      grad_output_sizes,
      grad_output_strides,
      indices_strides,
      grad_input_strides,
      nullptr,
      dims,
      leading_dims,
      /*return_indices=*/true,
      tid);

  max_pool_backward_impl<T>(
      grad_input,
      grad_output[offsets.output],
      indices[offsets.indices],
      grad_input_sizes + leading_dims,
      grad_input_strides + leading_dims,
      offsets.input_leading,
      pooling_dims);
}

#define REGISTER_MAX_POOL_OP(DTYPE)                                       \
  template [[host_name("max_pool_" #DTYPE)]] kernel void max_pool<DTYPE>( \
      constant DTYPE * input [[buffer(0)]],                               \
      device DTYPE * output [[buffer(1)]],                                \
      device int64_t* indices [[buffer(2)]],                              \
      constant PoolingParams<5>& params [[buffer(3)]],                    \
      uint tid [[thread_position_in_grid]]);

#define REGISTER_MAX_POOL_BACKWARD_OP(DTYPE)                   \
  template [[host_name("max_pool_backward_" #DTYPE)]]          \
  kernel void max_pool_backward<DTYPE>(                        \
      device AtomicType_t<DTYPE> * grad_input [[buffer(0)]],   \
      constant DTYPE * grad_output_ [[buffer(1)]],             \
      constant int64_t* grad_indices_ [[buffer(2)]],           \
      constant PoolingBackwardParams<5>& params [[buffer(3)]], \
      uint tid [[thread_position_in_grid]]);

REGISTER_MAX_POOL_OP(float);
REGISTER_MAX_POOL_OP(half);
REGISTER_MAX_POOL_OP(int);
REGISTER_MAX_POOL_OP(long);
REGISTER_MAX_POOL_OP(short);
REGISTER_MAX_POOL_OP(char);
REGISTER_MAX_POOL_OP(uchar);
REGISTER_MAX_POOL_OP(bool);

REGISTER_MAX_POOL_BACKWARD_OP(float);
REGISTER_MAX_POOL_BACKWARD_OP(half);

#if __METAL_VERSION__ >= 310
REGISTER_MAX_POOL_OP(bfloat);
REGISTER_MAX_POOL_BACKWARD_OP(bfloat);
#endif<|MERGE_RESOLUTION|>--- conflicted
+++ resolved
@@ -95,53 +95,39 @@
     device int64_t* indices,
     constant int32_t* input_sizes,
     constant int32_t* input_strides,
-    thread int32_t (&work_pooling_dim_indices)[3],
+    thread int32_t (&pooling_dim_indices)[3],
     constant int32_t* kernel_size,
     constant int32_t* stride,
     constant int32_t* padding,
     constant int32_t* dilation,
     bool return_indices) {
-  int32_t o0 = work_pooling_dim_indices[0];
-  int32_t o1 = work_pooling_dim_indices[1];
-
-  int32_t k0 = kernel_size[0];
-  int32_t k1 = kernel_size[1];
-
-  int32_t s0 = stride[0];
-  int32_t s1 = stride[1];
-
-  int32_t d0 = dilation[0];
-  int32_t d1 = dilation[1];
-
-  bool is_first = true;
-  T max_value = 0;
-  int32_t max_index = -1;
-
-  for (int32_t i0 = (s0 * o0) - padding[0];
-       i0 < (s0 * o0 - padding[0] + k0 * d0) && i0 < input_sizes[0];
-       i0 += d0) {
-    if (i0 < 0) {
-      continue;
-    }
-    int32_t offset0 = input_strides[0] * i0;
-
-    for (int32_t i1 = (s1 * o1) - padding[1];
-         i1 < (s1 * o1 - padding[1] + k1 * d1) && i1 < input_sizes[1];
-         i1 += d1) {
-      if (i1 < 0) {
-        continue;
-      }
-      int32_t offset1 = input_strides[1] * i1;
-      const T input_value = input[offset0 + offset1];
-      bool is_greater = (is_first || input_value > max_value);
+  auto bounds0 = get_input_iter_bounds<0>(
+      input_sizes, pooling_dim_indices, kernel_size, stride, padding, dilation);
+  auto bounds1 = get_input_iter_bounds<1>(
+      input_sizes, pooling_dim_indices, kernel_size, stride, padding, dilation);
+
+  auto d0 = dilation[0];
+  auto d1 = dilation[1];
+
+  T max_value = input
+      [input_strides[0] * bounds0.start + input_strides[1] * bounds1.start];
+  auto max_index = bounds0.start * input_sizes[1] + bounds1.start;
+
+  for (auto i0 = bounds0.start; i0 < bounds0.end; i0 += d0) {
+    auto offset0 = input_strides[0] * i0;
+
+    for (auto i1 = bounds1.start; i1 < bounds1.end; i1 += d1) {
+      auto offset1 = input_strides[1] * i1;
+
+      auto input_value = input[offset0 + offset1];
+      bool is_greater = input_value > max_value;
 
       max_value = is_greater ? input_value : max_value;
 
       if (return_indices) {
-        int32_t input_index = i0 * input_sizes[1] + i1;
+        auto input_index = i0 * input_sizes[1] + i1;
         max_index = is_greater ? input_index : max_index;
       }
-      is_first = false;
     }
   }
   *output = max_value;
@@ -230,6 +216,16 @@
           leading_dims,
           return_indices,
           tid);
+    case 3:
+      return find_pool_offsets_dim_specific<3>(
+          output_sizes,
+          output_strides,
+          indices_strides,
+          input_strides,
+          pooling_dim_indices,
+          leading_dims,
+          return_indices,
+          tid);
   }
 }
 
@@ -275,7 +271,6 @@
   indices += offsets.indices;
   input += offsets.input_leading;
 
-<<<<<<< HEAD
   if (pooling_dims == 3) {
     max_pool_3d_input_iter<T>(
         input,
@@ -283,7 +278,7 @@
         indices,
         input_sizes + leading_dims,
         input_strides + leading_dims,
-        work_pooling_dim_indices,
+        pooling_dim_indices,
         kernel_size,
         stride,
         padding,
@@ -296,27 +291,13 @@
         indices,
         input_sizes + leading_dims,
         input_strides + leading_dims,
-        work_pooling_dim_indices,
+        pooling_dim_indices,
         kernel_size,
         stride,
         padding,
         dilation,
         return_indices);
   }
-=======
-  max_pool_3d_input_iter<T>(
-      input,
-      output,
-      indices,
-      input_sizes + leading_dims,
-      input_strides + leading_dims,
-      pooling_dim_indices,
-      kernel_size,
-      stride,
-      padding,
-      dilation,
-      return_indices);
->>>>>>> 67bed080
 }
 
 // Finds the element in the grad input which corresponds to the index into the
