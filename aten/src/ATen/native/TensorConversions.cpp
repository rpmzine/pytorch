--- conflicted
+++ resolved
@@ -1013,34 +1013,6 @@
 
 static Tensor _mask_to_indices(const Tensor& mask) {
   // This function returns a vector of the indices at which given
-<<<<<<< HEAD
-  // boolean mask is True. at::nonzero can achieve the same, but
-  // we yet have to compare the performance difference.
-  TORCH_CHECK(
-      mask.dim() == 1, "Currently _mask_to_indices only supports 1-d masks.");
-  TORCH_CHECK(mask.dtype() == at::kBool, "Expected mask to be of dtype bool.");
-  return at::native::arange(mask.numel(), at::kLong, kStrided, mask.device())
-      .masked_select(mask);
-}
-
-static std::pair<Tensor, Tensor> _not_zero_mask_to_col_row_indices(
-    Tensor not_zero_mask,
-    ScalarType index_dtype,
-    Device index_device) {
-  auto col_indices =
-      at::native::arange(
-          not_zero_mask.size(-1), index_dtype, kStrided, index_device)
-          .view({1, not_zero_mask.size(-1)})
-          .expand_as(not_zero_mask)
-          .masked_select(not_zero_mask);
-  auto row_indices =
-      at::native::arange(
-          not_zero_mask.size(-2), index_dtype, kStrided, index_device)
-          .view({not_zero_mask.size(-2), 1})
-          .expand_as(not_zero_mask)
-          .masked_select(not_zero_mask);
-  return std::pair<Tensor, Tensor>(col_indices, row_indices);
-=======
   // boolean mask is True. Here at::nonzero performs test (time/mem).
   TORCH_INTERNAL_ASSERT_DEBUG_ONLY(
       mask.dim() == 1, "_mask_to_indices only supports 1-d masks.");
@@ -1058,7 +1030,6 @@
       not_zero_mask.dtype() == at::kBool, "Expected mask to be of dtype bool.");
   auto nz = not_zero_mask.nonzero();
   return {nz.select(1, 1), nz.select(1, 0)};
->>>>>>> 119f64d0
 }
 
 // Sparse layout conversions Start
@@ -1339,8 +1310,8 @@
   Tensor col_indices;
   Tensor compressed_indices;
   if (compressed_rows_layout) {
-    std::tie(col_indices, row_indices) = _not_zero_mask_to_col_row_indices(
-        not_zero_mask, at::kLong, not_zero_mask.device());
+    std::tie(col_indices, row_indices) =
+        _not_zero_mask_to_col_row_indices(not_zero_mask);
     compressed_indices = at::_convert_indices_from_coo_to_csr(
         row_indices, not_zero_mask.size(0), false /*out_int32*/);
     {
@@ -1348,8 +1319,8 @@
       values = values.flatten(0, 1).index_select(0, mask_indices);
     }
   } else {
-    std::tie(row_indices, col_indices) = _not_zero_mask_to_col_row_indices(
-        not_zero_mask.transpose(1, 0), at::kLong, not_zero_mask.device());
+    std::tie(row_indices, col_indices) =
+        _not_zero_mask_to_col_row_indices(not_zero_mask.transpose(1, 0));
     compressed_indices = at::_convert_indices_from_coo_to_csr(
         col_indices, not_zero_mask.size(-1), false /*out_int32*/);
     {
