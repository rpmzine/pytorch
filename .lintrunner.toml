[[linter]]
code = 'FLAKE8'
include_patterns = ['**/*.py']
exclude_patterns = [
    '.git/**',
    'build_test_custom_build/**',
    'build/**',
    'caffe2/**',
    'docs/caffe2/**',
    'docs/cpp/src/**',
    'docs/src/**',
    'fb/**',
    '**/fb/**',
    'functorch/docs/**',
    'functorch/examples/**',
    'functorch/notebooks/**',
    'torch/_inductor/fx_passes/serialized_patterns/**',
    'torch/_inductor/autoheuristic/artifacts/**',
    'scripts/**',
    'test/generated_type_hints_smoketest.py',
    # CPython tests
    'test/dynamo/cpython/**',
    # Tests from the NumPy test suite
    'test/torch_np/numpy_test/**/*.py',
    'third_party/**',
    'torch/include/**',
    'torch/lib/**',
    'venv/**',
    '**/*.pyi',
    'tools/test/test_selective_build.py',
]
command = [
    'python3',
    'tools/linter/adapters/flake8_linter.py',
    '--',
    '@{{PATHSFILE}}'
]
init_command = [
    'python3',
    'tools/linter/adapters/pip_init.py',
    '--dry-run={{DRYRUN}}',
    'flake8==6.1.0',
    'flake8-bugbear==23.3.23',
    'flake8-comprehensions==3.15.0',
    'flake8-executable==2.1.3',
    'flake8-logging-format==0.9.0',
    'flake8-pyi==23.3.1',
    'flake8-simplify==0.19.3',
    'mccabe==0.7.0',
    'pycodestyle==2.11.1',
    'pyflakes==3.1.0',
    'torchfix==0.4.0 ; python_version >= "3.9" and python_version < "3.13"',
]


[[linter]]
code = 'CLANGFORMAT'
include_patterns = [
    'aten/src/ATen/*.h',
    'aten/src/ATen/cpu/vec/**/*.h',
    'aten/src/ATen/mps/**/*.mm',
    'aten/src/ATen/mps/**/*.h',
    'aten/src/ATen/xpu/**/*.h',
    'aten/src/ATen/xpu/**/*.cpp',
    'aten/src/ATen/core/boxing/**/*.h',
    'aten/src/ATen/core/dispatch/**/*.h',
    'aten/src/ATen/core/Formatting.cpp',
    'aten/src/ATen/native/mps/**/*.metal',
    'aten/src/ATen/native/mps/**/*.mm',
    'aten/src/ATen/native/mps/**/*.h',
    'aten/src/ATen/native/vulkan/**/*.h',
    'aten/src/ATen/native/vulkan/**/*.cpp',
    'aten/src/ATen/native/cuda/MultiTensorApply.cuh',
    'aten/src/ATen/native/**/Foreach*.*',
    'aten/src/ATen/native/cuda/fused*.*',
    'aten/src/ATen/native/cuda/Fused*.cu',
    'aten/src/ATen/native/cudnn/*.h',
    'aten/src/ATen/native/cudnn/*.cpp',
    'aten/src/ATen/native/mkldnn/xpu/**/*.h',
    'aten/src/ATen/native/mkldnn/xpu/**/*.cpp',
    'aten/src/ATen/native/Tensor*.h',
    'aten/src/ATen/native/Tensor*.cpp',
    'c10/**/*.h',
    'c10/**/*.cpp',
    'torch/csrc/**/*.h',
    'torch/csrc/**/*.hpp',
    'torch/csrc/**/*.cpp',
    'torch/nativert/**/*.h',
    'torch/nativert/**/*.cpp',
    'torch/standalone/**/*.h',
    'test/cpp/**/*.h',
    'test/cpp/**/*.cpp',
]
exclude_patterns = [
    'aten/src/ATen/native/vulkan/api/vk_mem_alloc.h',
    'aten/src/ATen/native/mps/kernels/Quantized.metal',
    'c10/util/strong_type.h',
    '**/fb/**',
    'torch/csrc/inductor/aoti_torch/generated/**',
    'torch/csrc/jit/serialization/mobile_bytecode_generated.h',
    'torch/csrc/utils/pythoncapi_compat.h',
    'aten/src/ATen/dlpack.h',
]
init_command = [
    'python3',
    'tools/linter/adapters/s3_init.py',
    '--config-json=tools/linter/adapters/s3_init_config.json',
    '--linter=clang-format',
    '--dry-run={{DRYRUN}}',
    '--output-dir=.lintbin',
    '--output-name=clang-format',
]
command = [
    'python3',
    'tools/linter/adapters/clangformat_linter.py',
    '--binary=.lintbin/clang-format',
    '--',
    '@{{PATHSFILE}}'
]
is_formatter = true

[[linter]]
code = 'MYPY'
include_patterns = [
    'setup.py',
    'torch/**/*.py',
    'torch/**/*.pyi',
    'caffe2/**/*.py',
    'caffe2/**/*.pyi',
    'test/test_bundled_images.py',
    'test/test_bundled_inputs.py',
    'test/test_complex.py',
    'test/test_datapipe.py',
    'test/test_futures.py',
    # 'test/test_numpy_interop.py',
    'test/test_torch.py',
    'test/test_type_hints.py',
    'test/test_type_info.py',
    'test/test_utils.py',
]
exclude_patterns = [
    '**/fb/**',
]
command = [
    'python3',
    'tools/linter/adapters/mypy_linter.py',
    '--config=mypy.ini',
    '--',
    '@{{PATHSFILE}}'
]
init_command = [
    'python3',
    'tools/linter/adapters/pip_init.py',
    '--dry-run={{DRYRUN}}',
    'numpy==1.26.4 ; python_version >= "3.9" and python_version <= "3.11"',
    'numpy==2.1.0 ; python_version >= "3.12"',
    'expecttest==0.3.0',
    'mypy==1.16.0',
    'sympy==1.13.3',
    'types-requests==2.27.25',
    'types-pyyaml==6.0.1',
    'types-tabulate==0.8.8',
    'types-protobuf==5.29.1.20250403',
    'types-setuptools==79.0.0.20250422',
    'types-jinja2==2.11.9',
    'types-colorama==0.4.6',
    'filelock==3.13.1',
    'junitparser==2.1.1',
    'rich==10.9.0',
    'pyyaml==6.0.1',
    'optree==0.13.0',
    'dataclasses-json==0.6.7',
    'pandas==2.2.3',
]

[[linter]]
code = 'MYPYSTRICT'
include_patterns = [
    '.github/**/*.py',
    'benchmarks/instruction_counts/**/*.py',
    'tools/**/*.py',
    'torchgen/**/*.py',
    'torch/utils/_pytree.py',
    'torch/utils/_cxx_pytree.py',
    'torch/utils/benchmark/utils/common.py',
    'torch/utils/benchmark/utils/timer.py',
    'torch/utils/benchmark/utils/valgrind_wrapper/**/*.py',
]
exclude_patterns = [
    # (linbinyu) copied from internal repo
    '**/fb/**',
    'tools/code_analyzer/gen_operators_yaml.py',
    'tools/dynamo/verify_dynamo.py',
    'tools/gen_vulkan_spv.py',
    'tools/test/gen_operators_yaml_test.py',
    'tools/test/gen_oplist_test.py',
    'tools/test/test_selective_build.py',
]
command = [
    'python3',
    'tools/linter/adapters/mypy_linter.py',
    '--config=mypy-strict.ini',
    '--code=MYPYSTRICT',
    '--',
    '@{{PATHSFILE}}'
]

[[linter]]
code = 'CLANGTIDY'
include_patterns = [
    # Enable coverage of headers in aten/src/ATen
    # and excluding most sub-directories for now.
    'aten/src/ATen/*.h',
    'aten/src/ATen/*.cpp',
    'aten/src/ATen/cuda/*.cpp',
    'aten/src/ATen/cpu/*.h',
    'aten/src/ATen/cpu/*.cpp',
    'aten/src/ATen/core/*.h',
    'aten/src/ATen/core/*.cpp',
    'aten/src/ATen/cudnn/*.h',
    'aten/src/ATen/cudnn/*.cpp',
    'aten/src/ATen/native/mkldnn/xpu/**/*.h',
    'aten/src/ATen/native/mkldnn/xpu/**/*.cpp',
    'aten/src/ATen/detail/*',
    'aten/src/ATen/functorch/*.h',
    'aten/src/ATen/functorch/*.cpp',
    'aten/src/ATen/native/nested/cuda/*.cpp',
    'aten/src/ATen/native/nested/cuda/*.h',
    'aten/src/ATen/native/nested/*.cpp',
    'aten/src/ATen/native/nested/*.h',
    'c10/**/*.cpp',
    'c10/**/*.h',
    'torch/*.h',
    'torch/_inductor/codegen/aoti_runtime/interface.cpp',
    'torch/csrc/*.h',
    'torch/csrc/*.cpp',
    'torch/csrc/**/*.h',
    'torch/csrc/**/*.cpp',
    'torch/csrc/jit/serialization/*.h',
    'torch/csrc/jit/serialization/*.cpp',
    'torch/nativert/*.h',
    'torch/nativert/*.cpp',
    'torch/nativert/**/*.h',
    'torch/nativert/**/*.cpp',
    'torch/standalone/**/*.h',
]
exclude_patterns = [
    # The negative filters below are to exclude files that include onnx_pb.h or
    # caffe2_pb.h, otherwise we'd have to build protos as part of this CI job.
    # CUDA files are also excluded.
    '**/fb/**',
    '**/generated/**',
    '**/*pb.h',
    '**/*inl.h',
    'aten/src/ATen/cpu/FlushDenormal.cpp',
    'aten/src/ATen/cpu/Utils.cpp',
    'aten/src/ATen/cpu/vml.h',
    'aten/src/ATen/CPUFixedAllocator.h',
    'aten/src/ATen/Parallel*.h',
    'c10/xpu/**/*.h',
    'c10/xpu/**/*.cpp',
    'c10/benchmark/intrusive_ptr_benchmark.cpp',
    'c10/cuda/CUDAAlgorithm.h',
    'c10/util/complex_math.h',
    'c10/util/complex_utils.h',
    'c10/util/flat_hash_map.h',
    'c10/util/logging*.h',
    'c10/metal/*.h',
    'c10/util/hash.h',
    'c10/util/strong_type.h',
    'c10/util/SmallVector.h',
    'c10/util/win32-headers.h',
    'c10/test/**/*.h',
    'third_party/**/*',
    'torch/csrc/api/include/torch/nn/modules/common.h',
    'torch/csrc/api/include/torch/linalg.h',
    'torch/csrc/autograd/generated/**',
    'torch/csrc/distributed/**/*.cu',
    'torch/csrc/distributed/c10d/WinSockUtils.hpp',
    'torch/csrc/distributed/c10d/quantization/quantization_gpu.h',
    'torch/csrc/dynamo/eval_frame.h',
    'torch/csrc/inductor/aoti_torch/c/shim.h',
    'torch/csrc/jit/**/*',
    'torch/csrc/jit/serialization/mobile_bytecode_generated.h',
    'torch/csrc/utils/generated_serialization_types.h',
    'torch/csrc/utils/pythoncapi_compat.h',
    'torch/csrc/inductor/aoti_runtime/sycl_runtime_wrappers.h',
    'aten/src/ATen/ExpandBase.h',
]
init_command = [
    'python3',
    'tools/linter/adapters/s3_init.py',
    '--config-json=tools/linter/adapters/s3_init_config.json',
    '--linter=clang-tidy',
    '--dry-run={{DRYRUN}}',
    '--output-dir=.lintbin',
    '--output-name=clang-tidy',
]
command = [
    'python3',
    'tools/linter/adapters/clangtidy_linter.py',
    '--binary=.lintbin/clang-tidy',
    '--build_dir=./build',
    '--',
    '@{{PATHSFILE}}'
]

[[linter]]
code = 'TYPEIGNORE'
include_patterns = ['**/*.py', '**/*.pyi']
exclude_patterns = [
    'fb/**',
    '**/fb/**',
    'test/test_jit.py',
]
command = [
    'python3',
    'tools/linter/adapters/grep_linter.py',
    '--pattern=# type:\s*ignore([^\[]|$)',
    '--linter-name=TYPEIGNORE',
    '--error-name=unqualified type: ignore',
    """--error-description=\
        This line has an unqualified `type: ignore`; \
        please convert it to `type: ignore[xxxx]`\
    """,
    '--',
    '@{{PATHSFILE}}'
]

[[linter]]
code = 'TYPENOSKIP'
include_patterns = ['mypy.ini']
command = [
    'python3',
    'tools/linter/adapters/grep_linter.py',
    '--pattern=follow_imports\s*=\s*skip',
    '--linter-name=TYPENOSKIP',
    '--error-name=use of follow_imports = skip',
    """--error-description=\
        follow_imports = skip is forbidden from mypy.ini configuration as it \
        is extremely easy to accidentally turn off type checking unintentionally.  If \
        you need to suppress type errors, use a top level # mypy: ignore-errors.  \
        Do not rely on automatic Any substitution; instead, manually # type: ignore \
        at use sites or define a pyi type stub with more relaxed types. \
    """,
    '--',
    '@{{PATHSFILE}}'
]

[[linter]]
code = 'NOQA'
include_patterns = ['**/*.py', '**/*.pyi']
exclude_patterns = [
    'caffe2/**',
    'fb/**',
    '**/fb/**'
    ]
command = [
    'python3',
    'tools/linter/adapters/grep_linter.py',
    '--pattern=# noqa([^:]|$)',
    '--linter-name=NOQA',
    '--error-name=unqualified noqa',
    """--error-description=\
        This line has an unqualified `noqa`; \
        please convert it to `noqa: XXXX`\
    """,
    '--',
    '@{{PATHSFILE}}'
]

[[linter]]
code = 'NATIVEFUNCTIONS'
include_patterns=['aten/src/ATen/native/native_functions.yaml']
command = [
    'python3',
    'tools/linter/adapters/nativefunctions_linter.py',
    '--native-functions-yml=aten/src/ATen/native/native_functions.yaml',
]
init_command = [
    'python3',
    'tools/linter/adapters/pip_init.py',
    '--dry-run={{DRYRUN}}',
    'ruamel.yaml==0.18.10',
]
is_formatter = true

[[linter]]
code = 'GHA'
include_patterns=['.github/workflows/**/*.yml']
command = [
    'python3',
    'tools/linter/adapters/gha_linter.py',
    '--',
    '@{{PATHSFILE}}'
]
init_command = [
    'python3',
    'tools/linter/adapters/pip_init.py',
    '--dry-run={{DRYRUN}}',
    'ruamel.yaml==0.18.10',
]

[[linter]]
code = 'NEWLINE'
include_patterns=['**']
exclude_patterns=[
    '**/contrib/**',
    'third_party/**',
    '**/*.bat',
    '**/*.expect',
    '**/*.ipynb',
    '**/*.ps1',
    '**/*.ptl',
    'fb/**',
    '**/fb/**',
    'tools/clang_format_hash/**',
    'test/cpp/jit/upgrader_models/*.ptl',
    'test/cpp/jit/upgrader_models/*.ptl.ff',
    'test/dynamo/cpython/**',
    '**/*.png',
    '**/*.gz',
    '**/*.patch',
]
command = [
    'python3',
    'tools/linter/adapters/newlines_linter.py',
    '--',
    '@{{PATHSFILE}}',
]
is_formatter = true

[[linter]]
code = 'SPACES'
include_patterns = ['**']
exclude_patterns = [
    '**/contrib/**',
    '**/*.diff',
    '**/*.patch',
    'third_party/**',
    'aten/src/ATen/native/vulkan/api/vk_mem_alloc.h',
    'fb/**',
    '**/fb/**',
    'test/cpp/jit/upgrader_models/*.ptl',
    'test/cpp/jit/upgrader_models/*.ptl.ff',
]
command = [
    'python3',
    'tools/linter/adapters/grep_linter.py',
    '--pattern=[[:blank:]]$',
    '--linter-name=SPACES',
    '--error-name=trailing spaces',
    '--replace-pattern=s/[[:blank:]]+$//',
    """--error-description=\
        This line has trailing spaces; please remove them.\
    """,
    '--',
    '@{{PATHSFILE}}'
]

[[linter]]
code = 'TABS'
include_patterns = ['**']
exclude_patterns = [
    '**/*.svg',
    '**/*Makefile',
    '**/contrib/**',
    'third_party/**',
    '**/.gitattributes',
    '**/.gitmodules',
    'fb/**',
    '**/fb/**',
    'aten/src/ATen/native/vulkan/api/vk_mem_alloc.h',
    'test/cpp/jit/upgrader_models/*.ptl',
    'test/cpp/jit/upgrader_models/*.ptl.ff',
    '.ci/docker/common/install_rocm_drm.sh',
    '.lintrunner.toml',
    '**/*.patch',
]
command = [
    'python3',
    'tools/linter/adapters/grep_linter.py',
    # @lint-ignore TXT2
    '--pattern=	',
    '--linter-name=TABS',
    '--error-name=saw some tabs',
    '--replace-pattern=s/\t/    /',
    """--error-description=\
        This line has tabs; please replace them with spaces.\
    """,
    '--',
    '@{{PATHSFILE}}'
]

[[linter]]
code = 'C10_UNUSED'
include_patterns = [
    '**/*.cpp',
    '**/*.h',
]
exclude_patterns = [
    'c10/macros/Macros.h',
]
command = [
    'python3',
    'tools/linter/adapters/grep_linter.py',
    '--pattern=C10_UNUSED',
    '--linter-name=C10_UNUSED',
    '--error-name=deprecated C10_UNUSED macro',
    '--replace-pattern=s/C10_UNUSED/[[maybe_unused]]/',
    """--error-description=\
        Deprecated macro, use [[maybe_unused]] directly\
    """,
    '--',
    '@{{PATHSFILE}}'
]

[[linter]]
code = 'C10_NODISCARD'
include_patterns = [
    '**/*.cpp',
    '**/*.h',
]
exclude_patterns = [
    'c10/macros/Macros.h',
]
command = [
    'python3',
    'tools/linter/adapters/grep_linter.py',
    '--pattern=C10_NODISCARD',
    '--linter-name=C10_NODISCARD',
    '--error-name=deprecated C10_NODISCARD macro',
    '--replace-pattern=s/C10_NODISCARD/[[nodiscard]]/',
    """--error-description=\
        Deprecated macro, use [[nodiscard]] directly\
    """,
    '--',
    '@{{PATHSFILE}}'
]

[[linter]]
code = 'INCLUDE'
include_patterns = [
    'c10/**',
    'aten/**',
    'torch/csrc/**',
    'torch/nativert/**',
]
exclude_patterns = [
    'aten/src/ATen/native/quantized/cpu/qnnpack/**',
    'aten/src/ATen/native/vulkan/api/vk_mem_alloc.h',
    'aten/src/ATen/native/vulkan/glsl/**',
    '**/fb/**',
    'torch/csrc/jit/serialization/mobile_bytecode_generated.h',
    'torch/csrc/utils/pythoncapi_compat.h',
]
command = [
    'python3',
    'tools/linter/adapters/grep_linter.py',
    '--pattern=#include "',
    '--linter-name=INCLUDE',
    '--error-name=quoted include',
    '--replace-pattern=s/#include "(.*)"$/#include <\1>/',
    """--error-description=\
        This #include uses quotes; please convert it to #include <xxxx>\
    """,
    '--',
    '@{{PATHSFILE}}'
]

[[linter]]
code = 'PYBIND11_INCLUDE'
include_patterns = [
    '**/*.cpp',
    '**/*.h',
]
exclude_patterns = [
    'torch/csrc/utils/pybind.h',
    'torch/utils/benchmark/utils/valgrind_wrapper/compat_bindings.cpp',
    'caffe2/**/*',
]
command = [
    'python3',
    'tools/linter/adapters/grep_linter.py',
    '--pattern=#include <pybind11\/(^|[^(gil\.h)])',
    '--allowlist-pattern=#include <torch\/csrc\/utils\/pybind.h>',
    '--linter-name=PYBIND11_INCLUDE',
    '--match-first-only',
    '--error-name=direct include of pybind11',
    # https://stackoverflow.com/a/33416489/23845
    # NB: this won't work if the pybind11 include is on the first line;
    # but that's fine because it will just mean the lint will still fail
    # after applying the change and you will have to fix it manually
    '--replace-pattern=1,/(#include <pybind11\/)/ s/(#include <pybind11\/)/#include <torch\/csrc\/utils\/pybind.h>\n\1/',
    """--error-description=\
        This #include directly includes pybind11 without also including \
        #include <torch/csrc/utils/pybind.h>;  this means some important \
        specializations may not be included.\
    """,
    '--',
    '@{{PATHSFILE}}'
]

[[linter]]
code = 'ERROR_PRONE_ISINSTANCE'
include_patterns = [
    'torch/_refs/**/*.py',
    'torch/_prims/**/*.py',
    'torch/_prims_common/**/*.py',
    'torch/_decomp/**/*.py',
    'torch/_meta_registrations.py',
]
exclude_patterns = [
    '**/fb/**',
]
command = [
    'python3',
    'tools/linter/adapters/grep_linter.py',
    '--pattern=isinstance\([^)]+(int|float)\)',
    '--linter-name=ERROR_PRONE_ISINSTANCE',
    '--error-name=error prone isinstance',
    """--error-description=\
        This line has an isinstance call that directly refers to \
        int or float.  This is error-prone because you may also \
        have wanted to allow SymInt or SymFloat in your test.  \
        To suppress this lint, use an appropriate type alias defined \
        in torch._prims_common; use IntLike/FloatLike when you would accept \
        both regular and symbolic numbers, Dim for ints representing \
        dimensions, or IntWithoutSymInt/FloatWithoutSymFloat if you really \
        meant to exclude symbolic numbers.
    """,
    '--',
    '@{{PATHSFILE}}'
]

[[linter]]
code = 'PYBIND11_SPECIALIZATION'
include_patterns = [
    '**/*.cpp',
    '**/*.h',
]
exclude_patterns = [
    # The place for all orphan specializations
    'torch/csrc/utils/pybind.h',
    # These specializations are non-orphan
    'torch/csrc/distributed/c10d/init.cpp',
    'torch/csrc/jit/python/pybind.h',
    'fb/**',
    '**/fb/**',
    # These are safe to exclude as they do not have Python
    'c10/**/*',
]
command = [
    'python3',
    'tools/linter/adapters/grep_linter.py',
    '--pattern=PYBIND11_DECLARE_HOLDER_TYPE',
    '--linter-name=PYBIND11_SPECIALIZATION',
    '--error-name=pybind11 specialization in non-standard location',
    """--error-description=\
        This pybind11 specialization (PYBIND11_DECLARE_HOLDER_TYPE) should \
        be placed in torch/csrc/utils/pybind.h so that it is guaranteed to be \
        included at any site that may potentially make use of it via py::cast. \
        If your specialization is in the same header file as the definition \
        of the holder type, you can ignore this lint by adding your header to \
        the exclude_patterns for this lint in .lintrunner.toml.  For more \
        information see https://github.com/pybind/pybind11/issues/4099 \
    """,
    '--',
    '@{{PATHSFILE}}'
]

[[linter]]
code = 'PYPIDEP'
include_patterns = ['.github/**']
exclude_patterns = [
    '**/*.rst',
    '**/*.py',
    '**/*.md',
    '**/*.diff',
    '**/fb/**',
]
command = [
    'python3',
    'tools/linter/adapters/grep_linter.py',
    """--pattern=\
    (pip|pip3|python -m pip|python3 -m pip|python3 -mpip|python -mpip) \
    install ([a-zA-Z0-9][A-Za-z0-9\\._\\-]+)([^/=<>~!]+)[A-Za-z0-9\\._\\-\\*\\+\\!]*$\
    """,
    '--linter-name=PYPIDEP',
    '--error-name=unpinned PyPI install',
    """--error-description=\
        This line has unpinned PyPi installs; \
        please pin them to a specific version: e.g. 'thepackage==1.2'\
    """,
    '--',
    '@{{PATHSFILE}}'
]

[[linter]]
code = 'EXEC'
include_patterns = ['**']
exclude_patterns = [
    'third_party/**',
    'torch/bin/**',
    '**/*.so',
    '**/*.py',
    '**/*.sh',
    '**/*.bash',
    '**/git-pre-commit',
    '**/git-clang-format',
    '**/gradlew',
    'fb/**',
    '**/fb/**',
]
command = [
    'python3',
    'tools/linter/adapters/exec_linter.py',
    '--',
    '@{{PATHSFILE}}',
]

[[linter]]
code = 'CUBINCLUDE'
include_patterns = ['aten/**']
exclude_patterns = [
    'aten/src/ATen/cuda/cub*.cuh',
    '**/fb/**',
]
command = [
    'python3',
    'tools/linter/adapters/grep_linter.py',
    '--pattern=#include <cub/',
    '--linter-name=CUBINCLUDE',
    '--error-name=direct cub include',
    """--error-description=\
        This line has a direct cub include; please include \
        ATen/cuda/cub.cuh instead and wrap your cub calls in \
        at::native namespace if necessary.
    """,
    '--',
    '@{{PATHSFILE}}'
]

[[linter]]
code = 'RAWCUDA'
include_patterns = [
    'aten/**',
    'c10/**',
]
exclude_patterns = [
    'aten/src/ATen/test/**',
    'c10/cuda/CUDAFunctions.h',
    'c10/cuda/CUDACachingAllocator.cpp',
    '**/fb/**',
]
command = [
    'python3',
    'tools/linter/adapters/grep_linter.py',
    '--pattern=cudaStreamSynchronize',
    '--linter-name=RAWCUDA',
    '--error-name=raw CUDA API usage',
    """--error-description=\
        This line calls raw CUDA APIs directly; please use at::cuda wrappers instead.
    """,
    '--',
    '@{{PATHSFILE}}'
]

[[linter]]
code = 'RAWCUDADEVICE'
include_patterns = [
    'aten/**',
    'c10/**',
    'torch/csrc/**',
    'torch/nativert/**',
]
exclude_patterns = [
    'aten/src/ATen/cuda/CUDAContext.cpp',
    'aten/src/ATen/cuda/CUDAGeneratorImpl.cpp',
    'aten/src/ATen/test/**',
    'c10/core/impl/InlineDeviceGuard.h',
    'c10/cuda/CUDAFunctions.cpp',
    'c10/cuda/CUDAGuard.h',
    'c10/cuda/impl/CUDATest.cpp',
    'torch/csrc/cuda/nccl.cpp',
    '**/fb/**',
]
command = [
    'python3',
    'tools/linter/adapters/grep_linter.py',
    '--pattern=cudaSetDevice(',
    '--pattern=cudaGetDevice(',
    '--linter-name=RAWCUDADEVICE',
    '--error-name=raw CUDA API usage',
    """--error-description=\
        This line calls raw CUDA APIs directly; please use c10::cuda wrappers instead.
    """,
    '--',
    '@{{PATHSFILE}}'
]

[[linter]]
code = 'ROOT_LOGGING'
include_patterns = [
    '**/*.py',
]
# These are not library code, but scripts in their own right, and so
# therefore are permitted to use logging
exclude_patterns = [
    'tools/**',
    'test/**',
    'benchmarks/**',
    'torch/distributed/run.py',
    'functorch/benchmarks/**',
    # Grandfathered in
    'caffe2/**',
    'fb/**',
    '**/fb/**',
]
command = [
    'python3',
    'tools/linter/adapters/grep_linter.py',
    '--pattern=logging\.(debug|info|warn|warning|error|critical|log|exception)\(',
    '--replace-pattern=s/logging\.(debug|info|warn|warning|error|critical|log|exception)\(/log.\1(/',
    '--linter-name=ROOT_LOGGING',
    '--error-name=use of root logger',
    """--error-description=\
        Do not use root logger (logging.info, etc) directly; instead \
        define 'log = logging.getLogger(__name__)' and call, e.g., log.info().
    """,
    '--',
    '@{{PATHSFILE}}'
]

[[linter]]
code = 'DEPLOY_DETECTION'
include_patterns = [
    '**/*.py',
]
command = [
    'python3',
    'tools/linter/adapters/grep_linter.py',
    '--pattern=sys\.executable == .torch_deploy.',
    '--replace-pattern=s/sys\.executable == .torch_deploy./torch._running_with_deploy\(\)/',
    '--linter-name=DEPLOY_DETECTION',
    '--error-name=properly detect deploy runner',
    """--error-description=\
        Do not use sys.executable to detect if running within deploy/multipy, use torch._running_with_deploy().
    """,
    '--',
    '@{{PATHSFILE}}'
]

[[linter]]
code = 'CMAKE'
include_patterns = [
    "**/*.cmake",
    "**/*.cmake.in",
    "**/CMakeLists.txt",
]
exclude_patterns = [
    'cmake/Modules/**',
    'cmake/Modules_CUDA_fix/**',
    'cmake/Caffe2Config.cmake.in',
    'aten/src/ATen/ATenConfig.cmake.in',
    'cmake/TorchConfig.cmake.in',
    'cmake/TorchConfigVersion.cmake.in',
    'cmake/cmake_uninstall.cmake.i',
    'fb/**',
    '**/fb/**',
]
command = [
    'python3',
    'tools/linter/adapters/cmake_linter.py',
    '--config=.cmakelintrc',
    '--',
    '@{{PATHSFILE}}',
]
init_command = [
    'python3',
    'tools/linter/adapters/pip_init.py',
    '--dry-run={{DRYRUN}}',
    'cmakelint==1.4.1',
]

[[linter]]
code = 'SHELLCHECK'
include_patterns = [
    '.ci/pytorch/**/*.sh'
]
exclude_patterns = [
    '**/fb/**',
]
command = [
    'python3',
    'tools/linter/adapters/shellcheck_linter.py',
    '--',
    '@{{PATHSFILE}}',
]
init_command = [
    'python3',
    'tools/linter/adapters/pip_init.py',
    '--dry-run={{DRYRUN}}',
    'shellcheck-py==0.7.2.1',
]

[[linter]]
code = 'ACTIONLINT'
include_patterns = [
    '.github/workflows/*.yml',
    '.github/workflows/*.yaml',
    # actionlint does not support composite actions yet
    # '.github/actions/**/*.yml',
    # '.github/actions/**/*.yaml',
]
exclude_patterns = [
    '**/fb/**',
]
command = [
    'python3',
    'tools/linter/adapters/actionlint_linter.py',
    '--binary=.lintbin/actionlint',
    '--',
    '@{{PATHSFILE}}',
]
init_command = [
    'python3',
    'tools/linter/adapters/s3_init.py',
    '--config-json=tools/linter/adapters/s3_init_config.json',
    '--linter=actionlint',
    '--dry-run={{DRYRUN}}',
    '--output-dir=.lintbin',
    '--output-name=actionlint',
]

[[linter]]
code = 'TESTOWNERS'
include_patterns = [
    'test/**/test_*.py',
    'test/**/*_test.py',
]
exclude_patterns = [
    'test/run_test.py',
    '**/fb/**',
]
command = [
    'python3',
    'tools/linter/adapters/testowners_linter.py',
    '--',
    '@{{PATHSFILE}}',
]

[[linter]]
code = 'TEST_HAS_MAIN'
include_patterns = [
    'test/**/test_*.py',
]
exclude_patterns = [
    'test/run_test.py',
    '**/fb/**',
    'test/dynamo/cpython/3.13/**',
    'test/quantization/**',  # should be run through test/test_quantization.py
    'test/jit/**',  # should be run through test/test_jit.py
    'test/ao/sparsity/**',  # should be run through test/test_ao_sparsity.py
    'test/fx/**',  # should be run through test/test_fx.py
    'test/bottleneck_test/**',  # excluded by test/run_test.py
    'test/package/**',  # excluded by test/run_test.py
    'test/distributed/argparse_util_test.py',
    'test/distributed/bin/test_script.py',
    'test/distributed/elastic/agent/server/test/local_elastic_agent_test.py',
    'test/distributed/elastic/multiprocessing/bin/test_script.py',
    'test/distributed/elastic/multiprocessing/bin/zombie_test.py',
    'test/distributed/elastic/multiprocessing/errors/api_test.py',
    'test/distributed/elastic/multiprocessing/errors/error_handler_test.py',
    'test/distributed/elastic/multiprocessing/redirects_test.py',
    'test/distributed/elastic/multiprocessing/tail_log_test.py',
    'test/distributed/elastic/rendezvous/api_test.py',
    'test/distributed/elastic/rendezvous/c10d_rendezvous_backend_test.py',
    'test/distributed/elastic/rendezvous/dynamic_rendezvous_test.py',
    'test/distributed/elastic/rendezvous/etcd_rendezvous_backend_test.py',
    'test/distributed/elastic/rendezvous/etcd_rendezvous_test.py',
    'test/distributed/elastic/rendezvous/etcd_server_test.py',
    'test/distributed/elastic/rendezvous/rendezvous_backend_test.py',
    'test/distributed/elastic/rendezvous/static_rendezvous_test.py',
    'test/distributed/elastic/rendezvous/utils_test.py',
    'test/distributed/elastic/timer/api_test.py',
    'test/distributed/elastic/utils/data/cycling_iterator_test.py',
    'test/distributed/launcher/api_test.py',
    'test/distributed/launcher/bin/test_script.py',
    'test/distributed/launcher/bin/test_script_init_method.py',
    'test/distributed/launcher/bin/test_script_is_torchelastic_launched.py',
    'test/distributed/launcher/bin/test_script_local_rank.py',
    'test/distributed/launcher/launch_test.py',
    'test/distributed/launcher/run_test.py',
    'test/distributed/optim/test_apply_optimizer_in_backward.py',
    'test/distributed/optim/test_named_optimizer.py',
    'test/distributed/test_c10d_spawn.py',
    'test/distributed/test_collective_utils.py',
    'test/distributions/test_distributions.py',
    'test/inductor/test_aot_inductor_utils.py',
    'test/lazy/test_bindings.py',
    'test/lazy/test_extract_compiled_graph.py',
    'test/lazy/test_meta_kernel.py',
    'test/nn/test_init.py',
    'test/onnx/model_defs/op_test.py',
    'test/onnx/test_models_quantized_onnxruntime.py',
    'test/onnx/test_onnxscript_no_runtime.py',
    'test/onnx_caffe2/test_caffe2_common.py',
    'test/optim/test_lrscheduler.py',
    'test/optim/test_optim.py',
    'test/optim/test_swa_utils.py',
    'test/run_test.py',
    'test/test_bundled_images.py',
    'test/test_cuda_expandable_segments.py',
    'test/test_hub.py',
]
command = [
    'python3',
    'tools/linter/adapters/test_has_main_linter.py',
    '--',
    '@{{PATHSFILE}}',
]

[[linter]]
code = 'CALL_ONCE'
include_patterns = [
    'c10/**',
    'aten/**',
    'torch/csrc/**',
    'torch/nativert/**',
]
exclude_patterns = [
    'c10/util/CallOnce.h',
    '**/fb/**',
]
command = [
    'python3',
    'tools/linter/adapters/grep_linter.py',
    '--pattern=std::call_once',
    '--linter-name=CALL_ONCE',
    '--error-name=invalid call_once',
    '--replace-pattern=s/std::call_once/c10::call_once/',
    """--error-description=\
        Use of std::call_once is forbidden and should be replaced with c10::call_once\
    """,
    '--',
    '@{{PATHSFILE}}'
]

[[linter]]
code = 'CONTEXT_DECORATOR'
include_patterns = [
    'torch/**',
]
command = [
    'python3',
    'tools/linter/adapters/grep_linter.py',
    '--pattern=@.*(dynamo_timed|preserve_rng_state|clear_frame|with_fresh_cache_if_config|use_lazy_graph_module|_disable_current_modes)',
    '--linter-name=CONTEXT_DECORATOR',
    '--error-name=avoid context decorator',
    """--error-description=\
        Do not use context manager as decorator as it breaks cProfile traces.  Use it as \
        a context manager instead\
    """,
    '--',
    '@{{PATHSFILE}}'
]

[[linter]]
code = 'ONCE_FLAG'
include_patterns = [
    'c10/**',
    'aten/**',
    'torch/csrc/**',
    'torch/nativert/**',
]
exclude_patterns = [
    '**/fb/**',
]
command = [
    'python3',
    'tools/linter/adapters/grep_linter.py',
    '--pattern=std::once_flag',
    '--linter-name=ONCE_FLAG',
    '--error-name=invalid once_flag',
    '--replace-pattern=s/std::once_flag/c10::once_flag/',
    """--error-description=\
        Use of std::once_flag is forbidden and should be replaced with c10::once_flag\
    """,
    '--',
    '@{{PATHSFILE}}'
]

[[linter]]
code = 'WORKFLOWSYNC'
include_patterns = [
    '.github/workflows/pull.yml',
    '.github/workflows/trunk.yml',
    '.github/workflows/periodic.yml',
    '.github/workflows/mac-mps.yml',
    '.github/workflows/slow.yml',
]
command = [
    'python3',
    'tools/linter/adapters/workflow_consistency_linter.py',
    '--',
    '@{{PATHSFILE}}'
]
init_command = [
    'python3',
    'tools/linter/adapters/pip_init.py',
    '--dry-run={{DRYRUN}}',
    'PyYAML==6.0.1',
]

[[linter]]
code = 'NO_WORKFLOWS_ON_FORK'
include_patterns = [
    '.github/**/*.yml',
    '.github/**/*.yaml',
]
exclude_patterns = [
    '**/fb/**',
]
command = [
    'python3',
    'tools/linter/adapters/no_workflows_on_fork.py',
    '--',
    '@{{PATHSFILE}}',
]
init_command = [
    'python3',
    'tools/linter/adapters/pip_init.py',
    '--dry-run={{DRYRUN}}',
    'PyYAML==6.0.1',
]

[[linter]]
code = 'CODESPELL'
command = [
    'python3',
    'tools/linter/adapters/codespell_linter.py',
    '--',
    '@{{PATHSFILE}}'
]
include_patterns = [
    '**',
]
exclude_patterns = [
    # We don't care too much about files in this directory, don't enforce
    # spelling on them
    'caffe2/**',
    'fb/**',
    '**/fb/**',
    'third_party/**',
    'test/dynamo/cpython/**',
    'torch/_vendor/**',
    'torch/_inductor/fx_passes/serialized_patterns/**',
    'torch/_inductor/autoheuristic/artifacts/**',
    # These files are all grandfathered in, feel free to remove from this list
    # as necessary
    # NOTE: remove the patterns in the order they are listed
    'aten/**',
    'aten/src/ATen/native/**',
    'aten/src/ATen/native/q*/**',
    'aten/src/ATen/native/[a-pA-P]*/**',
    'aten/src/ATen/[a-mA-M]*/**',
    'test/**',
    'test/test_*',
    'test/[a-hA-h]*/**',
    'test/inductor/**',
    'test/dynamo/**',
    'test/distributed/**',
<<<<<<< HEAD
=======
    'torch/**',
    'torch/_*/**',
    'torch/ao/**',
>>>>>>> 2be48520
    'torch/fx/**',
    'torch/distributed/tensor/**',
    'torch/[j-o]*/**',
    'torch/utils/**',
    'torch/csrc/jit/**',
    'torch/csrc/jit/[a-o]*/**',
]
init_command = [
    'python3',
    'tools/linter/adapters/pip_init.py',
    '--dry-run={{DRYRUN}}',
    'codespell[toml]==2.4.1',
]
is_formatter = true

# usort + ruff-format
[[linter]]
code = 'PYFMT'
include_patterns = [
    '**/*.py',
    '**/*.pyi',
]
command = [
    'python3',
    'tools/linter/adapters/pyfmt_linter.py',
    '--',
    '@{{PATHSFILE}}'
]
exclude_patterns = [
    'tools/gen_vulkan_spv.py',
    # We don't care too much about files in this directory, don't enforce
    # formatting on them
    'caffe2/**/*.py',
    'caffe2/**/*.pyi',
    'fb/**',
    '**/fb/**',
    'test/dynamo/cpython/**',
    'third_party/**/*.py',
    'third_party/**/*.pyi',
    'torch/_vendor/**',
    'torch/_inductor/fx_passes/serialized_patterns/**',
    'torch/_inductor/autoheuristic/artifacts/**',
    # These files are all grandfathered in, feel free to remove from this list
    # as necessary
    'test/quantization/__init__.py',
    'test/quantization/core/__init__.py',
    'test/quantization/core/experimental/apot_fx_graph_mode_ptq.py',
    'test/quantization/core/experimental/apot_fx_graph_mode_qat.py',
    'test/quantization/core/experimental/quantization_util.py',
    'test/quantization/core/experimental/test_bits.py',
    'test/quantization/core/experimental/test_fake_quantize.py',
    'test/quantization/core/experimental/test_linear.py',
    'test/quantization/core/experimental/test_nonuniform_observer.py',
    'test/quantization/core/experimental/test_quantized_tensor.py',
    'test/quantization/core/experimental/test_quantizer.py',
    'test/quantization/core/test_backend_config.py',
    'test/quantization/core/test_docs.py',
    'test/quantization/core/test_quantized_functional.py',
    'test/quantization/core/test_quantized_module.py',
    'test/quantization/core/test_quantized_op.py',
    'test/quantization/core/test_quantized_tensor.py',
    'test/quantization/core/test_top_level_apis.py',
    'test/quantization/core/test_utils.py',
    'test/quantization/core/test_workflow_module.py',
    'test/quantization/core/test_workflow_ops.py',
    'test/quantization/fx/__init__.py',
    'test/quantization/fx/test_equalize_fx.py',
    'test/quantization/fx/test_model_report_fx.py',
    'test/quantization/fx/test_numeric_suite_fx.py',
    'test/quantization/fx/test_quantize_fx.py',
    'test/quantization/fx/test_subgraph_rewriter.py',
    'test/test_function_schema.py',
    'test/test_functional_autograd_benchmark.py',
    'test/test_functional_optim.py',
    'test/test_functionalization_of_rng_ops.py',
    'test/test_datapipe.py',
    'test/test_futures.py',
    'test/test_fx.py',
    'test/test_fx_experimental.py',
    'test/test_fx_passes.py',
    'test/test_fx_reinplace_pass.py',
    'test/test_import_stats.py',
    'test/test_itt.py',
    'test/test_jit.py',
    'test/test_jit_autocast.py',
    'test/test_jit_cuda_fuser.py',
    'test/test_jit_disabled.py',
    'test/test_jit_fuser.py',
    'test/test_jit_fuser_legacy.py',
    'test/test_jit_legacy.py',
    'test/test_jit_llga_fuser.py',
    'test/test_jit_profiling.py',
    'test/test_jit_simple.py',
    'test/test_jit_string.py',
    'test/test_jiterator.py',
    'test/test_kernel_launch_checks.py',
    'test/test_linalg.py',
    'test/test_masked.py',
    'test/test_maskedtensor.py',
    'test/test_matmul_cuda.py',
    'test/test_meta.py',
    'test/test_metal.py',
    'test/test_mkl_verbose.py',
    'test/test_mkldnn.py',
    'test/test_mkldnn_fusion.py',
    'test/test_mkldnn_verbose.py',
    'test/test_mobile_optimizer.py',
    'test/test_model_dump.py',
    'test/test_modules.py',
    'test/test_monitor.py',
    'test/test_mps.py',
    'test/test_multiprocessing_spawn.py',
    'test/test_namedtensor.py',
    'test/test_namedtuple_return_api.py',
    'test/test_native_functions.py',
    'test/test_native_mha.py',
    'test/test_nn.py',
    'test/test_out_dtype_op.py',
    'test/test_overrides.py',
    'test/test_prims.py',
    'test/test_proxy_tensor.py',
    'test/test_pruning_op.py',
    'test/test_quantization.py',
    'test/test_reductions.py',
    'test/test_scatter_gather_ops.py',
    'test/test_schema_check.py',
    'test/test_segment_reductions.py',
    'test/test_serialization.py',
    'test/test_set_default_mobile_cpu_allocator.py',
    'test/test_sparse.py',
    'test/test_sparse_csr.py',
    'test/test_sparse_semi_structured.py',
    'test/test_spectral_ops.py',
    'test/test_stateless.py',
    'test/test_static_runtime.py',
    'test/test_subclass.py',
    'test/test_sympy_utils.py',
    'test/test_tensor_creation_ops.py',
    'test/test_tensorboard.py',
    'test/test_tensorexpr.py',
    'test/test_tensorexpr_pybind.py',
    'test/test_testing.py',
    'test/test_torch.py',
    'test/test_transformers.py',
    'test/test_type_promotion.py',
    'test/test_unary_ufuncs.py',
    'test/test_vulkan.py',
    'torch/_awaits/__init__.py',
    'torch/_export/__init__.py',
    'torch/_export/constraints.py',
    'torch/_export/db/__init__.py',
    'torch/_export/db/case.py',
    'torch/_export/db/examples/__init__.py',
    'torch/_export/db/examples/assume_constant_result.py',
    'torch/_export/db/examples/autograd_function.py',
    'torch/_export/db/examples/class_method.py',
    'torch/_export/db/examples/cond_branch_class_method.py',
    'torch/_export/db/examples/cond_branch_nested_function.py',
    'torch/_export/db/examples/cond_branch_nonlocal_variables.py',
    'torch/_export/db/examples/cond_closed_over_variable.py',
    'torch/_export/db/examples/cond_operands.py',
    'torch/_export/db/examples/cond_predicate.py',
    'torch/_export/db/examples/decorator.py',
    'torch/_export/db/examples/dictionary.py',
    'torch/_export/db/examples/dynamic_shape_assert.py',
    'torch/_export/db/examples/dynamic_shape_constructor.py',
    'torch/_export/db/examples/dynamic_shape_if_guard.py',
    'torch/_export/db/examples/dynamic_shape_map.py',
    'torch/_export/db/examples/dynamic_shape_round.py',
    'torch/_export/db/examples/dynamic_shape_slicing.py',
    'torch/_export/db/examples/dynamic_shape_view.py',
    'torch/_export/db/examples/fn_with_kwargs.py',
    'torch/_export/db/examples/list_contains.py',
    'torch/_export/db/examples/list_unpack.py',
    'torch/_export/db/examples/nested_function.py',
    'torch/_export/db/examples/null_context_manager.py',
    'torch/_export/db/examples/pytree_flatten.py',
    'torch/_export/db/examples/scalar_output.py',
    'torch/_export/db/examples/specialized_attribute.py',
    'torch/_export/db/examples/static_for_loop.py',
    'torch/_export/db/examples/static_if.py',
    'torch/_export/db/examples/tensor_setattr.py',
    'torch/_export/db/examples/type_reflection_method.py',
    'torch/_export/db/gen_example.py',
    'torch/_export/db/logging.py',
    'torch/testing/_internal/__init__.py',
    'torch/testing/_internal/autocast_test_lists.py',
    'torch/testing/_internal/autograd_function_db.py',
    'torch/testing/_internal/check_kernel_launches.py',
    'torch/testing/_internal/codegen/__init__.py',
    'torch/testing/_internal/codegen/random_topo_test.py',
    'torch/testing/_internal/common_cuda.py',
    'torch/testing/_internal/common_jit.py',
    'torch/testing/_internal/common_methods_invocations.py',
    'torch/testing/_internal/common_modules.py',
    'torch/testing/_internal/common_nn.py',
    'torch/testing/_internal/common_pruning.py',
    'torch/testing/_internal/common_quantization.py',
    'torch/testing/_internal/common_quantized.py',
    'torch/testing/_internal/common_subclass.py',
    'torch/testing/_internal/common_utils.py',
    'torch/testing/_internal/composite_compliance.py',
    'torch/testing/_internal/hop_db.py',
    'torch/testing/_internal/custom_op_db.py',
    'torch/testing/_internal/data/__init__.py',
    'torch/testing/_internal/data/network1.py',
    'torch/testing/_internal/data/network2.py',
    'torch/testing/_internal/dist_utils.py',
    'torch/testing/_internal/generated/__init__.py',
    'torch/testing/_internal/hypothesis_utils.py',
    'torch/testing/_internal/inductor_utils.py',
    'torch/testing/_internal/jit_metaprogramming_utils.py',
    'torch/testing/_internal/jit_utils.py',
    'torch/testing/_internal/logging_tensor.py',
    'torch/testing/_internal/logging_utils.py',
    'torch/testing/_internal/optests/__init__.py',
    'torch/testing/_internal/optests/aot_autograd.py',
    'torch/testing/_internal/optests/compile_check.py',
    'torch/testing/_internal/optests/fake_tensor.py',
    'torch/testing/_internal/optests/make_fx.py',
    'torch/testing/_internal/quantization_torch_package_models.py',
    'torch/testing/_internal/test_module/__init__.py',
    'torch/testing/_internal/test_module/future_div.py',
    'torch/testing/_internal/test_module/no_future_div.py',
    'torch/utils/benchmark/__init__.py',
    'torch/utils/benchmark/examples/__init__.py',
    'torch/utils/benchmark/examples/compare.py',
    'torch/utils/benchmark/examples/fuzzer.py',
    'torch/utils/benchmark/examples/op_benchmark.py',
    'torch/utils/benchmark/examples/simple_timeit.py',
    'torch/utils/benchmark/examples/sparse/compare.py',
    'torch/utils/benchmark/examples/sparse/fuzzer.py',
    'torch/utils/benchmark/examples/sparse/op_benchmark.py',
    'torch/utils/benchmark/examples/spectral_ops_fuzz_test.py',
    'torch/utils/benchmark/op_fuzzers/__init__.py',
    'torch/utils/benchmark/op_fuzzers/binary.py',
    'torch/utils/benchmark/op_fuzzers/sparse_binary.py',
    'torch/utils/benchmark/op_fuzzers/sparse_unary.py',
    'torch/utils/benchmark/op_fuzzers/spectral.py',
    'torch/utils/benchmark/op_fuzzers/unary.py',
    'torch/utils/benchmark/utils/__init__.py',
    'torch/utils/benchmark/utils/_stubs.py',
    'torch/utils/benchmark/utils/common.py',
    'torch/utils/benchmark/utils/compare.py',
    'torch/utils/benchmark/utils/compile.py',
    'torch/utils/benchmark/utils/cpp_jit.py',
    'torch/utils/benchmark/utils/fuzzer.py',
    'torch/utils/benchmark/utils/sparse_fuzzer.py',
    'torch/utils/benchmark/utils/timer.py',
    'torch/utils/benchmark/utils/valgrind_wrapper/__init__.py',
    'torch/utils/benchmark/utils/valgrind_wrapper/timer_interface.py',
    'torch/utils/bottleneck/__init__.py',
    'torch/utils/bottleneck/__main__.py',
    'torch/utils/bundled_inputs.py',
    'torch/utils/checkpoint.py',
    'torch/utils/collect_env.py',
    'torch/utils/cpp_backtrace.py',
    'torch/utils/cpp_extension.py',
    'torch/utils/dlpack.py',
    'torch/utils/file_baton.py',
    'torch/utils/flop_counter.py',
    'torch/utils/hipify/__init__.py',
    'torch/utils/hipify/constants.py',
    'torch/utils/hipify/cuda_to_hip_mappings.py',
    'torch/utils/hipify/hipify_python.py',
    'torch/utils/hipify/version.py',
    'torch/utils/hooks.py',
    'torch/utils/jit/__init__.py',
    'torch/utils/jit/log_extract.py',
    'torch/utils/mkldnn.py',
    'torch/utils/mobile_optimizer.py',
    'torch/utils/model_dump/__init__.py',
    'torch/utils/model_dump/__main__.py',
    'torch/utils/model_zoo.py',
    'torch/utils/show_pickle.py',
    'torch/utils/tensorboard/__init__.py',
    'torch/utils/tensorboard/_caffe2_graph.py',
    'torch/utils/tensorboard/_convert_np.py',
    'torch/utils/tensorboard/_embedding.py',
    'torch/utils/tensorboard/_onnx_graph.py',
    'torch/utils/tensorboard/_proto_graph.py',
    'torch/utils/tensorboard/_pytorch_graph.py',
    'torch/utils/tensorboard/_utils.py',
    'torch/utils/tensorboard/summary.py',
    'torch/utils/tensorboard/writer.py',
    'torch/utils/throughput_benchmark.py',
    'torch/utils/viz/__init__.py',
    'torch/utils/viz/_cycles.py',
]
init_command = [
    'python3',
    'tools/linter/adapters/pip_init.py',
    '--dry-run={{DRYRUN}}',
    '--no-black-binary',
    'black==23.12.1',
    'usort==1.0.8.post1',
    'isort==6.0.1',
    'ruff==0.11.13',  # sync with RUFF
]
is_formatter = true

[[linter]]
code = 'COPYRIGHT'
include_patterns = ['**']
exclude_patterns = [
    '.lintrunner.toml',
    'fb/**',
    '**/fb/**',
]
command = [
    'python3',
    'tools/linter/adapters/grep_linter.py',
    '--pattern=Confidential and proprietary',
    '--linter-name=COPYRIGHT',
    '--error-name=Confidential Code',
    """--error-description=\
        Proprietary and confidential source code\
        should not be contributed to PyTorch codebase\
    """,
    '--',
    '@{{PATHSFILE}}'
]

[[linter]]
code = 'BAZEL_LINTER'
include_patterns = ['WORKSPACE']
command = [
    'python3',
    'tools/linter/adapters/bazel_linter.py',
    '--binary=.lintbin/bazel',
    '--',
    '@{{PATHSFILE}}'
]
init_command = [
    'python3',
    'tools/linter/adapters/s3_init.py',
    '--config-json=tools/linter/adapters/s3_init_config.json',
    '--linter=bazel',
    '--dry-run={{DRYRUN}}',
    '--output-dir=.lintbin',
    '--output-name=bazel',
]
is_formatter = true

[[linter]]
code = 'LINTRUNNER_VERSION'
include_patterns = ['**']
exclude_patterns = [
    'fb/**',
    '**/fb/**',
]
command = [
    'python3',
    'tools/linter/adapters/lintrunner_version_linter.py'
]

[[linter]]
code = 'RUFF'
include_patterns = [
    '**/*.py',
    '**/*.pyi',
    '**/*.ipynb',
    'pyproject.toml',
]
exclude_patterns = [
    'caffe2/**',
    'functorch/docs/**',
    'functorch/notebooks/**',
    'torch/_inductor/fx_passes/serialized_patterns/**',
    'torch/_inductor/autoheuristic/artifacts/**',
    'test/dynamo/cpython/**',
    'scripts/**',
    'third_party/**',
    'fb/**',
    '**/fb/**',
]
command = [
    'python3',
    'tools/linter/adapters/ruff_linter.py',
    '--config=pyproject.toml',
    '--show-disable',
    '--',
    '@{{PATHSFILE}}'
]
init_command = [
    'python3',
    'tools/linter/adapters/pip_init.py',
    '--dry-run={{DRYRUN}}',
    'ruff==0.11.13',  # sync with PYFMT
]
is_formatter = true

# This linter prevents merge conflicts in csv files in pytorch by enforcing
# three lines of whitespace between entries such that unless people are modifying
# the same line, merge conflicts should not arise in git or hg
[[linter]]
code = 'MERGE_CONFLICTLESS_CSV'
include_patterns = ['benchmarks/dynamo/ci_expected_accuracy/*.csv']
command = [
    'python3',
    'tools/linter/adapters/no_merge_conflict_csv_linter.py',
    '--',
    '@{{PATHSFILE}}'
]
is_formatter = true


[[linter]]
code = 'META_NO_CREATE_UNBACKED'
include_patterns = [
  "torch/_meta_registrations.py"
]
command = [
    'python3',
    'tools/linter/adapters/grep_linter.py',
    '--pattern=create_unbacked',
    '--linter-name=META_NO_CREATE_UNBACKED',
    '--error-name=no create_unbacked in meta registrations',
    """--error-description=\
        Data-dependent operators should have their meta \
        registration in torch/_subclasses/fake_impls.py, \
        not torch/_meta_registrations.py
    """,
    '--',
    '@{{PATHSFILE}}'
]

[[linter]]
code = 'ATEN_CPU_GPU_AGNOSTIC'
include_patterns = [
    # aten source
    "aten/src/ATen/*.cpp",
    "aten/src/ATen/cpu/*.cpp",
    "aten/src/ATen/functorch/**/*.cpp",
    "aten/src/ATen/nnapi/*.cpp",
    "aten/src/ATen/quantized/*.cpp",
    "aten/src/ATen/vulkan/*.cpp",
    "aten/src/ATen/metal/*.cpp",
    "aten/src/ATen/detail/CPUGuardImpl.cpp",
    "aten/src/ATen/detail/MetaGuardImpl.cpp",
    # aten native source
    "aten/src/ATen/native/cpu/*.cpp",
    "aten/src/ATen/native/ao_sparse/cpu/kernels/*.cpp",
    "aten/src/ATen/native/ao_sparse/quantized/cpu/kernels/*.cpp",
    "aten/src/ATen/native/quantized/cpu/kernels/*.cpp",
    "aten/src/ATen/native/*.cpp",
    "aten/src/ATen/native/cpu/**/*.cpp",
    "aten/src/ATen/native/ao_sparse/*.cpp",
    "aten/src/ATen/native/ao_sparse/**/*.cpp",
    "aten/src/ATen/native/ao_sparse/quantized/*.cpp",
    "aten/src/ATen/native/ao_sparse/quantized/**/*.cpp",
    "aten/src/ATen/native/nested/*.cpp",
    "aten/src/ATen/native/quantized/*.cpp",
    "aten/src/ATen/native/quantized/**/*.cpp",
    "aten/src/ATen/native/sparse/*.cpp",
    "aten/src/ATen/native/transformers/*.cpp",
    "aten/src/ATen/native/utils/*.cpp",
    "aten/src/ATen/native/xnnpack/*.cpp",
    "aten/src/ATen/native/metal/MetalPrepackOpRegister.cpp",
    # aten headers
    "aten/src/ATen/*.h",
    "aten/src/ATen/functorch/**/*.h",
    "aten/src/ATen/ops/*.h",
    "aten/src/ATen/cpu/**/*.h",
    "aten/src/ATen/nnapi/*.h",
    "aten/src/ATen/quantized/*.h",
    "aten/src/ATen/vulkan/*.h",
    "aten/src/ATen/metal/*.h",
    "aten/src/ATen/mps/*.h",
    # aten native headers
    "aten/src/ATen/native/*.h",
    "aten/src/ATen/native/cpu/**/*.h",
    "aten/src/ATen/native/nested/*.h",
    "aten/src/ATen/native/sparse/*.h",
    "aten/src/ATen/native/ao_sparse/*.h",
    "aten/src/ATen/native/ao_sparse/cpu/*.h",
    "aten/src/ATen/native/ao_sparse/quantized/*.h",
    "aten/src/ATen/native/ao_sparse/quantized/cpu/*.h",
    "aten/src/ATen/native/quantized/*.h",
    "aten/src/ATen/native/quantized/cpu/*.h",
    "aten/src/ATen/native/transformers/*.h",
    "aten/src/ATen/native/quantized/cpu/qnnpack/include/*.h",
    "aten/src/ATen/native/utils/*.h",
    "aten/src/ATen/native/vulkan/ops/*.h",
    "aten/src/ATen/native/xnnpack/*.h",
    "aten/src/ATen/native/metal/MetalPrepackOpContext.h",
    "aten/src/ATen/native/mps/Copy.h",
    "aten/src/ATen/native/mkldnn/**/*.h",
]
exclude_patterns = [
    "aten/src/ATen/Context.h",
    "aten/src/ATen/Context.cpp",
    "aten/src/ATen/DLConvertor.cpp",
    "aten/src/ATen/core/Array.h",
    "aten/src/ATen/native/quantized/ConvUtils.h",
    "aten/src/ATen/native/sparse/SparseBlasImpl.cpp",  # triton implementation
    "aten/src/ATen/native/transformers/attention.cpp",
    "aten/src/ATen/native/**/cudnn/**",  # cudnn is cuda specific
]
command = [
    'python3',
    'tools/linter/adapters/grep_linter.py',
    '--pattern=(^#if.*USE_ROCM.*)|(^#if.*USE_CUDA.*)',
    '--linter-name=ATEN_CPU',
    '--error-name=aten-cpu should be gpu agnostic',
    """--error-description=\
        We strongly discourage the compile-time divergence \
        on ATen-CPU code for different GPU code. This \
        disallows sharing the same aten-cpu shared object \
        between different GPU backends \
    """,
    '--',
    '@{{PATHSFILE}}'
]
is_formatter = true

# `set_linter` detects occurrences of built-in `set` in areas of Python code like
# _inductor where the instability of iteration in `set` has proven a problem.

[[linter]]
code = 'SET_LINTER'
command = [
    'python3',
    'tools/linter/adapters/set_linter.py',
    '--lintrunner',
    '--',
    '@{{PATHSFILE}}'
]
include_patterns = [
    "torch/_inductor/**/*.py",
    "torch/_functorch/partitioners.py",
]
is_formatter = true

# `docstring_linter` reports on long Python classes, methods, and functions
# whose definitions have very small docstrings or none at all.
#
[[linter]]
code = 'DOCSTRING_LINTER'
command = [
    'python3',
    'tools/linter/adapters/docstring_linter.py',
    '--lintrunner',
    '--',
    '@{{PATHSFILE}}'
]
include_patterns = [
   'torch/_inductor/**/*.py'
]
is_formatter = false

# `import_linter` reports on importing disallowed third party libraries.
[[linter]]
code = 'IMPORT_LINTER'
command = [
    'python3',
    'tools/linter/adapters/import_linter.py',
    '--',
    '@{{PATHSFILE}}'
]
include_patterns = [
   'torch/_dynamo/**',
]
is_formatter = false

[[linter]]
code = 'TEST_DEVICE_BIAS'
command = [
    'python3',
    'tools/linter/adapters/test_device_bias_linter.py',
    '--',
    '@{{PATHSFILE}}',
]
include_patterns = [
    'test/**/test_*.py',
]

# 'header_only_linter' reports on properly testing header-only APIs.
[[linter]]
code = 'HEADER_ONLY_LINTER'
command = [
    'python3',
    'tools/linter/adapters/header_only_linter.py',
]
include_patterns = [
    'torch/header_only_apis.txt',
]
is_formatter = false<|MERGE_RESOLUTION|>--- conflicted
+++ resolved
@@ -1171,12 +1171,8 @@
     'test/inductor/**',
     'test/dynamo/**',
     'test/distributed/**',
-<<<<<<< HEAD
-=======
     'torch/**',
     'torch/_*/**',
-    'torch/ao/**',
->>>>>>> 2be48520
     'torch/fx/**',
     'torch/distributed/tensor/**',
     'torch/[j-o]*/**',
