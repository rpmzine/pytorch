#!/bin/bash

set -ex

# Optionally install conda
if [ -n "$ANACONDA_PYTHON_VERSION" ]; then
  BASE_URL="https://repo.anaconda.com/miniconda"
  CONDA_FILE="Miniconda3-latest-Linux-x86_64.sh"
  if [[ $(uname -m) == "aarch64" ]] || [[ "$BUILD_ENVIRONMENT" == *xpu* ]] || [[ "$BUILD_ENVIRONMENT" == *rocm* ]]; then
    BASE_URL="https://github.com/conda-forge/miniforge/releases/latest/download"  # @lint-ignore
    CONDA_FILE="Miniforge3-Linux-$(uname -m).sh"
  fi

  MAJOR_PYTHON_VERSION=$(echo "$ANACONDA_PYTHON_VERSION" | cut -d . -f 1)
  MINOR_PYTHON_VERSION=$(echo "$ANACONDA_PYTHON_VERSION" | cut -d . -f 2)

  case "$MAJOR_PYTHON_VERSION" in
    3);;
    *)
      echo "Unsupported ANACONDA_PYTHON_VERSION: $ANACONDA_PYTHON_VERSION"
      exit 1
      ;;
  esac

  mkdir -p /opt/conda
  chown jenkins:jenkins /opt/conda

  SCRIPT_FOLDER="$( cd "$(dirname "$0")" ; pwd -P )"
  source "${SCRIPT_FOLDER}/common_utils.sh"

  pushd /tmp
  wget -q "${BASE_URL}/${CONDA_FILE}"
  # NB: Manually invoke bash per https://github.com/conda/conda/issues/10431
  as_jenkins bash "${CONDA_FILE}" -b -f -p "/opt/conda"
  popd

  # NB: Don't do this, rely on the rpath to get it right
  #echo "/opt/conda/lib" > /etc/ld.so.conf.d/conda-python.conf
  #ldconfig
  sed -e 's|PATH="\(.*\)"|PATH="/opt/conda/bin:\1"|g' -i /etc/environment
  export PATH="/opt/conda/bin:$PATH"

  # Ensure we run conda in a directory that jenkins has write access to
  pushd /opt/conda

  # Prevent conda from updating to 4.14.0, which causes docker build failures
  # See https://hud.pytorch.org/pytorch/pytorch/commit/754d7f05b6841e555cea5a4b2c505dd9e0baec1d
  # Uncomment the below when resolved to track the latest conda update
  # as_jenkins conda update -y -n base conda

  if [[ $(uname -m) == "aarch64" ]]; then
    export SYSROOT_DEP="sysroot_linux-aarch64=2.17"
  else
    export SYSROOT_DEP="sysroot_linux-64=2.17"
  fi

  # Install correct Python version
  # Also ensure sysroot is using a modern GLIBC to match system compilers
  as_jenkins conda create -n py_$ANACONDA_PYTHON_VERSION -y\
             python="$ANACONDA_PYTHON_VERSION" \
             ${SYSROOT_DEP}

  # libstdcxx from conda default channels are too old, we need GLIBCXX_3.4.30
  # which is provided in libstdcxx 12 and up.
  conda_install libstdcxx-ng=12.3.0 --update-deps -c conda-forge

  # Miniforge installer doesn't install sqlite by default
  if [[ "$BUILD_ENVIRONMENT" == *rocm* ]]; then
    conda_install sqlite
  fi

  # Install PyTorch conda deps, as per https://github.com/pytorch/pytorch README
<<<<<<< HEAD
  if [[ $(uname -m) != "aarch64" ]]; then
    conda_install "mkl=2021.4.0 mkl-include=2021.4.0"
=======
  if [[ $(uname -m) == "aarch64" ]]; then
    conda_install "openblas==0.3.29=*openmp*"
  else
    pip_install mkl==2024.2.0
    pip_install mkl-static==2024.2.0
    pip_install mkl-include==2024.2.0
>>>>>>> 77028552
  fi

  # Install llvm-8 as it is required to compile llvmlite-0.30.0 from source
  # and libpython-static for torch deploy
  conda_install llvmdev=8.0.0 "libpython-static=${ANACONDA_PYTHON_VERSION}"

  # Magma package names are concatenation of CUDA major and minor ignoring revision
  # I.e. magma-cuda102 package corresponds to CUDA_VERSION=10.2 and CUDA_VERSION=10.2.89
  # Magma is installed from a tarball in the ossci-linux bucket into the conda env
  if [ -n "$CUDA_VERSION" ]; then
    conda_run ${SCRIPT_FOLDER}/install_magma_conda.sh $(cut -f1-2 -d'.' <<< ${CUDA_VERSION})
  fi

  if [[ "$UBUNTU_VERSION" == "24.04"* ]] ; then
    conda_install_through_forge libstdcxx-ng=14
  fi

  # Install some other packages, including those needed for Python test reporting
  pip_install -r /opt/conda/requirements-ci.txt

  if [ -n "$DOCS" ]; then
    apt-get update
    apt-get -y install expect-dev

    # We are currently building docs with python 3.8 (min support version)
    pip_install -r /opt/conda/requirements-docs.txt
  fi

  popd
fi<|MERGE_RESOLUTION|>--- conflicted
+++ resolved
@@ -70,17 +70,10 @@
   fi
 
   # Install PyTorch conda deps, as per https://github.com/pytorch/pytorch README
-<<<<<<< HEAD
   if [[ $(uname -m) != "aarch64" ]]; then
-    conda_install "mkl=2021.4.0 mkl-include=2021.4.0"
-=======
-  if [[ $(uname -m) == "aarch64" ]]; then
-    conda_install "openblas==0.3.29=*openmp*"
-  else
     pip_install mkl==2024.2.0
     pip_install mkl-static==2024.2.0
     pip_install mkl-include==2024.2.0
->>>>>>> 77028552
   fi
 
   # Install llvm-8 as it is required to compile llvmlite-0.30.0 from source
