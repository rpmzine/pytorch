--- conflicted
+++ resolved
@@ -2,20 +2,12 @@
 
 set -ex
 
-SCCACHE_VERSION="0.9.1"
-
-CARGO_FLAGS=""
-
-install_prereqs_ubuntu() {
+install_ubuntu() {
+  echo "Preparing to build sccache from source"
   apt-get update
   # libssl-dev will not work as it is upgraded to libssl3 in Ubuntu-22.04.
   # Instead use lib and headers from OpenSSL1.1 installed in `install_openssl.sh``
   apt-get install -y cargo
-<<<<<<< HEAD
-
-  # cleanup after ourselves
-  trap 'cleanup_ubuntu' EXIT
-=======
   echo "Checking out sccache repo"
   git clone https://github.com/mozilla/sccache -b v0.10.0
   cd sccache
@@ -27,32 +19,10 @@
   rm -rf sccache
   apt-get remove -y cargo rustc
   apt-get autoclean && apt-get clean
->>>>>>> ed27ee83
 
   echo "Downloading old sccache binary from S3 repo for PCH builds"
   curl --retry 3 https://s3.amazonaws.com/ossci-linux/sccache -o /opt/cache/bin/sccache-0.2.14a
   chmod 755 /opt/cache/bin/sccache-0.2.14a
-}
-
-cleanup_ubuntu() {
-  rm -rf sccache
-  apt-get remove -y cargo rustc
-  apt-get autoclean && apt-get clean
-}
-
-install_prereqs_almalinux() {
-  dnf install -y cargo
-  # use vendored openssl, we're not going to use the dist-server anyways
-  CARGO_FEATURES="--bin sccache --features openssl/vendored"
-}
-
-build_and_install_sccache() {
-  # modern version of git don't like openssl1.1
-  wget -q -O sccache.tar.gz "https://github.com/mozilla/sccache/archive/refs/tags/v${SCCACHE_VERSION}.tar.gz"
-  tar xzf sccache.tar.gz
-  pushd "sccache-${SCCACHE_VERSION}"
-  cargo build --release ${CARGO_FEATURES}
-  cp target/release/sccache /opt/cache/bin
 }
 
 install_binary() {
@@ -65,21 +35,8 @@
 sed -e 's|PATH="\(.*\)"|PATH="/opt/cache/bin:\1"|g' -i /etc/environment
 export PATH="/opt/cache/bin:$PATH"
 
-echo "Preparing to build sccache from source"
-DIST_ID=$(. /etc/os-release && echo "$ID")
-case ${DIST_ID} in
-  ubuntu)
-    install_prereqs_ubuntu
-    ;;
-  almalinux)
-    install_prereqs_almalinux
-    ;;
-  *)
-    echo "ERROR: Unknown distribution ${DIST_ID}"
-    exit 1
-    ;;
-esac
-build_and_install_sccache
+# Setup compiler cache
+install_ubuntu
 chmod a+x /opt/cache/bin/sccache
 
 function write_sccache_stub() {
