#!/usr/bin/env python3

from __future__ import annotations

import argparse
import collections
import contextlib
import copy
import csv
import dataclasses
import functools
import importlib
import itertools
import json
import logging
import os
import random
import shutil
import signal
import subprocess
import sys
import time
import weakref
from contextlib import contextmanager
from typing import Any, Callable, NamedTuple, Optional, TYPE_CHECKING, TypeVar
from unittest.mock import MagicMock

import numpy as np
import pandas as pd
import psutil
import yaml
from scipy.stats import gmean, ttest_ind
from tqdm.auto import tqdm, trange

import torch
import torch._dynamo
import torch._dynamo.utils
import torch.distributed
import torch.multiprocessing as mp
from torch._C import _has_cuda as HAS_CUDA, _has_xpu as HAS_XPU
from torch._dynamo.profiler import fx_insert_profiling, Profiler
from torch._dynamo.testing import (
    dummy_fx_compile,
    format_speedup,
    reduce_to_scalar_loss,
    reset_rng_state,
    same,
)
from torch._logging.scribe import open_source_signpost


try:
    from torch._dynamo.testing import collect_results
    from torch._dynamo.utils import clone_inputs, graph_break_reasons
    from torch._inductor.utils import fresh_cache
except ImportError:
    from _dynamo.testing import collect_results
    from _dynamo.utils import clone_inputs, graph_break_reasons
    from _inductor.utils import fresh_cache

import torch._functorch.config
from torch._functorch.aot_autograd import set_model_name
from torch._inductor import config as inductor_config, metrics
from torch._subclasses.fake_tensor import FakeTensorMode
from torch.utils import _pytree as pytree
from torch.utils._pytree import tree_map, tree_map_only


try:
    import torch_xla
    import torch_xla.core.xla_model as xm

    # This is to workaround the backward issue https://github.com/pytorch/xla/issues/4174
    torch_xla._XLAC._init_computation_client()
except ImportError:
    # ignore the error if torch_xla is not installed
    pass


if TYPE_CHECKING:
    from collections.abc import Mapping, Sequence

<<<<<<< HEAD
    from torch.export.pt2_archive._package import AOTICompiledModel


=======
>>>>>>> 748ac565
_T = TypeVar("_T")


log = logging.getLogger(__name__)

# We are primarily interested in TF32
torch.backends.cuda.matmul.allow_tf32 = True
torch.backends.cuda.allow_fp16_bf16_reduction_math_sdp(True)

# Suppress torch.profiler spam
os.environ["KINETO_LOG_LEVEL"] = "5"

current_name = ""
current_device = ""
current_backend = ""
current_mode = ""
current_dtype = ""
current_quantization = ""
current_settings = None
current_batch_size = None
output_filename = None
disable_output = False

MAX_DOWNLOAD_ATTEMPTS = 5


class CI(NamedTuple):
    backend: str  # aot_eager or inductor
    training: bool
    dynamic: bool = False
    device: str = "cuda"


CI_SKIP_OPTIMIZER = {
    # TIMM
    "convmixer_768_32",  # accuracy
    "hrnet_w18",  # Stack issue in fx
    # HF
    "pnasnet5large",  # Stack issue in fx
    "MobileBertForMaskedLM",  # Stack issue in fx
    "MobileBertForQuestionAnswering",  # Stack issue in fx
    "PegasusForConditionalGeneration",  # OOM
}

try:
    from .fb.common import INTERNAL_CI_SKIP_DYNAMIC_BATCH_ONLY
except ImportError:
    INTERNAL_CI_SKIP_DYNAMIC_BATCH_ONLY = set()

try:
    from pytorch.benchmark.fb.run_utils import trace_handler
except ImportError:
    trace_handler = None


CI_SKIP_DYNAMIC_BATCH_ONLY = {
    "sam",
    # See https://github.com/mindee/doctr/blob/f2114758d529ed8d3d0030581638f0520b6b98d8/doctr/models/detection/core.py#L89
    # It iterates over the batch, which is dynamic, and dynamo chokes
    # We should be able to graphbreak there.
    "doctr_det_predictor",
    "dlrm",
    "pyhpc_isoneutral_mixing",
    "pyhpc_equation_of_state",
    "pyhpc_turbulent_kinetic_energy",
    "detectron2_fcos_r_50_fpn",
    "detectron2_fasterrcnn_r_101_c4",
    "detectron2_fasterrcnn_r_101_dc5",
    "detectron2_fasterrcnn_r_101_fpn",
    "detectron2_fasterrcnn_r_50_c4",
    "detectron2_fasterrcnn_r_50_dc5",
    "detectron2_fasterrcnn_r_50_fpn",
    "hf_T5_generate",
    "Reformer",
    "llama",
}.union(INTERNAL_CI_SKIP_DYNAMIC_BATCH_ONLY)

# These models currently fail accuracy with eager Adam optimizer
# so we use SGD when running the full benchmarks
# https://github.com/pytorch/pytorch/issues/115966
BENCHMARK_USE_SGD = {
    # TorchBench
    "BERT_pytorch",
    "LearningToPaint",
    "alexnet",
    "dcgan",
    "demucs",
    "densenet121",
    "dlrm",
    "fastNLP_Bert",
    "mobilenet_v2",
    "phlippe_densenet",
    "phlippe_resnet",
    "pytorch_stargan",
    "resnet18",
    "shufflenet_v2_x1_0",
    "speech_transformer",
    "squeezenet1_1",
    "stable_diffusion_text_encoder",
    "timm_efficientdet",
    "timm_nfnet",
    "timm_resnest",
    "timm_vision_transformer",
    "timm_vovnet",
    "vgg16",
    "hf_T5",  # Fails dynamic https://github.com/pytorch/pytorch/issues/115968
    # HF
    "AlbertForMaskedLM",
    "BartForCausalLM",
    "BartForConditionalGeneration",
    "BlenderbotSmallForCausalLM",
    "BlenderbotSmallForConditionalGeneration",
    "DebertaV2ForQuestionAnswering",  # eager OOM
    "ElectraForCausalLM",
    "M2M100ForConditionalGeneration",
    "MBartForCausalLM",
    "MBartForConditionalGeneration",
    "OPTForCausalLM",
    "PLBartForCausalLM",
    "PLBartForConditionalGeneration",
    "PegasusForCausalLM",
    "Speech2Text2ForCausalLM",
    "TrOCRForCausalLM",
    "XGLMForCausalLM",
    # TIMM
    "adv_inception_v3",
    "botnet26t_256",
    "cait_m36_384",  # OOM
    "coat_lite_mini",
    "convit_base",
    "dpn107",
    "fbnetv3_b",
    "gernet_l",
    "lcnet_050",
    "mixnet_l",
    "res2net101_26w_4s",
    "res2net50_14w_8s",
    "res2next50",
    "resnest101e",
    "sebotnet33ts_256",
    "swsl_resnext101_32x16d",
    "tf_efficientnet_b0",
    "ghostnet_100",
    "gmixer_24_224",
    "tinynet_a",
}

# These models OOM in CI
# due to the extra memory of Adam optimizer states,
# so we fall back to SGD in CI
CI_USE_SGD = {
    "torchrec_dlrm",
    "demucs",
    "detectron2_fasterrcnn_r_101_c4",
    "detectron2_fasterrcnn_r_101_dc5",
    "detectron2_fasterrcnn_r_101_fpn",
    "detectron2_fasterrcnn_r_50_c4",
    "detectron2_fasterrcnn_r_50_dc5",
    "detectron2_fasterrcnn_r_50_fpn",
    "detectron2_maskrcnn_r_101_c4",
    "detectron2_maskrcnn_r_101_fpn",
    "detectron2_maskrcnn_r_50_c4",
    "detectron2_maskrcnn_r_50_fpn",
    "hf_T5_base",
    "hf_clip",
    "llama_v2_7b_16h",
    "mobilenet_v2_quantized_qat",
    "phi_1_5 resnet50_quantized_qat",
    "BlenderbotForCausalLM",
    "cait_m36_384",
    "DALLE2_pytorch",
    "moco",
    "timm_efficientdet",
    "ghostnet_100",
    "regnety_002",
    "poolformer_m36",
    "inception_v3",
    "tinynet_a",
    "selecsls42b",
    "mobilevit_s",
    "pytorch_CycleGAN_and_pix2pix",
    "vision_maskrcnn",
    "resmlp_12_224",
    "dlrm",
    "resnet50",
    "dm_nfnet_f0",
    "pit_b_224",
    "tf_mixnet_l",
}


DO_NOT_CAST_INPUTS = {"stable_diffusion"}


# Maps a benchmark model name to a list of status codes. For any listed entry, we'll
# capture TORCH_COMPILE_DEBUG logs in CI runs and preserve them (i.e., for upload) if
# the result status matches one listed.
CI_PRESERVE_COMPILE_DEBUG = {
    # For example:
    # "mnasnet1_0": ["fail_accuracy"],
}


@functools.lru_cache(maxsize=1)
def load_yaml_file(filename):
    filepath = os.path.join(os.path.dirname(__file__), filename)

    with open(filepath) as f:
        data = yaml.safe_load(f)

    internal_file_path = os.path.join(os.path.dirname(__file__), "fb", filename)
    if os.path.exists(internal_file_path):
        with open(internal_file_path) as f:
            internal_data = yaml.safe_load(f)
            data.update(internal_data)

    def flatten(lst):
        for item in lst:
            if isinstance(item, list):
                yield from flatten(item)
            else:
                yield item

    def maybe_list_to_set(obj):
        if isinstance(obj, dict):
            return {k: maybe_list_to_set(v) for k, v in obj.items()}
        if isinstance(obj, list):
            return set(flatten(obj))
        return obj

    return maybe_list_to_set(data)


def model_specified_by_path(path_and_class_str):
    return ":" in path_and_class_str


def load_model_from_path(path_and_class_str):
    configs = {}
    for kvstr in path_and_class_str.split(","):
        k, v = kvstr.split(":")
        configs[k] = v

    for name in ["path", "class"]:
        if name not in configs:
            raise RuntimeError(
                "Invalid --only arguments. Check help message for the correct format"
            )

    path = configs["path"]
    class_name = configs["class"]

    if path[:1] != "/":
        raise RuntimeError(
            "Use absolute path since dynamo may change the current working directory which makes using relative path tricky"
        )

    spec = importlib.util.spec_from_file_location("module_name", path)
    module = importlib.util.module_from_spec(spec)
    spec.loader.exec_module(module)

    model_class = getattr(module, class_name)
    assert issubclass(model_class, torch.nn.Module)
    model = model_class()
    assert hasattr(model, "get_example_inputs")
    inputs = model.get_example_inputs()
    return model, inputs


def write_outputs(filename, headers, row, upload_to_benchmark_db: bool = True):
    """
    Write both CSV and JSON outputs using the original CSV output interface
    """
    global disable_output
    if disable_output:
        return

    output_csv(filename, headers, row)
    if upload_to_benchmark_db:
        output_json(filename, headers, row)


def output_csv(filename, headers, row):
    if os.path.exists(filename):
        with open(filename) as fd:
            lines = list(csv.reader(fd)) or [[]]
            if headers and len(headers) > len(lines[0]):
                # if prior results failed the header might not be filled in yet
                lines[0] = headers
            else:
                headers = lines[0]
    else:
        lines = [headers]
    lines.append([(f"{x:.6f}" if isinstance(x, float) else x) for x in row])
    with open(filename, "w") as fd:
        writer = csv.writer(fd, lineterminator="\n")
        for line in lines:
            writer.writerow(list(line) + ["0"] * (len(headers) - len(line)))


def output_json(filename, headers, row):
    """
    Write the result into JSON format, so that it can be uploaded to the benchmark database
    to be displayed on OSS dashboard. The JSON format is defined at
    https://github.com/pytorch/pytorch/wiki/How-to-integrate-with-PyTorch-OSS-benchmark-database
    """
    origin = ""
    if "torchbench" in filename:
        origin = "torchbench"
    elif "huggingface" in filename:
        origin = "huggingface"
    elif "timm_models" in filename:
        origin = "timm_models"

    extra_info = {
        "device": current_device,
        "quantization": current_quantization,
        "batch_size": current_batch_size,
    }
    if current_settings:
        extra_info.update(current_settings)

    mapping_headers = {headers[i]: v for i, v in enumerate(row)}
    with open(f"{os.path.splitext(filename)[0]}.json", "a") as f:
        for header, value in mapping_headers.items():
            # These headers are not metric names
            if header in ("dev", "name", "batch_size"):
                continue

            # Make sure that the record is valid
            if not current_name:
                continue

            record = {
                "benchmark": {
                    "name": "TorchInductor",
                    "mode": current_mode,
                    "dtype": current_dtype,
                    "extra_info": extra_info,
                },
                "model": {
                    "name": current_name,
                    "type": "OSS model",
                    "backend": current_backend,
                    "origins": [origin],
                },
            }

            # NB: When the metric is accuracy, its value is actually a string, i.e. pass, and
            # not a number. ClickHouse doesn't support mix types atm. It has a Variant type
            # https://clickhouse.com/docs/en/sql-reference/data-types/variant, but this isn't
            # recommended by CH team themselves. The workaround here is to store that value
            # in the extra_info field instead.
            if isinstance(value, str):
                record["metric"] = {
                    "name": header,
                    "extra_info": {"benchmark_values": [value]},
                }
            else:
                record["metric"] = {
                    "name": header,
                    "benchmark_values": [value],
                }

            print(json.dumps(record), file=f)


def maybe_detach(t: _T) -> _T:
    vals, tree = pytree.tree_flatten(t)
    vals = tuple(v.detach() if isinstance(v, torch.Tensor) else v for v in vals)
    return pytree.tree_unflatten(vals, tree)


def loss_return_hook(loss_fn: Callable[..., Any] = reduce_to_scalar_loss):
    def hook_fn(module, inp, out):
        # Only the loss return should have gradients, so detach all other outputs.
        return loss_fn(out), maybe_detach(out)

    return hook_fn


def get_suite_from_model_iter_fn(model_iter_fn):
    # TODO: This is a bit of a hack
    suite = None
    if (runner := getattr(model_iter_fn, "__self__", None)) and hasattr(
        runner, "suite_name"
    ):
        suite = runner.suite_name
    return suite


def output_signpost(data, args, suite, error=None):
    from torch.utils._stats import simple_call_counter

    data = data.copy()

    if "name" not in data:
        data["name"] = current_name

    if "dev" not in data:
        data["dev"] = current_device

    filtered_args = vars(args).copy()
    # I generated this list by reading through all the configs and dropping
    # ones that looked irrelevant or redundant
    for k in [
        "filter",
        "exclude",
        "exclude_exact",
        "dump_raw_metrics",
        "log_operator_inputs",
        "distributed_master_port",
        "skip_accuracy_check",
        "generate_aot_autograd_stats",
        "output",
        "output_directory",
        "disable_output",
        "export_profiler_trace",
        "profiler_trace_name",
        "explain",
        "stats",
        "print_memory",
        "print_compilation_time",
        "print_dataframe_summary",
        "print_graph_breaks",
        "log_graph_breaks",
        "timing",
        "progress",
        "timeout",
        "per_process_memory_fraction",
        "minify",
        "verbose",
        "quiet",
        "print_fx",
        "print_aten_ops",
        "log_conv_args",
        "recompile_profiler",
        "find_batch_sizes",
        # Redundant
        "batch_size",
        "batch_size_file",
        "only",
        "diff_branch",
        "tag",
        "coverage",
        "overhead",
        "speedup_dynamo_ts",
        "speedup_fx2trt",
        "speedup_fx2trt_fp16",
        "accuracy",
        "performance",
        "tolerance",
    ]:
        del filtered_args[k]

    event_name = "unknown"
    if args.accuracy:
        event_name = "accuracy"
    elif args.quantization:
        event_name = "quantization"
    elif args.performance:
        event_name = "performance"

    from torch._dynamo.utils import calculate_time_spent, compilation_time_metrics

    wall_time_by_phase = calculate_time_spent()

    open_source_signpost(
        subsystem="dynamo_benchmark",
        name=event_name,
        parameters=json.dumps(
            {
                **data,
                # TODO: Arguably the rest of these should be in the CSV too
                "suite": suite,
                # Better than using compile_times utils directly
                # NB: Externally, compilation_metrics colloquially refers to
                # the coarse-grained phase timings, even though internally
                # they are called something else
                "compilation_metrics": wall_time_by_phase,
                "agg_compilation_metrics": {
                    k: sum(v) for k, v in compilation_time_metrics.items()
                },
                "detailed_compilation_metrics": compilation_time_metrics,
                "simple_call_counter": simple_call_counter,
                # NB: args has training vs inference
                "args": filtered_args,
                "error": error,
            }
        ),
    )

    return wall_time_by_phase["total_wall_time"]


def nothing(f):
    return f


@functools.cache
def patch_torch_manual_seed():
    """Make torch manual seed deterministic. Helps with accuracy testing."""

    def deterministic_torch_manual_seed(*args, **kwargs):
        from torch._C import default_generator

        seed = 1337
        if HAS_CUDA:
            import torch.cuda

            if not torch.cuda._is_in_bad_fork():
                torch.cuda.manual_seed_all(seed)
        if HAS_XPU:
            import torch.xpu

            if not torch.xpu._is_in_bad_fork():
                torch.xpu.manual_seed_all(seed)
        return default_generator.manual_seed(seed)

    torch.manual_seed = deterministic_torch_manual_seed


def empty_gpu_cache(device):
    """
    Explicitly empty gpu cache to avoid OOM in subsequent run.
    """

    if device not in ["cuda", "xpu", "mps"]:
        log.warning(
            "Trying to call the empty_gpu_cache for device: %s, which is not in list [cuda, xpu]",
            device,
        )
        return

    getattr(torch, device).empty_cache()


def synchronize():
    pass


def summarize_graph_break(filename):
    """
    Sorts and de-dupes the graphs breaks on the reason string. Note that this
    function is just a best effort to reduce the logging information. We could
    miss some graph breaks because of de-duping. We can further refine this
    function as need arises.
    """
    log_file = f"{filename.rstrip('.csv')}_graph_breaks.csv"
    if os.path.exists(log_file):
        df = pd.read_csv(log_file)
        df = df.sort_values("reason").drop_duplicates(subset="reason")

        # Specialize for multi tensor sgd as reason is not identical
        multi_tensor_sgd_row = df.loc[df["reason"].str.contains("_multi_tensor_sgd")]
        if len(multi_tensor_sgd_row):
            df = df[
                ~df["reason"].str.contains("_multi_tensor_sgd")
            ]  # Drop all sgd rows
            df = pd.concat(
                [df, pd.DataFrame([multi_tensor_sgd_row.iloc[0]])], axis=0
            )  # Add back a single row
        df.to_csv(f"{log_file.rstrip('.csv')}_deduped.csv", index=False)


def print_summary(filename, print_dataframe=False):
    if not (filename and os.path.exists(filename)):
        return
    data = pd.read_csv(filename)
    if "tag" in data.columns:
        for tag in data.tag.unique():
            if tag == "0.0000":
                continue  # This happens for failed runs
            print(f"\nSummary for tag={tag}:")
            print_summary_table(data[data.tag == tag], print_dataframe=print_dataframe)
    else:
        print_summary_table(data, print_dataframe=print_dataframe)
    summarize_graph_break(filename)


def print_summary_table(data, print_dataframe=False):
    if print_dataframe:
        pd.options.display.max_rows = 1000
        pd.options.display.max_columns = 1000
        pd.options.display.width = 2000
        print(data)
    width = max(map(len, data.columns))
    for col in data.columns:
        try:
            if col in ("dev", "name", "batch_size", "tag"):
                continue
            elif col in ("pct_ops", "pct_time"):
                print(col.ljust(width), f"{data[col].mean():.3%}")
            elif col in ("graphs", "graph_calls", "captured_ops", "total_ops"):
                print(col.ljust(width), f"{data[col].mean():.3f}")
            elif col in ("compilation_latency"):
                print(col.ljust(width), f"mean={data[col].mean():.3f} seconds")
            elif col in ("compression_ratio"):
                print(col.ljust(width), f"mean={data[col].mean():.3f}x")
            elif col in ("accuracy"):
                pass_rate = (data[col] == "pass").mean()
                print(col.ljust(width), f"pass_rate={100 * pass_rate:.2f}%")
            else:
                cdata = data[col]
                print(
                    col.ljust(width),
                    f"gmean={gmean(cdata):.2f}x mean={cdata.mean():.3f}x",
                )
        except Exception:
            pass


def tensor_is_on_xla(tensors):
    def visit(x: torch.Tensor):
        nonlocal result
        if x.device.type == "xla":
            result = True

    result = False
    tree_map_only(torch.Tensor, visit, tensors)
    return result


def timed(
    model,
    model_iter_fn,
    example_inputs,
    times=1,
    return_result=False,
    collect_outputs=False,
    batch_size=None,
):
    use_xla = tensor_is_on_xla(example_inputs)
    synchronize()

    if batch_size:
        patch_torch_manual_seed()

    if use_xla:
        xm.mark_step()
        xm.wait_device_ops()

    def vary_batch(t: torch.Tensor, new_batch_size) -> torch.Tensor:
        for i, s in enumerate(t.size()):
            if s == batch_size:
                # If new batch is smaller, we truncate
                if new_batch_size < batch_size:
                    indexer = [slice(None)] * t.ndim
                    indexer[i] = slice(0, new_batch_size)
                    t = t[tuple(indexer)]
                # If new batch is greater, we just duplicate the last row
                # over and over until we hit the desired batch size
                elif new_batch_size > batch_size:
                    indexer = [slice(None)] * t.ndim
                    indexer[i] = -1
                    last_slice = t[tuple(indexer)].unsqueeze(i)
                    repeat_shape = list(t.shape)
                    repeat_shape[i] = new_batch_size - batch_size
                    padding = last_slice.expand(*repeat_shape)
                    t = torch.cat([t, padding], dim=i)
                break
        return t

    time_total = 0
    # Dont collect outputs to correctly measure timing
    for _ in range(times):
        # If batch_size is 1, it too often collides with other non batch size
        # dimensions resulting in errors.
        if batch_size and batch_size > 1:
            # Calculate new batch size by varying the original batch size by up to 20%
            # Ensure it's at least greater than 1
            variation = random.uniform(0.8, 1.2)
            new_batch_size = max(2, int(batch_size * variation))
            example_inputs = tree_map_only(
                torch.Tensor, lambda x: vary_batch(x, new_batch_size), example_inputs
            )
        # Put this call inside the loop to reset the seed for each iteration.
        # Don't include reset_rng_state() to correctly measure timing
        reset_rng_state(use_xla)
        t_iter_begin = time.perf_counter()
        result = model_iter_fn(model, example_inputs, collect_outputs=collect_outputs)

        # instead of calling sync on result_list, we should call mark_step.
        # In training case, result_list may be empty, but we want to
        # send all the pending graphs for compilation.
        if use_xla:
            # For the model running on regular torchxla (baseline), we need the
            # mark step to send the accumulated graph for compilation.
            #
            # For the model running with dynamo/torchxla bridge, in training case,
            # we need the mark step to send the optimizer graph out for
            # compilation.
            xm.mark_step()
        t_iter_end = time.perf_counter()
        time_total += t_iter_end - t_iter_begin

    t_0 = time.perf_counter()
    if use_xla:
        xm.wait_device_ops()
    synchronize()
    t_1 = time.perf_counter()
    time_total += t_1 - t_0
    return (time_total, result) if return_result else time_total


def _normalize_bench_inputs(
    example_inputs: Sequence[Any],
) -> tuple[tuple[Any, ...], Mapping[str, Any]]:
    # NOTE(bowbao): For huggingface benchmark, example_inputs are formatted as dictionary,
    # and consumed like `model(**example_inputs)`.
    # For other benchmarks, example_inputs are formatted as tuple and consumed
    # like `model(*example_inputs)`.
    if isinstance(example_inputs, dict):
        return (), example_inputs
    else:
        return tuple(example_inputs), {}


def _register_dataclass_output_as_pytree(example_outputs) -> None:
    # NOTE(angelayi): For huggingface benchmark, some example outputs are
    # formatted as a dataclass which pytree cannot consume. So we want
    # to register the pytree implementation here
    example_outputs_flat = pytree.tree_leaves(example_outputs)
    output_dataclass_types = [
        type(out) for out in example_outputs_flat if dataclasses.is_dataclass(type(out))
    ]
    for output_type in output_dataclass_types:
        from torch._export.utils import register_dataclass_as_pytree_node

        register_dataclass_as_pytree_node(
            output_type,
            serialized_type_name=f"{output_type.__module__}.{output_type.__name__}",
        )


class Stats:
    totals = collections.defaultdict(collections.Counter)

    @classmethod
    def reset_counters(cls):
        for k, v in torch._dynamo.utils.counters.items():
            cls.totals[k].update(v)
        ok = torch._dynamo.utils.counters["frames"]["ok"]
        total = torch._dynamo.utils.counters["frames"]["total"]
        torch._dynamo.utils.counters.clear()
        return ok, total

    @classmethod
    def print_summary(cls):
        for k, v in sorted(cls.totals.items()):
            lines = "\n  ".join(map(str, v.most_common(50)))
            print(f"STATS {k}\n  {lines}")

    @classmethod
    def aot_summary(cls):
        return [cls.totals["aot_autograd"]["total"], cls.totals["aot_autograd"]["ok"]]


def coverage_experiment(args, model_iter_fn, model, example_inputs):
    """
    Test operator/model coverage of TorchDynamo and record statistics
    taken from a profiler.  This target is mainly intended to check
    correctness.

    Writes to ./coverage.csv
    """
    profiler = Profiler()
    frozen_model_iter_fn = torch._dynamo.run(model_iter_fn)
    with profiler.prof:
        frozen_model_iter_fn(model, example_inputs)
    coverage_result = profiler.results()
    write_outputs(
        output_filename,
        (
            "dev",
            "name",
            "batch_size",
            "graphs",
            "graph_calls",
            "captured_ops",
            "total_ops",
            "pct_ops",
            "pct_time",
        ),
        [
            current_device,
            current_name,
            current_batch_size,
        ]
        + coverage_result.tocsv(),
    )
    return coverage_result


def speedup_experiment_fx2trt(args, model_iter_fn, model, example_inputs):
    """
    Measure speedups over eager using the trt inference backend. TRT backend is based fx graph
    generated by torch._dynamo.
    Writes to ./speedups_fx2trt.csv
    """
    return speedup_experiment(args, model_iter_fn, model, example_inputs)


# TODO: CompilerProfiler is deprecated, remove this
def recompile_profiler_experiment(args, model_iter_fn, model, example_inputs):
    prof = torch._dynamo.utils.CompilerProfiler()
    opt_model_iter_fn = torch._dynamo.optimize(prof, nopython=args.nopython)(
        model_iter_fn
    )
    opt_model_iter_fn(model, example_inputs)
    write_outputs(
        output_filename, ["model", "profiler report"], [current_name, prof.report()]
    )
    met = prof.get_metrics()
    guard_failures = len(met["guard_failures"])
    return [guard_failures]


def randomize_input(inputs):
    if isinstance(inputs, (list, tuple)):
        return type(inputs)([randomize_input(x) for x in inputs])
    elif isinstance(inputs, torch.Tensor):
        if inputs.dtype in (torch.float32, torch.float64):
            torch._dynamo.utils.counters["randomize_input"]["times"] += 1
            return torch.randn_like(inputs)
        elif inputs.dtype == torch.int64:
            # Note: we can not simply tune integer tensors as follows
            #   `return torch.randint_like(inputs, high=inputs.max().item())`
            # This may break some invariants between tensors.
            # E.g. in embedding lookup case, one tensor is the length
            # and another is an indices tensor.
            return inputs
        else:
            raise RuntimeError(
                f"randomize_input need support tensor of type {inputs.dtype}"
            )
    else:
        raise RuntimeError(
            f"randomize_input can not handle input of type {type(inputs)}"
        )


def maybe_mark_step(args):
    if args.trace_on_xla:
        xm.mark_step()


def latency_experiment(args, model_iter_fn, model, example_inputs, mark, **kwargs):
    """
    Measure latency on a specific backend.
    """

    timings = np.zeros((args.repeat,), np.float64)
    # if we randomize the input, we should also check the result is correct
    should_randomize_input = args.randomize_input

    import contextlib

    from torch._inductor.utils import maybe_profile

    @contextlib.contextmanager
    def maybe_mark_profile(*args, **kwargs):
        prof: torch.profiler.profile = kwargs.pop("p", None)
        mark = kwargs.pop("mark", None)
        if prof:
            with torch.profiler.record_function(mark):
                yield
        else:
            yield

    times = args.iterations_per_run

    with maybe_profile(args.export_profiler_trace, **args.profile_details) as p:
        for rep in trange(args.repeat, desc="running benchmark"):
            inputs = (
                randomize_input(copy.deepcopy(example_inputs))
                if should_randomize_input
                else example_inputs
            )
            # need call mark_step to perform the computation
            # on randomize_input. Otherwise the first call using the
            # inputs will incur high penalty then the next one.
            maybe_mark_step(args)

            with maybe_mark_profile(p=p, mark=mark):
                timings[rep], actual_output = timed(
                    model,
                    model_iter_fn,
                    inputs,
                    return_result=True,
                    times=times,
                    collect_outputs=args.collect_outputs,
                )

    if args.export_profiler_trace:
        name = args.profiler_trace_name + "_" + model.name
        if hasattr(args, "rank"):
            name += f"_rank_{args.rank}"
        name += ".json"
        name = os.path.join(torch._dynamo.config.base_dir, name)
        p.export_chrome_trace(name)
    return timings


# TODO: This seems to be specifically triggered by torchao testing
def latency_experiment_summary(suite_name, args, model, timings, **kwargs):
    median = np.median(timings, axis=0)
    speedup = median[0] / median[1]
    if args.dump_raw_metrics:
        np.save(
            f"{output_filename[:-4]}-raw_timings-{current_name}-{current_device}.npy",
            timings,
        )

    first_headers = ["dev", "name", "batch_size"]
    first_fields = [current_device, current_name, current_batch_size]
    if "tag" in kwargs:
        first_headers.append("tag")
        first_fields.append(kwargs["tag"])
    headers = first_headers + ["speedup", "abs_latency"]
    row = first_fields + [float(speedup), median[1] * 1000]
    msg = f"{speedup:.3f}x"
    if args.baseline:
        headers.extend(
            [
                "baseline",
                "speedup_vs_baseline",
            ]
        )
        df = pd.read_csv(args.baseline)
        try:
            baseline_speedup = df[df["name"] == current_name]["speedup"].item()
            row.extend([baseline_speedup, speedup / baseline_speedup])
            msg = f"{baseline_speedup:.3f}x -> {speedup:.3f}x [{speedup / baseline_speedup:.3f}x]"
        except (KeyError, ZeroDivisionError):
            row.extend(
                [
                    0.0,
                    0.0,
                ]
            )
    if "compilation_latency" in kwargs:
        headers += [
            "compilation_latency",
            "compression_ratio",
            "eager_peak_mem",
            "dynamo_peak_mem",
        ]
        row.append(kwargs["compilation_latency"])
        row.append(kwargs["compression_ratio"])
        row.append(kwargs["eager_peak_mem"])
        row.append(kwargs["dynamo_peak_mem"])

    if "cache_lookup_latency" in kwargs:
        headers.append("cache_lookup_latency")
        row.append(kwargs["cache_lookup_latency"])

    if "dynamo_stats" in kwargs:
        for k, v in kwargs["dynamo_stats"].items():
            headers.append(k)
            row.append(v)
    write_outputs(
        output_filename,
        headers,
        row,
    )
    c_headers, c_data = torch._dynamo.utils.compile_times(repr="csv", aggregate=True)
    assert output_filename.find(".csv") > 0, (
        f"expected output_filename to be a .csv, but got {output_filename}"
    )
    write_outputs(
        output_filename[:-4] + "_compilation_metrics.csv",
        first_headers + c_headers,
        first_fields + c_data,
    )

    # Hypothetically you can use this from other places, but it's currently
    # inaccessible, and when this assert fails you need to update the
    # event_name here to account for the other cases you are using this
    assert args.quantization is not None
    output_signpost(
        dict(zip(headers, row)),
        args,
        suite_name,
    )

    return msg


def speedup_experiment(args, model_iter_fn, model, example_inputs, **kwargs):
    """
    Measure speedups over eager.

    Writes to ./speedups.csv
    """
    timings = np.zeros((args.repeat, 2), np.float64)
    # if we randomize the input, we should also check the result is correct
    should_randomize_input = args.randomize_input

    import contextlib

    from torch._inductor.utils import maybe_profile

    @contextlib.contextmanager
    def maybe_mark_profile(*args, **kwargs):
        prof: torch.profiler.profile = kwargs.pop("p", None)
        mark = kwargs.pop("mark", None)
        if prof:
            with torch.profiler.record_function(mark):
                yield
        else:
            yield

    times = args.iterations_per_run

    # Use higher tolerance for XLA since XLA cause numerical instability when
    # graph size changes
    tolerance = args.xla_tolerance if args.trace_on_xla else 1e-4
    torch._dynamo.config.repro_tolerance = tolerance

    with maybe_profile(args.export_profiler_trace, **args.profile_details) as p:
        frozen_model_iter_fn = kwargs.pop("optimized_model_iter_fn")
        if args.export_aot_inductor:
            frozen_model_iter_fn = frozen_model_iter_fn(model, example_inputs)

        for rep in trange(args.repeat, desc="running benchmark"):
            inputs = (
                randomize_input(copy.deepcopy(example_inputs))
                if should_randomize_input
                else example_inputs
            )
            # need call mark_step to perform the computation
            # on randomize_input. Otherwise the first call using the
            # inputs will incur high penalty then the next one.
            maybe_mark_step(args)

            # interleave the runs to handle frequency scaling and load changes
            with maybe_mark_profile(p=p, mark="expected"):
                timings[rep, 0], expected_output = timed(
                    model,
                    model_iter_fn,
                    inputs,
                    return_result=True,
                    times=times,
                    collect_outputs=args.collect_outputs,
                    batch_size=kwargs.get("batch_size"),
                )

            # call mark_step between the 2 calls to make the comparison fair.
            maybe_mark_step(args)

            with maybe_mark_profile(p=p, mark="actual"):
                timings[rep, 1], actual_output = timed(
                    model,
                    frozen_model_iter_fn,
                    inputs,
                    return_result=True,
                    times=times,
                    collect_outputs=args.collect_outputs,
                )

    if args.export_profiler_trace:
        name = args.profiler_trace_name + "_" + model.name
        if hasattr(args, "rank"):
            name += f"_rank_{args.rank}"
        if args.export_perfdoctor and trace_handler:
            trace_handler(name, p)
        else:
            name += ".json"
            name = os.path.join(torch._dynamo.config.base_dir, name)
            p.export_chrome_trace(name)

    median = np.median(timings, axis=0)
    speedup = median[0] / median[1]
    if args.dump_raw_metrics:
        np.save(
            f"{output_filename[:-4]}-raw_timings-{current_name}-{current_device}.npy",
            timings,
        )

    first_headers = ["dev", "name", "batch_size"]
    first_fields = [current_device, current_name, current_batch_size]
    if "tag" in kwargs:
        first_headers.append("tag")
        first_fields.append(kwargs["tag"])
    headers = first_headers + ["speedup", "abs_latency"]
    row = first_fields + [float(speedup), median[1] * 1000]
    msg = f"{speedup:.3f}x"
    if args.baseline:
        headers.extend(
            [
                "baseline",
                "speedup_vs_baseline",
            ]
        )
        df = pd.read_csv(args.baseline)
        try:
            baseline_speedup = df[df["name"] == current_name]["speedup"].item()
            row.extend([baseline_speedup, speedup / baseline_speedup])
            msg = f"{baseline_speedup:.3f}x -> {speedup:.3f}x [{speedup / baseline_speedup:.3f}x]"
        except (KeyError, ZeroDivisionError):
            row.extend(
                [
                    0.0,
                    0.0,
                ]
            )
    if "compilation_latency" in kwargs:
        headers += [
            "compilation_latency",
            "compression_ratio",
            "eager_peak_mem",
            "dynamo_peak_mem",
        ]
        row.append(kwargs["compilation_latency"])
        row.append(kwargs["compression_ratio"])
        row.append(kwargs["eager_peak_mem"])
        row.append(kwargs["dynamo_peak_mem"])

    if "cache_lookup_latency" in kwargs:
        headers.append("cache_lookup_latency")
        row.append(kwargs["cache_lookup_latency"])

    if "dynamo_stats" in kwargs:
        for k, v in kwargs["dynamo_stats"].items():
            headers.append(k)
            row.append(v)
    write_outputs(
        output_filename,
        headers,
        row,
    )
    c_headers, c_data = torch._dynamo.utils.compile_times(repr="csv", aggregate=True)
    assert output_filename.find(".csv") > 0, (
        f"expected output_filename to be a .csv, but got {output_filename}"
    )
    write_outputs(
        output_filename[:-4] + "_compilation_metrics.csv",
        first_headers + c_headers,
        first_fields + c_data,
    )

    output_signpost(
        dict(zip(headers, row)),
        args,
        get_suite_from_model_iter_fn(model_iter_fn),
    )

    return msg


def overhead_experiment(*args, model_iter_fn):
    """
    Measure overheads of TorchDynamo by running with no backend (only
    eager+FX), and reporting speedup/slowdown over eager.

    Writes to ./overheads.csv
    """
    return speedup_experiment(*args, model_iter_fn)


def print_fx(gm, example_inputs):
    print(gm.graph)
    return gm


def print_aten_ops(gm, example_inputs):
    from functorch.compile import aot_module

    def trace_printer(gm, _):
        print(gm.graph)
        return gm

    return aot_module(gm, fw_compiler=trace_printer, bw_compiler=trace_printer)


def baselines(models, model_iter_fn, example_inputs, args):
    """
    Common measurement code across all baseline experiments.
    """
    models = list(models)
    for idx, (name, model) in enumerate(models):
        if idx == 0:
            result0 = model_iter_fn(model, example_inputs)
        elif model is not None:
            try:
                result = model_iter_fn(model, example_inputs)
                if same(result0, result):
                    continue
                print(name, "is INCORRECT")
            except Exception:
                log.exception("error checking %s", name)
            models[idx] = (name, None)
    timings = np.zeros((args.repeat, len(models)), np.float64)
    timings.fill(1.0e10)
    for rep in range(args.repeat):
        for idx, (name, model) in enumerate(models):
            if model is not None:
                try:
                    timings[rep, idx] = timed(model, model_iter_fn, example_inputs)
                except Exception:
                    pass
    pvalue = [
        ttest_ind(timings[:, 0], timings[:, i]).pvalue
        for i in range(1, timings.shape[1])
    ]
    median = np.median(timings, axis=0)
    speedup = median[0] / median[1:]
    for idx, (name, model) in enumerate(models[1:]):
        if model is None:
            speedup[idx] = 0.0
    result = " ".join(
        [
            format_speedup(s, p, m is not None)
            for s, p, m in zip(speedup, pvalue, [m for n, m in models[1:]])
        ]
    )
    write_outputs(
        output_filename,
        ("dev", "name", "batch_size") + tuple(n for n, m in models[1:]),
        [current_device, current_name, current_batch_size]
        + [f"{x:.4f}" for x in speedup],
    )
    return result


def xla(args, model_iter_fn, model, example_inputs):
    xla_dev = xm.xla_device(devkind=current_device)
    model_xla = copy.deepcopy(model).to("cpu").to(device=xla_dev)
    example_inputs_xla = tree_map_only(
        torch.Tensor, lambda x: x.to("cpu").to(device=xla_dev), example_inputs
    )
    for _ in range(3):  # warmup
        timed(model, model_iter_fn, example_inputs)
        timed(model_xla, model_iter_fn, example_inputs_xla)
    timings = np.zeros((args.repeat, 2), np.float64)
    timings.fill(1.0e10)
    for rep in range(args.repeat):
        timings[rep, 0] = timed(model, model_iter_fn, example_inputs)
        timings[rep, 1] = timed(model_xla, model_iter_fn, example_inputs_xla)

    pvalue = ttest_ind(timings[:, 0], timings[:, 1]).pvalue
    time_baseline, time_xla = np.median(timings, axis=0)
    speedup = time_baseline / time_xla
    write_outputs(
        output_filename,
        ("dev", "name", "batch_size", "speedup", "time_baseline", "time_xla"),
        [
            current_device,
            current_name,
            current_batch_size,
            speedup,
            time_baseline,
            time_xla,
        ],
    )
    return format_speedup(speedup, pvalue)


def try_script(model, example_inputs):
    try:
        return torch.jit.script(model)
    except Exception:
        return None


def _produce_dynamic_shapes_for_export(path, x):
    # mark_dynamic() is ignored for export.
    # use this to produce dynamic_shapes spec instead.
    from torch.export.dynamic_shapes import Dim

    if not isinstance(x, torch.Tensor):
        return None
    return dict.fromkeys(getattr(x, "_dynamo_dynamic_indices", {}), Dim.AUTO)


class AOTInductorModelCache:
    cache: dict[tuple[weakref.ref, bool], tuple[AOTICompiledModel, float]] = {}

    @classmethod
    def load(
        cls,
        model: torch.nn.Module,
        example_inputs: Sequence[Any],
        mode: str,
        training: bool,
    ) -> AOTICompiledModel:
        import torch._inductor
        from torch.export.dynamic_shapes import _combine_args, _tree_map_with_path
        from torch.export.experimental import _export_forward_backward

        key = (weakref.ref(model), training)
        if key not in cls.cache:
            # Register the output dataclass to pytree
            example_args, example_kwargs = _normalize_bench_inputs(example_inputs)
            with torch.no_grad():
                # copy.deepcopy is required to prevent any surprising side-effect,
                # see https://github.com/pytorch/pytorch/issues/113029
                # This will cause memory stats to be overshadowed by this eager run.
                # To fix that, memory stats will be reset later.
                example_outputs = copy.deepcopy(model)(*example_args, **example_kwargs)

            if pytree.is_namedtuple_instance(example_outputs):
                typ = type(example_outputs)
                pytree._register_namedtuple(
                    typ,
                    serialized_type_name=f"{typ.__module__}.{typ.__name__}",
                )
            else:
                _register_dataclass_output_as_pytree(example_outputs)

            combined_args = _combine_args(model, example_args, example_kwargs)
            dynamic_shapes = _tree_map_with_path(
                _produce_dynamic_shapes_for_export, combined_args
            )

            # delete example_outputs and reset memory stats here
            del example_outputs
            if current_device == "cuda":
                empty_gpu_cache(current_device)
                torch.cuda.reset_peak_memory_stats()
                pre_clone_memory_used = torch.cuda.max_memory_allocated()
            elif current_device == "hpu":
                torch.hpu.reset_peak_memory_stats()
                pre_clone_memory_used = torch.hpu.max_memory_allocated()

            # Clone the model pre-exporting.  This prevents scenarios observed in a few
            # models, where the forward pass modifies model state while exporting, and
            # FakeTensors are thus saved as model data members.  This invalidates model
            # reuse in eager mode, so it's safest to export a model clone.
            model_clone = copy.deepcopy(model)

            # Since CPU doesn't monitor max memory allocation, anything measuring peak
            # memory will miss our transient model clone on CPU anyway.
            #
            # The justification for tracking this value (in order to remove it from the
            # AOTInductor memory measurements) is that normal usage of AOTInductor would
            # not clone the model, since the eager model would be unused post-export.
            clone_memory_used = 0.0
            if current_device == "cuda":
                clone_memory_used = (
                    torch.cuda.max_memory_allocated() - pre_clone_memory_used
                ) / 1e9
            elif current_device == "hpu":
                clone_memory_used = (
                    torch.hpu.max_memory_allocated() - pre_clone_memory_used
                ) / 1e9

            inductor_configs: dict[str, Any] = {}
            if mode == "max-autotune":
                inductor_configs["max_autotune"] = True

            ep = torch.export.export_for_training(
                model_clone,
                example_args,
                example_kwargs,
                dynamic_shapes=dynamic_shapes,
            )
            if training:
                inductor_configs["always_keep_tensor_constants"] = True
                ep = _export_forward_backward(ep)
            else:
                ep = ep.run_decompositions()

            with torch.no_grad():
                package_path = torch._inductor.aoti_compile_and_package(
                    ep, inductor_configs=inductor_configs
                )

            cls.cache[key] = (
                torch._inductor.aoti_load_package(package_path),
                clone_memory_used,
            )

        return cls.cache[key][0]

    @classmethod
    def get_excess_memory(cls, model: torch.nn.Module, training: bool) -> float:
        return cls.cache.get((weakref.ref(model), training), (None, 0.0))[1]


@dataclasses.dataclass
class _ExportConfig:
    training: bool
    zero_grad_fn: Callable[[torch.nn.Module], None]
    optimizer_step_fn: Callable[[], None]


def export(
    model: torch.nn.Module, example_inputs: Sequence[Any], config: _ExportConfig
):
    from torch.export.dynamic_shapes import _combine_args, _tree_map_with_path
    from torch.export.experimental import _export_forward_backward

    example_args, example_kwargs = _normalize_bench_inputs(example_inputs)
    example_outputs = model(*example_args, **example_kwargs)
    _register_dataclass_output_as_pytree(example_outputs)

    combined_args = _combine_args(model, example_args, example_kwargs)
    dynamic_shapes = _tree_map_with_path(
        _produce_dynamic_shapes_for_export, combined_args
    )

    # NOTE: if args.export is ever enabled for --performance mode (rather than solely
    # --accuracy), we'll need to clone the model and subtract out extra memory usage, as
    # done in AOTInductorModelCache.
    ep = torch.export.export_for_training(
        model, example_args, example_kwargs, dynamic_shapes=dynamic_shapes
    )
    if config.training:
        ep = _export_forward_backward(ep)
    else:
        ep = ep.run_decompositions()

    def opt_export(
        model: torch.nn.Module,
        example_inputs: Sequence[Any],
        collect_outputs: bool = config.training,
    ):
        example_args, example_kwargs = _normalize_bench_inputs(example_inputs)

        if config.training:
            config.zero_grad_fn(model)

        ret = ep.module()(*example_args, **example_kwargs)

        if config.training:
            # TODO: handle the gradient accumulation inside the exported model
            num_gradients = sum(p.requires_grad for p in model.parameters())
            grad_parameters = (p for p in model.parameters() if p.requires_grad)
            ret, gradients = ret[:-num_gradients], ret[-num_gradients:]
            for param, grad in zip(grad_parameters, gradients):
                param.grad = torch.cond(
                    bool(param.grad),
                    lambda a, g: a + g,
                    lambda a, g: g,
                    (param.grad, grad),
                )
            config.optimizer_step_fn()

            if collect_outputs:
                # assumes loss is the zero output
                ret = collect_results(model, None, ret[0], example_inputs)

        return ret

    return opt_export


def export_aot_inductor(
    model: torch.nn.Module,
    example_inputs: Sequence[Any],
    mode: str,
    config: _ExportConfig,
):
    optimized = AOTInductorModelCache.load(model, example_inputs, mode, config.training)

    def opt_aot_inductor(
        model: torch.nn.Module,
        example_inputs: Sequence[Any],
        collect_outputs: bool = config.training,
    ):
        example_args, example_kwargs = _normalize_bench_inputs(example_inputs)

        if config.training:
            config.zero_grad_fn(model)

        ret = optimized(*example_args, **example_kwargs)

        if config.training:
            # TODO: handle the gradient accumulation inside the exported model
            num_gradients = sum(p.requires_grad for p in model.parameters())
            grad_parameters = (p for p in model.parameters() if p.requires_grad)
            ret, gradients = ret[:-num_gradients], ret[-num_gradients:]
            for param, grad in zip(grad_parameters, gradients):
                param.grad = torch.cond(
                    bool(param.grad),
                    lambda a, g: a + g,
                    lambda a, g: g,
                    (param.grad, grad),
                )
            config.optimizer_step_fn()
            # TODO: make weight updates less kludgy
            optimized.load_constants(
                dict(itertools.chain(model.named_parameters(), model.named_buffers())),
                check_full_update=True,
            )

            if collect_outputs:
                # assumes loss is the zero output
                ret = collect_results(model, None, ret[0], example_inputs)

        return ret

    return opt_aot_inductor


def download_retry_decorator(download_fn):
    """
    Decorator function for applying retry logic to a download function.

    The wrapped function will be called up to 5 times and raises an exception if the function fails each time.
    After each unsuccessful attempt, there is a delay before the next attempt, which is increased linearly with the number of tries.

    Usage:
    @download_retry_decorator
    def download_function(model_name: str):
        # download logic goes here
    """

    @functools.wraps(download_fn)
    def wrapper(self, *args, **kwargs) -> Any:
        tries = 0
        total_allowed_tries = MAX_DOWNLOAD_ATTEMPTS
        while tries <= total_allowed_tries:
            try:
                model = download_fn(self, *args, **kwargs)
                return model
            except Exception as e:
                tries += 1
                if tries <= total_allowed_tries:
                    wait = tries * 30
                    print(
                        f"Failed to load model: {e}. Trying again ({tries}/{total_allowed_tries}) after {wait}s"
                    )
                    time.sleep(wait)
                else:
                    raise RuntimeError(  # noqa: B904
                        f"Failed to load model '{args}' with following error(s): {str(e)}."
                    )

    return wrapper


def read_batch_size_from_file(args, filename, model_name):
    batch_size = None
    if os.path.exists("benchmarks"):
        filename = os.path.join("benchmarks", filename)
    assert os.path.exists(filename), filename
    with open(filename) as f:
        lines = f.readlines()
        lines = [i.split(",") for i in lines if len(i.strip()) > 0]
        for val in lines:
            cur_name, b = val
            if model_name == cur_name:
                batch_size = int(b)
    if batch_size is None:
        log.warning("Could not find batch size for %s", model_name)
    elif batch_size == -1:
        raise RuntimeError(
            f"Batch size is unset for {model_name} in {args.batch_size_file}"
        )
    print(f"batch size: {batch_size}")
    return batch_size


class TimeOutException(Exception):
    pass


def alarm_handler(signum, frame):
    raise TimeOutException


def exit_after(s):
    """
    Decorator to raise TimeoutException if the fn is taking more than s seconds
    to run.
    """

    def outer(fn):
        def inner(*args, **kwargs):
            signal.signal(signal.SIGALRM, alarm_handler)
            signal.alarm(s)
            try:
                result = fn(*args, **kwargs)
            finally:
                signal.alarm(0)
            return result

        return inner

    return outer


def get_peak_memory():
    return torch.cuda.max_memory_allocated() / 10**9


def null_experiment(args, model_iter_fn, model, example_inputs):
    """
    A no-op experiment useful for making sure TorchBenchark alone works properly.
    """

    return []


def cast_to(dtype, model, inputs):
    # cast model and inputs to fp16
    if dtype == torch.float16:
        model = model.half()
    else:
        model = model.to(dtype)

    inputs = tree_map(
        lambda x: x.to(dtype)
        if isinstance(x, torch.Tensor) and x.is_floating_point()
        else x,
        inputs,
    )
    return model, inputs


def cast_to_bf16(model, inputs):
    return cast_to(torch.bfloat16, model, inputs)


def cast_to_fp16(model, inputs):
    return cast_to(torch.float16, model, inputs)


def cast_to_fp64(model, inputs):
    return cast_to(torch.float64, model, inputs)


def cast_to_fp32(model, inputs):
    return cast_to(torch.float32, model, inputs)


class DummyGradScaler:
    def scale(self, loss):
        return loss


def get_dynamo_stats():
    # TODO: consider deepcopy'ing the entire counters struct and
    # adding a helper to do subtraction on it
    return collections.Counter(
        {
            "calls_captured": torch._dynamo.utils.counters["stats"]["calls_captured"],
            "unique_graphs": torch._dynamo.utils.counters["stats"]["unique_graphs"],
            "graph_breaks": sum(torch._dynamo.utils.counters["graph_break"].values()),
            # NB: The plus removes zero counts
            "unique_graph_breaks": len(+torch._dynamo.utils.counters["graph_break"]),
            "autograd_captures": torch._dynamo.utils.counters["compiled_autograd"][
                "captures"
            ],
            "autograd_compiles": torch._dynamo.utils.counters["compiled_autograd"][
                "compiles"
            ],
            "cudagraph_skips": torch._dynamo.utils.counters["inductor"][
                "cudagraph_skips"
            ],
        }
    )


@contextmanager
def maybe_init_distributed(should_init_distributed, rank, world_size, port="6789"):
    try:
        if should_init_distributed:
            torch.cuda.set_device(rank)
            os.environ["MASTER_ADDR"] = "localhost"
            os.environ["MASTER_PORT"] = port
            torch.distributed.init_process_group(
                "nccl", rank=rank, world_size=world_size
            )
        yield
    finally:
        if should_init_distributed:
            torch.distributed.destroy_process_group()


@contextmanager
def maybe_snapshot_memory(should_snapshot_memory, suffix):
    # Enables Memory Snapshot tool for memory deep dives:
    # https://pytorch.org/blog/understanding-gpu-memory-1/
    try:
        if should_snapshot_memory:
            torch.cuda.memory._record_memory_history(max_entries=100000)
        yield
    finally:
        if should_snapshot_memory:
            try:
                torch.cuda.memory._dump_snapshot(
                    os.path.join(
                        torch._dynamo.config.base_dir,
                        f"{output_filename.rstrip('.csv')}_{suffix}.pickle",
                    )
                )
            except Exception as e:
                log.error("Failed to save memory snapshot, %s", e)

            torch.cuda.memory._record_memory_history(enabled=None)


class BenchmarkRunner:
    def __init__(self):
        self.model_iter_fn = None
        self.grad_scaler = DummyGradScaler()
        self.autocast = contextlib.nullcontext
        self.autocast_arg = {}
        self.optimizer: Optional[torch.optim.Optimizer] = None
        self._args = None

    def setup_amp(self, current_device=None):
        if self.args.only in self.fp32_only_models:
            return

        devices = [current_device] if current_device else self.args.devices
        if self.args.amp:
            # AMP training can lead to small loss values which can underflow
            # gradient values returning in zero gradients. To solve this
            # problem, PyTorch introduces GradScaler. GradScaler is a stateful
            # structure, that scales the loss values to prevent underflow. Loss
            # values are big at the beginning of training (therefore not
            # requiring scaling), while loss value tends to be small as network
            # starts getting better (requiring scaling). GradScaler manages all
            # of this fine tuning, checking the gradients are turning to inf,
            # discarding such batches.

            # Since we are not running a long iteration, default value of
            # init_scale 65536 is going to turn all gradients to inf. Therefore,
            # we just use a init_scale of 2.0 for benchmarking purpose.

            # Disabling Gradscaler because
            #  1) Benchmark setup runs 2 iterations of fwd-bwd. So, not useful.
            #  2) Current setup shares grad_scaler for eager and dynamo model,
            #  which is bad as Gradscaler has state and can adjust the scaling
            #  factor between eager and dynamo run, making accuracy check
            #  harder.
            # self.grad_scaler = torch.amp.GradScaler(device="cuda", init_scale=2.0)
            self.autocast = functools.partial(
                torch.amp.autocast, device_type=devices[0]
            )
            if self.args.amp_dtype:
                amp_dtype = (
                    torch.float16
                    if self.args.amp_dtype == "float16"
                    else torch.bfloat16
                )
                self.autocast_arg["dtype"] = amp_dtype

    def init_optimizer(self, name, device, params):
        if device == "cuda" and self.args.training and name not in CI_SKIP_OPTIMIZER:
            if (name in CI_USE_SGD and self.args.ci) or name in BENCHMARK_USE_SGD:
                self.optimizer = torch.optim.SGD(params, lr=0.01, foreach=True)
                # Disable multi_tensor_sgd for benchmarking, there isn't a large performance benefit (~1%) to compiling
                # this optimizer because it is a single foreach add, and increases compile time.
                # After autotuning and fake tensor caching lands, we can enable, because the compile time impact will be lower.
                # Fake Tensor caching: https://github.com/pytorch/pytorch/pull/113873
                # Autotuning: https://github.com/pytorch/pytorch/issues/117447
                self.optimizer.step = torch._dynamo.disable(self.optimizer.step)
            else:
                self.optimizer = torch.optim.Adam(
                    params, lr=0.01, capturable=True, foreach=True
                )
        else:
            self.optimizer = None

    @property
    def args(self):
        return self._args

    @args.setter
    def args(self, args):
        self._args = args

    @property
    def skip_models(self):
        return set()

    @property
    def skip_models_for_cuda(self):
        return set()

    @property
    def skip_models_for_cpu(self):
        return set()

    @property
    def skip_models_for_freezing_cpu(self):
        return set()

    @property
    def skip_models_for_freezing_cuda(self):
        return set()

    @property
    def slow_models(self):
        return set()

    @property
    def very_slow_models(self):
        return set()

    @property
    def non_deterministic_models(self):
        return set()

    @property
    def fp32_only_models(self):
        return set()

    @property
    def force_amp_for_fp16_bf16_models(self):
        return set()

    @property
    def force_fp16_for_bf16_models(self):
        return set()

    @property
    def skip_not_suitable_for_training_models(self):
        return set()

    @property
    def failing_torchinductor_models(self):
        return set()

    @property
    def failing_fx2trt_models(self):
        return set()

    @property
    def skip_accuracy_checks_large_models_dashboard(self):
        return set()

    @property
    def skip_accuracy_check_as_eager_non_deterministic(self):
        return set()

    @property
    def skip_multiprocess_models(self):
        return set()

    @property
    def skip_models_due_to_control_flow(self):
        return set()

    @property
    def skip_models_due_to_export_not_supported(self):
        return set()

    @property
    def disable_cudagraph_models(self):
        return set()

    @property
    def guard_on_nn_module_models(self):
        return set()

    @property
    def inline_inbuilt_nn_modules_models(self):
        return set()

    def get_tolerance_and_cosine_flag(self, is_training, current_device, name):
        raise NotImplementedError

    @property
    def equal_nan(self):
        equal_nan = True
        if self.args.float32:
            equal_nan = False
        return equal_nan

    def use_larger_multiplier_for_smaller_tensor(self, name):
        return False

    def iter_models(self, args):
        for model_name in self.iter_model_names(args):
            for device in args.devices:
                try:
                    yield self.load_model(
                        device,
                        model_name,
                        batch_size=args.batch_size,
                    )
                except NotImplementedError:
                    continue  # bad benchmark implementation

    def deepcopy_model(self, model):
        return copy.deepcopy(model)

    def cast_based_on_args(self, model, example_inputs):
        if self.args.float32 or self.args.only in self.fp32_only_models:
            if not self.args.float32:
                log.warning("Model %s supports float32 only", self.args.only)
            model, example_inputs = cast_to_fp32(model, example_inputs)
        elif self.args.float16:
            if self.args.only in self.force_amp_for_fp16_bf16_models:
                log.warning(
                    "Model %s does not support float16, running with amp instead",
                    self.args.only,
                )
                self.args.amp = True
                self.setup_amp()
            else:
                model, example_inputs = cast_to_fp16(model, example_inputs)
        elif self.args.bfloat16:
            if self.args.only in self.force_amp_for_fp16_bf16_models:
                log.warning(
                    "Model %s does not support bfloat16, running with amp instead",
                    self.args.only,
                )
                self.args.amp = True
                self.setup_amp()
            elif self.args.only in self.force_fp16_for_bf16_models:
                log.warning(
                    "Model %s does not support bfloat16, running with float16 instead",
                    self.args.only,
                )
                model, example_inputs = cast_to_fp16(model, example_inputs)
            else:
                model, example_inputs = cast_to_bf16(model, example_inputs)

        return model, example_inputs

    def validate_model(self, model, example_inputs):
        """
        Runs the eager model with example inputs to ensure that eager passes.
        """
        model = self.deepcopy_model(model)
        example_inputs = clone_inputs(example_inputs)
        model, example_inputs = self.cast_based_on_args(model, example_inputs)
        try:
            self.model_iter_fn(model, example_inputs)
        except Exception as e:
            raise RuntimeError("Eager run failed") from e

    def maybe_cast(self, model, example_inputs):
        model, example_inputs = self.cast_based_on_args(model, example_inputs)
        return model, example_inputs

    def decay_batch_exp(self, batch_size, factor=0.5, divisor=2):
        out_batch_size = batch_size * factor
        if out_batch_size > divisor:
            out_batch_size = (out_batch_size + 1) // divisor * divisor
        else:
            out_batch_size = batch_size - 1
        return max(0, int(out_batch_size))

    def batch_size_finder(self, device, model_name, initial_batch_size=1024):
        batch_size = initial_batch_size
        while batch_size >= 1:
            empty_gpu_cache(current_device)
            try:
                device, name, model, example_inputs, _ = self.load_model(
                    device,
                    model_name,
                    batch_size,
                )
                self.model_iter_fn(model, example_inputs)
                return batch_size
            except RuntimeError as e:
                error_str = str(e)
                if "channels_last" in error_str:
                    break
            batch_size = self.decay_batch_exp(batch_size)
        return 1

    def run_n_iterations(self, mod, inputs, model_iter_fn):
        n = self.args.iterations
        for _ in range(n - 1):
            model_iter_fn(mod, inputs, collect_outputs=False)
        return model_iter_fn(mod, inputs, collect_outputs=True)

    @torch._disable_dynamo(recursive=True)
    def optimizer_zero_grad(self, mod):
        if self.optimizer is not None:
            self.optimizer.zero_grad(True)
        else:
            mod.zero_grad(True)

    def optimizer_step(self):
        if self.optimizer is not None:
            self.optimizer.step()

    def get_benchmark_indices(self, length):
        start = self._args.partition_id * (length // self._args.total_partitions)
        end = (
            (self._args.partition_id + 1) * (length // self._args.total_partitions)
            if self._args.partition_id < self._args.total_partitions - 1
            else length
        )
        return start, end

    def get_fsdp_auto_wrap_policy(self, model_name: str):
        from diffusers.models.transformer_2d import Transformer2DModel
        from torchbenchmark.models.nanogpt.model import Block
        from transformers.models.llama.modeling_llama import LlamaDecoderLayer
        from transformers.models.t5.modeling_t5 import T5Block
        from transformers.models.whisper.modeling_whisper import WhisperEncoderLayer

        from torch.distributed.fsdp.wrap import (
            ModuleWrapPolicy,
            size_based_auto_wrap_policy,
        )

        # handcrafted wrap policy
        MODEL_FSDP_WRAP = {
            "stable_diffusion_unet": (Transformer2DModel,),
            "hf_T5": (T5Block,),
            "hf_T5_base": (T5Block,),
            "hf_T5_large": (T5Block,),
            "hf_Whisper": (WhisperEncoderLayer,),
            "llama_v2_7b_16h": (LlamaDecoderLayer,),
            "nanogpt": (Block,),
        }

        if model_name not in MODEL_FSDP_WRAP:
            # default to using wrap policy based on module size
            return functools.partial(
                size_based_auto_wrap_policy, recurse=True, min_num_params=int(1e5)
            )

        return ModuleWrapPolicy(MODEL_FSDP_WRAP[model_name])

    def deepcopy_and_maybe_parallelize(self, model):
        model = self.deepcopy_model(model)
        if self.args.ddp:
            assert torch.distributed.is_available(), (
                "Can't use DDP without a distributed enabled build"
            )
            from torch.nn.parallel import DistributedDataParallel as DDP

            model = DDP(model, find_unused_parameters=True)
        elif self.args.fsdp:
            assert torch.distributed.is_available(), (
                "Can't use FSDP without a distributed enabled build"
            )
            from torch.distributed.fsdp import (
                FullyShardedDataParallel as FSDP,
                MixedPrecision,
            )

            if self.args.float16:
                dtype = torch.float16
            elif self.args.bfloat16:
                dtype = torch.bfloat16
            else:
                dtype = torch.float32

            mp_policy = MixedPrecision(
                param_dtype=dtype,
                # Gradient communication precision.
                reduce_dtype=dtype,
                # Buffer precision.
                buffer_dtype=dtype,
            )

            model = FSDP(
                model,
                use_orig_params=True,
                device_id=torch.cuda.current_device()
                if self.args.devices[-1] == "cuda"
                else None,
                mixed_precision=mp_policy,
                limit_all_gathers=True,
                auto_wrap_policy=self.get_fsdp_auto_wrap_policy(self.args.only),
            )
        return model

    def check_accuracy(
        self, name, model, example_inputs, optimize_ctx, experiment, tag
    ):
        """
        Checks accuracy.
        1) Collect the outputs with fp64 datatype. This is useful for error checking.
        2) Checks if eager itself has variations.
        """
        start_stats = get_dynamo_stats()

        def record_status(accuracy_status, dynamo_start_stats):
            """
            Records the status in the csv file
            """
            if current_name in self.non_deterministic_models:
                if accuracy_status in (
                    "pass",
                    "eager_two_runs_differ",
                    "fail_accuracy",
                ):
                    accuracy_status = "pass"

            headers = ["dev", "name", "batch_size", "accuracy"]
            fields = [current_device, current_name, current_batch_size, accuracy_status]

            if tag is not None:
                headers.insert(3, "tag")
                fields.insert(3, tag)

            o_headers = list(headers)
            o_fields = list(fields)

            dynamo_stats = get_dynamo_stats()
            dynamo_stats.subtract(dynamo_start_stats)
            for k, v in dynamo_stats.items():
                headers.append(k)
                fields.append(v)

            total_wall_time = output_signpost(
                dict(zip(o_headers, o_fields)),
                self.args,
                self.suite_name,
            )
            headers.append("compilation_latency")
            fields.append(total_wall_time)
            write_outputs(output_filename, headers, fields)

            if self.args.print_compilation_time:
                print(f"Compilation time (from dynamo_timed): {total_wall_time}")

            return accuracy_status

        if name in self.skip_accuracy_checks_large_models_dashboard:
            return record_status("pass_due_to_skip", dynamo_start_stats=start_stats)

        # Skip all accuracy check for the torchao backend
        if self.args.backend == "torchao":
            return record_status("pass_due_to_skip", dynamo_start_stats=start_stats)

        with self.pick_grad(name, self.args.training):
            # Collect the fp64 reference outputs to be used later for accuracy checking.
            fp64_outputs = None
            model_fp64 = None
            inputs_fp64 = None
            try:
                model_fp64, inputs_fp64 = cast_to_fp64(
                    self.deepcopy_and_maybe_parallelize(model),
                    clone_inputs(example_inputs),
                )
                self.init_optimizer(name, current_device, model_fp64.parameters())
                fp64_outputs = self.run_n_iterations(
                    model_fp64, inputs_fp64, self.model_iter_fn
                )
                fp64_outputs = tree_map(
                    lambda x: x.to(torch.float64)
                    if isinstance(x, torch.Tensor) and x.is_floating_point()
                    else x,
                    fp64_outputs,
                )
            except Exception:
                log.warning(
                    "fp64 golden ref were not generated for %s. Setting accuracy check to cosine",
                    name,
                )
                self.args.cosine = True
                fp64_outputs = None
            finally:
                del model_fp64, inputs_fp64
                empty_gpu_cache(current_device)

            tolerance, cos_similarity = self.get_tolerance_and_cosine_flag(
                self.args.training, current_device, name
            )

            # Cast the model to float16/float32 as necessary
            model, example_inputs = self.maybe_cast(model, example_inputs)
            accuracy_status = "pass"

            # Get results of native pytorch
            reset_rng_state()
            model_copy = None
            try:
                model_copy = self.deepcopy_and_maybe_parallelize(model)
                self.init_optimizer(name, current_device, model_copy.parameters())
                correct_result = self.run_n_iterations(
                    model_copy, clone_inputs(example_inputs), self.model_iter_fn
                )
            except Exception as e:
                accuracy_status = (
                    "eager_1st_run_OOM"
                    if isinstance(e, torch.cuda.OutOfMemoryError)
                    else "eager_1st_run_fail"
                )
                log.exception("")
                return record_status(accuracy_status, dynamo_start_stats=start_stats)
            finally:
                del model_copy
                empty_gpu_cache(current_device)

            # Rerun native pytorch
            reset_rng_state()
            model_copy = None
            try:
                model_copy = self.deepcopy_and_maybe_parallelize(model)
                self.init_optimizer(name, current_device, model_copy.parameters())
                correct_rerun_result = self.run_n_iterations(
                    model_copy, clone_inputs(example_inputs), self.model_iter_fn
                )
            except Exception as e:
                accuracy_status = (
                    "eager_2nd_run_OOM"
                    if isinstance(e, torch.cuda.OutOfMemoryError)
                    else "eager_2nd_run_fail"
                )
                log.exception("")
                return record_status(accuracy_status, dynamo_start_stats=start_stats)
            finally:
                del model_copy
                empty_gpu_cache(current_device)

            # Two eager runs should have exactly same result
            is_same = True
            try:
                if (
                    name not in self.skip_accuracy_check_as_eager_non_deterministic
                    and not same(
                        correct_result,
                        correct_rerun_result,
                        fp64_ref=None,
                        cos_similarity=False,
                        tol=0,
                        equal_nan=self.equal_nan,
                        use_larger_multiplier_for_smaller_tensor=self.use_larger_multiplier_for_smaller_tensor(
                            name
                        ),
                    )
                ):
                    is_same = False
            except Exception:
                # Sometimes torch.allclose may throw RuntimeError
                is_same = False

            if not is_same:
                accuracy_status = "eager_two_runs_differ"
                return record_status(accuracy_status, dynamo_start_stats=start_stats)

            correct_rerun_result = None

            # Run with Dynamo
            reset_rng_state()
            torch._dynamo.reset()
            torch._dynamo.utils.counters.clear()
            model_copy = None
            try:
                model_copy = self.deepcopy_and_maybe_parallelize(model)
                self.init_optimizer(name, current_device, model_copy.parameters())
                if self.args.export or self.args.export_aot_inductor:
                    with self.autocast(**self.autocast_arg):
                        optimized_model_iter_fn = optimize_ctx(
                            model_copy, example_inputs
                        )
                else:
                    optimized_model_iter_fn = optimize_ctx(self.model_iter_fn)
                new_result = self.run_n_iterations(
                    model_copy, example_inputs, optimized_model_iter_fn
                )
            except Exception as e:
                log.exception("")
                print(
                    "TorchDynamo optimized model failed to run because of following error"
                )
                accuracy_status = (
                    "OOM"
                    if isinstance(e, torch.cuda.OutOfMemoryError)
                    else "fail_to_run"
                )
                return record_status(accuracy_status, dynamo_start_stats=start_stats)
            finally:
                del model_copy

            if name in self.skip_accuracy_check_as_eager_non_deterministic:
                return record_status("pass_due_to_skip", dynamo_start_stats=start_stats)

            force_max_multiplier = False
            if (
                self.args.freezing
                and self.args.bfloat16
                and torch._dynamo.utils.counters["inductor"]["binary_folding_conv"] > 0
            ):
                force_max_multiplier = True

            try:
                if self.args.training and self.args.amp:
                    if process_fn := self.get_output_amp_train_process_func.get(
                        name, None
                    ):
                        correct_result = process_fn(correct_result)
                        new_result = process_fn(new_result)
                        fp64_outputs = process_fn(fp64_outputs)

                if not same(
                    correct_result,
                    new_result,
                    fp64_outputs,
                    equal_nan=self.equal_nan,
                    use_larger_multiplier_for_smaller_tensor=self.use_larger_multiplier_for_smaller_tensor(
                        name
                    ),
                    cos_similarity=cos_similarity,
                    tol=tolerance,
                    force_max_multiplier=force_max_multiplier,
                ):
                    is_same = False
            except Exception:
                # Sometimes torch.allclose may throw RuntimeError
                is_same = False

            if not is_same:
                if self.args.skip_accuracy_check:
                    accuracy_status = "pass_due_to_skip"
                else:
                    accuracy_status = "fail_accuracy"
                return record_status(accuracy_status, dynamo_start_stats=start_stats)

        return record_status(accuracy_status, dynamo_start_stats=start_stats)

    def check_tolerance(
        self, name, model, example_inputs, optimize_ctx, base_device="cpu"
    ):
        """
        Checks tolerance based on https://pytorch.org/docs/stable/generated/torch.allclose.html.
        """
        tolerance_status = "pass"
        if name in self.skip_accuracy_checks_large_models_dashboard:
            tolerance_status = "pass_due_to_skip"
            return tolerance_status
        # Cast the model to float16/float32 as necessary
        model, example_inputs = self.maybe_cast(model, example_inputs)

        with self.pick_grad(name, self.args.training):
            # Get results of native pytorch
            reset_rng_state()
            model_copy = copy.deepcopy(model)
            model_copy = model_copy.to(base_device)
            example_inputs_copy = copy.deepcopy(example_inputs)
            example_inputs_copy = tree_map(
                lambda x: x.to(base_device), example_inputs_copy
            )
            self.init_optimizer(name, base_device, model_copy.parameters())
            correct_result = self.run_n_iterations(
                model_copy, example_inputs_copy, self.model_iter_fn
            )

            # Run with Dynamo
            # Sometime CI fails with random triton compilation failure which will be skipped for now
            # TODO: revisit this after switching to new Triton runtime
            reset_rng_state()
            torch._dynamo.reset()
            try:
                self.init_optimizer(name, current_device, model.parameters())
                optimized_model_iter_fn = optimize_ctx(self.model_iter_fn)
                new_result = self.run_n_iterations(
                    model_copy, example_inputs, optimized_model_iter_fn
                )
            except Exception:
                log.exception("")
                print(
                    "TorchDynamo optimized model failed to run because of following error"
                )
                return "fail_to_run"

            def dump_max_mean_values(tol, ref, res):
                if isinstance(ref, (list, tuple, torch.nn.ParameterList, torch.Size)):
                    for refi, resi in zip(ref, res):
                        dump_max_mean_values(tol, refi, resi)
                elif isinstance(ref, dict):
                    for k in ref.keys():
                        dump_max_mean_values(tol, ref[k], res[k])
                elif isinstance(ref, torch.Tensor):
                    res = res.to(base_device)
                    t = torch.abs(ref - res) / (1 + torch.abs(ref))
                    tol.append(t.flatten().to(torch.float32))
                return tol

            tol = []
            dump_max_mean_values(tol, correct_result, new_result)
            tol = torch.cat(tol)
            tol = torch.tensor(tol)
            max = torch.max(tol)
            mean = torch.mean(tol)
            div = torch.std(tol)
            headers = ["dev", "name", "batch_size", "max", "mean", "std"]
            fields = [
                current_device,
                current_name,
                current_batch_size,
                max.item(),
                mean.item(),
                div.item(),
            ]
            write_outputs(output_filename, headers, fields)
        return tolerance_status

    def run_performance_test_non_alternate(
        self, name, model, example_inputs, optimize_ctx, experiment, tag=None
    ):
        "Run performance test in non-alternately."
        assert experiment.func is latency_experiment, (
            "Must run with latency_experiment."
        )

        def warmup(fn, model, example_inputs, mode, niters=10):
            peak_mem = 0
            start_stats = get_dynamo_stats()
            try:
                if current_device == "cuda":
                    torch.cuda.reset_peak_memory_stats()
                    empty_gpu_cache(current_device)
                elif current_device == "hpu":
                    torch.hpu.reset_peak_memory_stats()
                t0 = time.perf_counter()
                for _ in range(niters):
                    fn(model, example_inputs)
                t1 = time.perf_counter()
                latency = t1 - t0
                if current_device == "cuda":
                    peak_mem = get_peak_memory()
                elif current_device == "hpu":
                    peak_mem = torch.hpu.max_memory_allocated() / 10**9
                elif current_device == "cpu":
                    total = psutil.virtual_memory().total
                    percentage = psutil.Process(os.getpid()).memory_percent()
                    peak_mem = percentage * total / 10**9
            except Exception:
                log.exception("Backend %s failed in warmup()", mode)
                write_csv_when_exception(
                    self.args, current_name, "warmup_failed", current_device
                )
                output_signpost({}, self.args, self.suite_name, error="warmup_failed")
                return sys.exit(-1)
            dynamo_stats = get_dynamo_stats()
            dynamo_stats.subtract(start_stats)
            return latency, peak_mem, dynamo_stats

        # Cast the model to float16/float32 as necessary
        model, example_inputs = self.maybe_cast(model, example_inputs)

        # Use distributed wrapping as necessary
        model = self.deepcopy_and_maybe_parallelize(model)

        self.init_optimizer(name, current_device, model.parameters())

        # The self.autocast context is needed for the model we export with aot_compile,
        # similar to what we do in the check_accuracy function
        ctx = (
            self.autocast(**self.autocast_arg)
            if self.args.export_aot_inductor
            else contextlib.nullcontext()
        )

        with self.pick_grad(name, self.args.training), ctx:
            ok, total = Stats.reset_counters()
            experiment_kwargs = {}
            if tag is not None:
                experiment_kwargs["tag"] = tag
            results = []

            with maybe_snapshot_memory(
                self.args.snapshot_memory, f"eager_{self.args.only}"
            ):
                eager_latency, eager_peak_mem, _ = warmup(
                    self.model_iter_fn, model, example_inputs, "eager"
                )
                if self.args.use_warm_peak_memory:
                    _, eager_peak_mem, _ = warmup(
                        self.model_iter_fn, model, example_inputs, "eager", niters=1
                    )

            baseline_timings = experiment(
                model, example_inputs, mark="expected", **experiment_kwargs
            )

            if self.args.export_aot_inductor:
                optimized_model_iter_fn = optimize_ctx
            else:
                optimized_model_iter_fn = optimize_ctx(self.model_iter_fn)

            with maybe_snapshot_memory(
                self.args.snapshot_memory, f"compiled_{self.args.only}"
            ):
                dynamo_latency, dynamo_peak_mem, dynamo_stats = warmup(
                    optimized_model_iter_fn, model, example_inputs, "dynamo"
                )
                if self.args.use_warm_peak_memory:
                    _, dynamo_peak_mem, _ = warmup(
                        optimized_model_iter_fn,
                        model,
                        example_inputs,
                        "dynamo",
                        niters=1,
                    )
                # If we use warm peak memory, the AOT model loading transient memory
                # won't be present on the warm measurement.  We only have to account for
                # it when using cold memory.
                elif self.args.export_aot_inductor:
                    dynamo_peak_mem -= AOTInductorModelCache.get_excess_memory(
                        model, self.args.training
                    )

            if self.args.profile_dynamo_cache_lookup:
                with torch.profiler.profile(
                    activities=[torch.profiler.ProfilerActivity.CPU]
                ) as prof:
                    warmup(optimized_model_iter_fn, model, example_inputs, "dynamo")

                events = list(
                    filter(
                        lambda event: "TorchDynamo Cache Lookup" in event.key,
                        prof.key_averages(),
                    )
                )
                dynamo_cache_lookup_latency = events[0].self_cpu_time_total

            compilation_time = dynamo_latency - eager_latency
            compression_ratio = (
                eager_peak_mem / dynamo_peak_mem if dynamo_peak_mem else 0.0
            )
            if self.args.print_memory:
                print(
                    f"memory: eager: {eager_peak_mem:.2f} GB, "
                    f"dynamo: {dynamo_peak_mem:.2f} GB, "
                    f"ratio: {compression_ratio:.2f}"
                )

            if self.args.print_compilation_time:
                print(f"Compilation time: {compilation_time:.2f}")

            if experiment.func is speedup_experiment:
                experiment_kwargs["compilation_latency"] = compilation_time
                experiment_kwargs["compression_ratio"] = compression_ratio
                experiment_kwargs["eager_peak_mem"] = eager_peak_mem
                experiment_kwargs["dynamo_peak_mem"] = dynamo_peak_mem
                experiment_kwargs["dynamo_stats"] = dynamo_stats
                experiment_kwargs["optimized_model_iter_fn"] = optimized_model_iter_fn
                if self.args.profile_dynamo_cache_lookup:
                    experiment_kwargs["cache_lookup_latency"] = (
                        dynamo_cache_lookup_latency
                    )

            backend_timings = experiment(
                model, example_inputs, mark="expected", **experiment_kwargs
            )
            timings = np.stack((baseline_timings, backend_timings), axis=1)
            result_summary = latency_experiment_summary(
                self.suite_name, self.args, model, timings, **experiment_kwargs
            )
            if not hasattr(model, name):
                model.name = name
            results.append(result_summary)
            return " ".join(map(str, results))

    def run_performance_test(
        self,
        name,
        model,
        example_inputs,
        optimize_ctx,
        experiment,
        tag=None,
        batch_size=None,
    ):
        if self.args.xla:
            with self.pick_grad(name, self.args.training):
                return experiment(*self.maybe_cast(model, example_inputs))

        def warmup(fn, model, example_inputs, mode, niters=5):
            peak_mem = 0
            start_stats = get_dynamo_stats()
            try:
                if current_device == "cuda":
                    torch.cuda.reset_peak_memory_stats()
                    empty_gpu_cache(current_device)
                elif current_device == "hpu":
                    torch.hpu.reset_peak_memory_stats()
                t0 = time.perf_counter()
                for _ in range(niters):
                    fn(model, example_inputs)
                t1 = time.perf_counter()
                latency = t1 - t0
                if current_device == "cuda":
                    peak_mem = get_peak_memory()
                elif current_device == "hpu":
                    peak_mem = torch.hpu.max_memory_allocated() / 10**9
                elif current_device == "cpu":
                    total = psutil.virtual_memory().total
                    percentage = psutil.Process(os.getpid()).memory_percent()
                    peak_mem = percentage * total / 10**9
            except Exception:
                log.exception("Backend %s failed in warmup()", mode)
                write_csv_when_exception(
                    self.args, current_name, "warmup_failed", current_device
                )
                output_signpost({}, self.args, self.suite_name, error="warmup_failed")
                return sys.exit(-1)
            dynamo_stats = get_dynamo_stats()
            dynamo_stats.subtract(start_stats)
            return latency, peak_mem, dynamo_stats

        # Cast the model to float16/float32 as necessary
        model, example_inputs = self.maybe_cast(model, example_inputs)

        # Use distributed wrapping as necessary
        model = self.deepcopy_and_maybe_parallelize(model)

        self.init_optimizer(name, current_device, model.parameters())

        # The self.autocast context is needed for the model we export with aot_compile,
        # similar to what we do in the check_accuracy function
        ctx = (
            self.autocast(**self.autocast_arg)
            if self.args.export_aot_inductor
            else contextlib.nullcontext()
        )

        with self.pick_grad(name, self.args.training), ctx:
            ok, total = Stats.reset_counters()
            experiment_kwargs = {}
            experiment_kwargs["batch_size"] = batch_size
            if tag is not None:
                experiment_kwargs["tag"] = tag
            results = []
            with maybe_snapshot_memory(
                self.args.snapshot_memory, f"eager_{self.args.only}"
            ):
                eager_latency, eager_peak_mem, _ = warmup(
                    self.model_iter_fn, copy.deepcopy(model), example_inputs, "eager"
                )
                if self.args.use_warm_peak_memory:
                    _, eager_peak_mem, _ = warmup(
                        self.model_iter_fn,
                        copy.deepcopy(model),
                        example_inputs,
                        "eager",
                        niters=1,
                    )

            if self.args.export_aot_inductor:
                optimized_model_iter_fn = optimize_ctx
            else:
                optimized_model_iter_fn = optimize_ctx(self.model_iter_fn)

            with maybe_snapshot_memory(
                self.args.snapshot_memory, f"compiled_{self.args.only}"
            ):
                dynamo_latency, dynamo_peak_mem, dynamo_stats = warmup(
                    optimized_model_iter_fn, model, example_inputs, "dynamo"
                )
                if self.args.use_warm_peak_memory:
                    _, dynamo_peak_mem, _ = warmup(
                        optimized_model_iter_fn,
                        model,
                        example_inputs,
                        "dynamo",
                        niters=1,
                    )
                # If we use warm peak memory, the AOT model loading transient memory
                # won't be present on the warm measurement.  We only have to account for
                # it when using cold memory.
                elif self.args.export_aot_inductor:
                    dynamo_peak_mem -= AOTInductorModelCache.get_excess_memory(
                        model, self.args.training
                    )

            if self.args.profile_dynamo_cache_lookup:
                with torch.profiler.profile(
                    activities=[torch.profiler.ProfilerActivity.CPU]
                ) as prof:
                    warmup(optimized_model_iter_fn, model, example_inputs, "dynamo")

                events = list(
                    filter(
                        lambda event: "TorchDynamo Cache Lookup" in event.key,
                        prof.key_averages(),
                    )
                )
                dynamo_cache_lookup_latency = events[0].self_cpu_time_total

            compilation_time = dynamo_latency - eager_latency
            compression_ratio = (
                eager_peak_mem / dynamo_peak_mem if dynamo_peak_mem else 0.0
            )
            if self.args.print_memory:
                print(
                    f"memory: eager: {eager_peak_mem:.2f} GB, "
                    f"dynamo: {dynamo_peak_mem:.2f} GB, "
                    f"ratio: {compression_ratio:.2f}"
                )

            if self.args.print_compilation_time:
                print(f"Compilation time: {compilation_time:.2f}")

            if experiment.func is speedup_experiment:
                experiment_kwargs["compilation_latency"] = compilation_time
                experiment_kwargs["compression_ratio"] = compression_ratio
                experiment_kwargs["eager_peak_mem"] = eager_peak_mem
                experiment_kwargs["dynamo_peak_mem"] = dynamo_peak_mem
                experiment_kwargs["dynamo_stats"] = dynamo_stats
                experiment_kwargs["optimized_model_iter_fn"] = optimized_model_iter_fn
                if self.args.profile_dynamo_cache_lookup:
                    experiment_kwargs["cache_lookup_latency"] = (
                        dynamo_cache_lookup_latency
                    )

            if experiment.func is coverage_experiment:
                ok, total = Stats.reset_counters()
                results = []
                # run with torch._dynamo few times to populate the cache
                for _ in range(3):
                    optimized_model_iter_fn(model, example_inputs)
                _, frames_second_pass = Stats.reset_counters()  # should be 0
                if frames_second_pass > 0:
                    optimized_model_iter_fn(model, example_inputs)
                    _, frames_third_pass = Stats.reset_counters()  # should be 0
                else:
                    frames_third_pass = 0

                results.append(
                    f"{ok:3}/{total:3} +{frames_third_pass} frames {compilation_time:3.0f}s"
                )

            if not hasattr(model, name):
                model.name = name
            results.append(experiment(model, example_inputs, **experiment_kwargs))
            return " ".join(map(str, results))

    def minify_model(
        self,
        name,
        model,
        example_inputs,
        optimize_ctx,
        experiment,
        tag,
    ):
        log.info("Minifying %s...", name)
        os.environ["TORCH_COMPILE_DEBUG"] = "1"
        os.environ["TORCHDYNAMO_REPRO_AFTER"] = "dynamo"
        os.environ["TORCHDYNAMO_REPRO_LEVEL"] = "4"

        self.check_accuracy(name, model, example_inputs, optimize_ctx, experiment, tag)

        if self.args.output_directory:
            repro_dir = self.args.output_directory
        else:
            repro_dir = torch._dynamo.config.base_dir

        try:
            shutil.move("repro.py", f"{repro_dir}/{name}_repro.py")
        except OSError:
            log.error("Could not find repro script for model %s", name)
        else:
            log.info(
                "Repro script for model %s with minified graph saved to %s",
                name,
                repro_dir,
            )

    def maybe_preserve_compile_debug(self, name, status):
        if (
            name in CI_PRESERVE_COMPILE_DEBUG
            and status in CI_PRESERVE_COMPILE_DEBUG[name]
        ):
            src_dir = torch._dynamo.utils.get_debug_dir()
            if os.path.isdir(src_dir):
                dbg_dir = os.path.join(
                    os.getcwd(), "test", "debug", "torch_compile_debug"
                )
                dst_dir = os.path.join(dbg_dir, os.path.basename(src_dir))
                try:
                    os.makedirs(dbg_dir, exist_ok=True)
                    os.rename(src_dir, dst_dir)
                    log.warning("Moved %s to %s", src_dir, dst_dir)
                except OSError:
                    log.exception("Failed to preserve %s", src_dir)

    def run_one_model(
        self,
        name,
        model,
        example_inputs,
        optimize_ctx,
        experiment,
        explain=False,
        tag=None,
        batch_size=None,
    ):
        mode = "train" if self.args.training else "eval"
        msg = f"{current_device:4} {mode:5} {current_name:34} "
        if tag:
            msg += f" {tag:26}"
        print(msg, flush=True)

        start_stats = get_dynamo_stats()

        if self.args.accuracy:
            status = self.check_accuracy(
                name, model, example_inputs, optimize_ctx, experiment, tag
            )
            print(status)
            if status == "fail_accuracy" and self.args.minify:
                self.minify_model(
                    name, model, example_inputs, optimize_ctx, experiment, tag
                )
        elif self.args.tolerance:
            status = self.check_tolerance(name, model, example_inputs, optimize_ctx)
            print(status)
        elif self.args.performance:
            if self.args.backend == "torchao":
                status = self.run_performance_test_non_alternate(
                    name, model, example_inputs, optimize_ctx, experiment, tag
                )
            else:
                status = self.run_performance_test(
                    name,
                    model,
                    example_inputs,
                    optimize_ctx,
                    experiment,
                    tag,
                    batch_size=batch_size,
                )
            print(status)
        empty_gpu_cache(current_device)

        self.maybe_preserve_compile_debug(name, status)

        if self.args.timing:
            from torch._dynamo.utils import op_count, print_time_report
            from torch.utils._stats import simple_call_counter

            print_time_report()
            stats = "STATS: "
            stats = stats + " | ".join(
                itertools.chain(
                    [f"call_* op count: {op_count}"],
                    (f"{key}:{value}" for key, value in simple_call_counter.items()),
                )
            )
            print(stats)
        stats = get_dynamo_stats()
        stats.subtract(start_stats)

        if explain:
            print(
                f"Dynamo produced {stats['unique_graphs']} graphs "
                f"covering {stats['calls_captured']} ops with "
                f"{stats['graph_breaks']} graph breaks ({stats['unique_graph_breaks']} unique)"
            )

        if explain or self.args.log_graph_breaks or self.args.print_graph_breaks:
            filename = f"{output_filename.rstrip('.csv')}_graph_breaks.csv"

            def add_double_quotes(x):
                # Delimiter because reason could have comma
                return f'"{x}"'

            for graph_break in graph_break_reasons:
                reason = add_double_quotes(graph_break.reason)
                user_stack = add_double_quotes(
                    ", ".join([str(x) for x in graph_break.user_stack])
                )

                # NB: Don't upload them to the benchmark database as they are debugging
                # information. There are also around a million records a day which is
                # wasteful to store
                write_outputs(
                    filename,
                    ["model", "reason", "user_stack"],
                    [current_name, reason, user_stack],
                    False,
                )

        if self.args.stats:
            Stats.print_summary()


def help(fn):
    return fn.__doc__


diff_branch_default = "DIFF-BRANCH-DEFAULT"


def should_diff_branch(args):
    return args.diff_branch != diff_branch_default


def parse_args(args=None):
    parser = argparse.ArgumentParser()
    parser.add_argument(
        "--filter", "-k", action="append", help="filter benchmarks with regexp"
    )
    parser.add_argument(
        "--exclude", "-x", action="append", help="filter benchmarks with regexp"
    )
    parser.add_argument(
        "--exclude-exact", action="append", help="filter benchmarks with exact match"
    )
    parser.add_argument(
        "--total-partitions",
        type=int,
        default=1,
        choices=range(1, 16),
        help="Total number of partitions we want to divide the benchmark suite into",
    )
    parser.add_argument(
        "--partition-id",
        type=int,
        default=0,
        help="ID of the benchmark suite partition to be run. Used to divide CI tasks",
    )
    parser.add_argument(
        "--devices", "--device", "-d", action="append", help="cpu, cuda or hpu"
    )
    parser.add_argument("--device-index", help="CUDA device index")
    parser.add_argument(
        "--repeat", "-n", type=int, default=30, help="number of timing runs"
    )
    iterations_per_run_help = """
        Run this may iterations for each time measurement. This is mainly used for
        XLA training. We want to run multiple iterations per measurement so the
        tracing and computation for different iterations can overlap with each
        other. This makes sure we have an accurate xla baseline.
    """
    parser.add_argument(
        "--iterations-per-run", type=int, default=1, help=iterations_per_run_help
    )
    parser.add_argument(
        "--randomize-input",
        action="store_true",
        help="Whether to randomize the input values. Dimensions will be kept the same.",
    )
    parser.add_argument(
        "--threads",
        "-t",
        type=int,
        help="number of threads to use for eager and inductor",
    )
    parser.add_argument(
        "--nopython", action="store_true", help="Turn graph breaks into errors"
    )
    parser.add_argument(
        "--no-skip",
        action="store_true",
        help="run models that are in the global SKIP list",
    )
    parser.add_argument(
        "--prims-nvfuser", action="store_true", help="user prims + nvfuser backend"
    )
    parser.add_argument(
        "--dump-raw-metrics",
        action="store_true",
        help="dump raw timing metrics from speedup experiment",
    )
    parser.add_argument(
        "--log-operator-inputs",
        action="store_true",
        default=False,
    )
    parser.add_argument(
        "--channels-last",
        action="store_true",
        default=False,
        help="use channels last format",
    )
    parser.add_argument(
        "--batch-size", "--batch_size", type=int, help="batch size for benchmarking"
    )
    parser.add_argument(
        "--iterations", type=int, default=2, help="how many iterations to run"
    )
    parser.add_argument(
        "--batch-size-file", type=str, help="String to load batch size from"
    )
    parser.add_argument("--cosine", action="store_true", help="use cosine similarity")
    parser.add_argument(
        "--freezing", action="store_true", help="turn on freezing", default=False
    )
    parser.add_argument(
        "--inductor-config",
        "-c",
        action="append",
        help="key=value in torch._inductor.config",
    )
    parser.add_argument(
        "--ci", action="store_true", help="Flag to tell that its a CI run"
    )
    parser.add_argument(
        "--dashboard", action="store_true", help="Flag to tell that its a Dashboard run"
    )
    parser.add_argument(
        "--skip-fp64-check", action="store_true", help="skip accuracy check using fp64"
    )
    parser.add_argument(
        "--fast", "-f", action="store_true", help="skip slow benchmarks"
    )
    parser.add_argument(
        "--only",
        help="""Run just one model from torchbench. Or
        specify the path and class name of the model in format like:
        --only=path:<MODEL_FILE_PATH>,class:<CLASS_NAME>

        Due to the fact that dynamo changes current working directory,
        the path should be an absolute path.

        The class should have a method get_example_inputs to return the inputs
        for the model. An example looks like
        ```
        class LinearModel(nn.Module):
            def __init__(self):
                super().__init__()
                self.linear = nn.Linear(10, 10)

            def forward(self, x):
                return self.linear(x)

            def get_example_inputs(self):
                return (torch.randn(2, 10),)
        ```
    """,
    )
    parser.add_argument(
        "--multiprocess",
        action="store_true",
        help="Create n processes based on the number of devices (distributed use case).",
    )
    parser.add_argument(
        "--ddp",
        action="store_true",
        help="Wraps model in DDP before running it, and uses dynamo DDPOptmizer (graph breaks) by default.",
    )
    parser.add_argument(
        "--fsdp",
        action="store_true",
        help="""Wraps model in FSDP before running it.
        Doesn't recursively wrap, mainly useful for checking dynamo UnspecNNModule compatibility
    """,
    )
    parser.add_argument(
        "--optimize-ddp-mode",
        type=str,
        default="ddp_optimizer",
        help="Specify the DDP optimization mode -- the value of torch._dynamo.config.optimize_ddp.",
    )
    parser.add_argument(
        "--distributed-master-port",
        default="6789",
        help="Port to bind for for torch.distributed.  Use the default unless it's conflicting with another user",
    )
    parser.add_argument(
        "--dynamic-shapes",
        action="store_true",
        help="Runs a dynamic shapes version of the benchmark, if available.",
    )
    parser.add_argument(
        "--propagate-real-tensors",
        action="store_true",
        help="Capture as much data dependent as you can by unsoundly propagating real tensors",
    )
    parser.add_argument(
        "--dynamic-batch-only",
        action="store_true",
        help="Only assume batch dimension is dynamic.  Implies --dynamic-shapes",
    )
    parser.add_argument(
        "--specialize-int", action="store_true", help="Run with specialize_int=True."
    )
    parser.add_argument(
        "--use-eval-mode",
        action="store_true",
        help="sets model.eval() to reduce randomness",
    )
    parser.add_argument(
        "--skip-accuracy-check",
        action="store_true",
        help="keeps running even when accuracy fails",
    )
    parser.add_argument(
        "--generate-aot-autograd-stats",
        action="store_true",
        help="Generates AOT Autograd stats like how many graphs are sent to AOT",
    )
    parser.add_argument(
        "--inductor-settings",
        action="store_true",
        help="Use same settings as --inductor for baseline comparisons",
    )
    parser.add_argument(
        "--suppress-errors",
        action="store_true",
        help="Suppress errors instead of raising them",
    )
    parser.add_argument(
        "--output",
        help="Overrides the output filename",
    )
    parser.add_argument(
        "--output-directory",
        help="Overrides the directory to place output files.",
    )
    parser.add_argument(
        "--disable-output",
        action="store_true",
        help="Disable writing of output files, e.g., for warm-up runs",
    )
    parser.add_argument(
        "--baseline",
        help="Compare with a prior --output",
    )
    parser.add_argument(
        "--part",
        default=None,
        help="Specify the part of the model to run.",
    )
    parser.add_argument(
        "--export-profiler-trace",
        action="store_true",
        help="exports trace of kineto profiler",
    )
    parser.add_argument(
        "--profiler-trace-name",
        "--profiler_trace_name",
        help="Overwrites exported trace name",
    )
    parser.add_argument(
        "--profile-details", action="store_true", help="More detailed profiler trace."
    )
    parser.add_argument(
        "--export-perfdoctor",
        action="store_true",
        help="Export Chrome trace to perf doctor. (internal only)",
    )
    parser.add_argument(
        "--diff-branch",
        default=diff_branch_default,
        help="delta current branch against given branch.",
    )
    parser.add_argument(
        "--tag", default=None, help="Specify a tag to be included in csv files."
    )
    parser.add_argument(
        "--explain",
        action="store_true",
        help="print some graph/op statistics during the run, similar to .explain()",
    )
    parser.add_argument(
        "--stats",
        action="store_true",
        help="print graph counter stats",
    )
    parser.add_argument(
        "--use-warm-peak-memory",
        "--use_warm_peak_memory",
        action="store_true",
        help="Measure peak memory using a warm run to reduce autotuning noise",
    )
    parser.add_argument(
        "--print-memory",
        action="store_true",
        help="print extra memory statistics",
    )
    parser.add_argument(
        "--print-compilation-time",
        action="store_true",
        help="print compilation latency",
    )
    parser.add_argument(
        "--print-dataframe-summary",
        action="store_true",
        help="print dataframe result used for calculating accuracy",
    )
    parser.add_argument(
        "--disable-cudagraphs",
        action="store_true",
        help="Disables cudagraphs for Inductor",
    )
    parser.add_argument(
        "--disable-split-reductions",
        action="store_true",
        help="Disables split reductions for Inductor",
    )
    parser.add_argument(
        "--disable-persistent-reductions",
        action="store_true",
        help="Disables split reductions for Inductor",
    )
    parser.add_argument(
        "--disable-divisible-by-16",
        action="store_true",
        help="Disables divisible by 16 hint to Triton for Inductor",
    )
    parser.add_argument(
        "--inductor-compile-mode",
        default=None,
        help="torch.compile mode argument for inductor runs.",
    )
    parser.add_argument(
        "--print-graph-breaks",
        action="store_true",
        help="Show a warning whenever graph break",
    )
    parser.add_argument(
        "--log-graph-breaks",
        action="store_true",
        help="log graph breaks in a file",
    )
    parser.add_argument(
        "--trace-on-xla",
        action="store_true",
        help="Whether to trace the model on XLA or on eager device",
    )
    parser.add_argument(
        "--xla-tolerance",
        type=float,
        default=1e-2,
        help="XLA needs a loose tolerance to pass the correctness check",
    )
    parser.add_argument(
        "--collect-outputs",
        action="store_true",
        help="""Whether to collect outputs for training. Set this to true if we
        want to verify the numerical correctness of graidents. But that may
        cause time measurement not accurate""",
    )
    parser.add_argument(
        "--enable-activation-checkpointing",
        action="store_true",
        help="Enables activation checkpointing for HF models",
    )
    parser.add_argument("--timing", action="store_true", help="Emits phase timing")

    parser.add_argument(
        "--progress",
        action="store_true",
        help="Print n/k models message between each model run.",
    )

    parser.add_argument(
        "--timeout",
        type=int,
        default=2000,
        help="timeout (second) for benchmarking.",
    )

    parser.add_argument(
        "--per_process_memory_fraction",
        type=float,
        default=1,
        help="Set per-process GPU memory fraction (limit) for reducing usable size and reproducing OOMs",
    )

    parser.add_argument(
        "--no-translation-validation",
        action="store_true",
        help="Disable translation validation for accuracy builds.",
    )

    parser.add_argument(
        "--minify",
        action="store_true",
        help="Enable minification when failure is below tolerance. Save repro script for each model.",
    )

    parser.add_argument(
        "--compiled-autograd",
        action="store_true",
        help="Enables compiled autograd on compiled benchmark",
    )

    parser.add_argument(
        "--profile_dynamo_cache_lookup",
        "--profile-dynamo-cache-lookup",
        action="store_true",
        help="profiles TorchDynamo cache lookup",
    )

    parser.add_argument(
        "--snapshot-memory",
        "--snapshot_memory",
        action="store_true",
        help="Enables Memory Snapshot tool for memory deep dives: https://pytorch.org/blog/understanding-gpu-memory-1/",
    )

    parser.add_argument(
        "--retain-output",
        action="store_true",
        help="Enables appending to the already existing output file if it exists \
            instead of deleting it and creating a new one.",
    )

    group_latency = parser.add_mutually_exclusive_group()
    group_latency.add_argument(
        "--cold-start-latency",
        "--cold_start_latency",
        action="store_true",
        help="Use a fresh triton cachedir when running each model, to force cold-start compile.",
    )
    group_latency.add_argument(
        "--warm-start-latency",
        "--warm_start_latency",
        action="store_true",
        help="Run model(s) twice and preserve caches in between to enable a 'warm start' on the 2nd run",
    )

    group_fuser = parser.add_mutually_exclusive_group()
    # --nvfuser is now the default, keep the option to not break scripts
    group_fuser.add_argument("--nvfuser", action="store_true", help=argparse.SUPPRESS)
    group_fuser.add_argument("--nnc", action="store_true", help="enable NNC for GPUs")

    group_prec = parser.add_mutually_exclusive_group()
    group_prec.add_argument("--float16", action="store_true", help="cast model to fp16")
    group_prec.add_argument(
        "--bfloat16", action="store_true", help="cast model to bf16"
    )
    group_prec.add_argument("--float32", action="store_true", help="cast model to fp32")
    group_prec.add_argument(
        "--amp", action="store_true", help="use automatic mixed precision"
    )
    parser.add_argument(
        "--amp-dtype",
        choices=("bfloat16", "float16"),
        help="the data type used with automatic mixed precision",
    )
    group_printout = parser.add_mutually_exclusive_group()
    group_printout.add_argument(
        "--verbose", "-v", action="store_true", help="enable verbose debug printouts"
    )
    group_printout.add_argument(
        "--quiet", "-q", action="store_true", help="suppress debug printouts"
    )

    group = parser.add_mutually_exclusive_group()
    group.add_argument(
        "--coverage", action="store_true", help="(default) " + help(coverage_experiment)
    )
    group.add_argument(
        "--overhead", action="store_true", help=help(overhead_experiment)
    )
    group.add_argument(
        "--speedup-dynamo-ts",
        action="store_true",
        help="TorchDynamo frontend with torchscript backend",
    )
    group.add_argument(
        "--speedup-fx2trt", action="store_true", help=help(speedup_experiment_fx2trt)
    )
    group.add_argument(
        "--speedup-fx2trt-fp16",
        action="store_true",
        help=help(speedup_experiment_fx2trt),
    )
    group.add_argument(
        "--print-fx",
        action="store_true",
        help="Print fx traces captured from model",
    )
    group.add_argument(
        "--print-aten-ops",
        action="store_true",
        help="Print traces of aten ops captured by AOT autograd",
    )
    group.add_argument(
        "--inductor",
        action="store_true",
        help="Measure speedup with TorchInductor",
    )
    group.add_argument(
        "--quantization",
        choices=[
            "int8dynamic",
            "int8weightonly",
            "int4weightonly",
            "autoquant",
            "noquant",
        ],
        default=None,
        help="Measure speedup of torchao quantization with TorchInductor baseline",
    )
    group.add_argument(
        "--export",
        action="store_true",
        help="Measure pass rate with export",
    )
    group.add_argument(
        "--export-aot-inductor",
        action="store_true",
        help="Measure pass rate with Export+AOTInductor",
    )
    group.add_argument(
        "--xla", action="store_true", help="Compare TorchXLA to eager PyTorch"
    )
    group.add_argument(
        "--backend",
        choices=torch._dynamo.list_backends(exclude_tags=None),
        help="measure speedup with a given backend",
    )
    group.add_argument("--nothing", action="store_true", help=help(null_experiment))
    group.add_argument(
        "--log-conv-args",
        action="store_true",
        help="Dump convolution input/weight/bias's shape/stride/dtype and other options to json",
    )
    group.add_argument(
        "--recompile-profiler",
        "--recompile_profiler",
        action="store_true",
        help="Run the dynamo recompilation profiler on each model.",
    )
    group.add_argument(
        "--find-batch-sizes",
        action="store_true",
        help="finds the largest batch size that could fit on GPUs",
    )

    mode_group = parser.add_mutually_exclusive_group(required=True)
    mode_group.add_argument(
        "--accuracy",
        action="store_true",
        help="Checks accuracy with small batch size and eval mode",
    )
    mode_group.add_argument(
        "--performance", action="store_true", help="Measures performance speedup"
    )
    mode_group.add_argument(
        "--tolerance",
        action="store_true",
        help="extracts the tolerance for each model with small batch size and eval mode",
    )
    run_mode_group = parser.add_mutually_exclusive_group(required=True)
    run_mode_group.add_argument(
        "--training",
        action="store_true",
        help="Performs training",
    )
    run_mode_group.add_argument(
        "--inference", action="store_true", help="Performs inference"
    )
    return parser.parse_args(args)


def process_entry(rank, runner, original_dir, args):
    args.rank = rank
    with maybe_init_distributed(
        args.init_distributed,
        rank=rank,
        world_size=args.world_size,
        port=args.distributed_master_port,
    ):
        return run(runner, args, original_dir)


def maybe_fresh_cache(args):
    cache_dir_assigned = "TORCHINDUCTOR_CACHE_DIR" in os.environ
    if not cache_dir_assigned and (
        args.cold_start_latency or args.warm_start_latency or args.ci
    ):
        return fresh_cache()
    else:
        return contextlib.nullcontext()


def main(runner, original_dir=None, args=None):
    if original_dir:
        os.chdir(original_dir)
    args = parse_args() if not args else parse_args(args)
    if args.baseline:
        args.baseline = os.path.abspath(args.baseline)

    if should_diff_branch(args):
        import git

        # We do this here so we error out earlier if there's an issue
        repo = git.Repo()
        if repo.is_dirty():
            raise RuntimeError(
                "--diff-branch called on dirty branch. Commit, stash, or reset."
            )
        main_branch = repo.active_branch.name
        if main_branch == args.diff_branch:
            raise RuntimeError(
                f"--diff-branch: current branch is same as {args.diff_branch} branch, what are you diffing?"
            )

    with maybe_fresh_cache(args):
        args.init_distributed = args.only and args.multiprocess
        if args.init_distributed:
            # NB: Do NOT query device count before CUDA initialization; we're
            # going to overwrite CUDA_VISIBLE_DEVICES and this will result in
            # https://github.com/pytorch/pytorch/issues/107300
            device_count = torch.cuda.device_count()
            if device_count <= 1:
                log.warning(
                    "The use multiprocess flag is set but there are <= 1 devices available."
                )
            # multiprocess path
            args.world_size = device_count
            mp.spawn(
                process_entry, args=(runner, original_dir, args), nprocs=device_count
            )
        elif args.only and args.warm_start_latency:
            # Warm start mode. Enable FX graph caching and perform back-to-back runs in
            # separate processes (but ensure the inductor cache is preserved across runs).
            env = os.environ.copy()
            env["TORCHINDUCTOR_FX_GRAPH_CACHE"] = "1"
            cmd = [sys.executable] + sys.argv
            cmd.remove("--warm-start-latency")

            print(f"Performing cold-start run for {args.only}")
            warmup_cmd = cmd + ["--repeat=1", "--disable-output"]
            subprocess.check_call(warmup_cmd, timeout=args.timeout, env=env)

            print(f"Performing warm-start run for {args.only}")
            subprocess.check_call(cmd, timeout=args.timeout, env=env)
        else:
            # single process path just uses the main process
            args.world_size = 1
            process_entry(0, runner, original_dir, args)


def write_csv_when_exception(args, name: str, status: str, device=None):
    print(status)
    placeholder_batch_size = 0
    devices = [device] if device is not None else args.devices
    if args.accuracy:
        headers = ["dev", "name", "batch_size", "accuracy"]
        rows = [[device, name, placeholder_batch_size, status] for device in devices]
    elif args.performance:
        headers = ["dev", "name", "batch_size", "speedup", "abs_latency"]
        rows = [[device, name, placeholder_batch_size, 0.0, 0.0] for device in devices]
    else:
        headers = []
        rows = [[device, name, placeholder_batch_size, 0.0] for device in devices]

    for row in rows:
        write_outputs(output_filename, headers, row)


def run(runner, args, original_dir=None):
    # Pass the parsed args object to benchmark runner object
    torch._dynamo.reset()
    runner.args = args

    args.filter = args.filter or [r"."]
    args.exclude = args.exclude or [r"^$"]
    args.exclude_exact = args.exclude_exact or []

    if args.inductor:
        assert args.backend is None
        args.backend = "inductor"
    if args.quantization:
        assert args.backend is None
        args.backend = "torchao"
    if args.dynamic_batch_only:
        args.dynamic_shapes = True
        torch._dynamo.config.assume_static_by_default = True
    if args.dynamic_shapes:
        if not args.dynamic_batch_only:
            torch._dynamo.config.assume_static_by_default = False
    if args.compiled_autograd:
        torch._dynamo.config.compiled_autograd = True
    if args.propagate_real_tensors:
        # TODO: Separate flag for data dependent
        torch._dynamo.config.capture_scalar_outputs = True
        torch._dynamo.config.capture_dynamic_output_shape_ops = True
        torch._functorch.config.fake_tensor_propagate_real_tensors = True
    if args.specialize_int:
        torch._dynamo.config.specialize_int = True
    if args.ci:
        if args.accuracy:
            # Run fewer iterations when checking accuracy
            args.repeat = min(args.repeat, 2)

            # Set translation validation on by default on CI accuracy runs.
            torch.fx.experimental._config.translation_validation = True

    if args.ddp:
        assert args.training, "DDP benchmark requires --training mode"
        torch._dynamo.config.optimize_ddp = args.optimize_ddp_mode
        if args.only == "dlrm":
            log.error(
                "DLRM+DDP is unsupported as it requires sharding the embedding layer separately from DDP"
            )
            return sys.exit(-1)
    if args.accuracy:
        # Use small batch size. We use >1 batch size to ensure we test
        # batch_norm type of operators that work on batch dims.
        # TODO - Go through the failures for batch size = 2
        if args.batch_size is None:
            if runner.suite_name == "huggingface":
                args.batch_size = 1
            elif runner.suite_name == "torchbench":
                args.batch_size = 4
            else:
                # Larger batch size of TIMM models to have stable batch_norm
                assert runner.suite_name == "timm_models"
                args.batch_size = 8

        # Remove sources of randomness
        if runner.suite_name not in ("timm_models", "huggingface"):
            # TODO - Using train mode for timm_models and HF models. Move to train mode for Torchbench as well.
            args.use_eval_mode = True
        inductor_config.fallback_random = True
        if args.only is not None and args.only not in {
            "alexnet",
            "Background_Matting",
            "pytorch_CycleGAN_and_pix2pix",
            "pytorch_unet",
            "Super_SloMo",
            "vgg16",
            # https://github.com/pytorch/pytorch/issues/96724
            "Wav2Vec2ForCTC",
            "Wav2Vec2ForPreTraining",
            "sam",
            "sam_fast",
            "resnet50_quantized_qat",
            "mobilenet_v2_quantized_qat",
            "detectron2_maskrcnn",
            "detectron2_maskrcnn_r_101_c4",
            "detectron2_maskrcnn_r_101_fpn",
            "detectron2_maskrcnn_r_50_c4",
            "detectron2_maskrcnn_r_50_fpn",
            "detectron2_fasterrcnn_r_101_c4",
            "detectron2_fasterrcnn_r_101_dc5",
            "detectron2_fasterrcnn_r_101_fpn",
            "detectron2_fasterrcnn_r_50_c4",
            "detectron2_fasterrcnn_r_50_dc5",
            "detectron2_fasterrcnn_r_50_fpn",
        }:
            # some of the models do not support use_deterministic_algorithms
            torch.use_deterministic_algorithms(True)
        if args.devices == ["xpu"]:
            torch.use_deterministic_algorithms(True, warn_only=True)
        os.environ["CUBLAS_WORKSPACE_CONFIG"] = ":4096:8"
        if args.only is not None and args.only in {
            "DebertaForQuestionAnswering",
            "nvidia_deeprecommender",
            "crossvit_9_240",
        }:
            # These seem unhappy with numerics of larger cuBLASLt workspace
            torch.backends.cuda.matmul.allow_bf16_reduced_precision_reduction = False
            torch.backends.cuda.matmul.allow_fp16_reduced_precision_reduction = False

        torch.backends.cudnn.deterministic = True
        torch.backends.cudnn.allow_tf32 = False
        torch.backends.cudnn.benchmark = False
        torch.backends.cuda.matmul.allow_tf32 = False
        torch.backends.cuda.allow_fp16_bf16_reduction_math_sdp(False)

        torch.backends.mkldnn.deterministic = True

        # Remove randomness when torch manual seed is called
        patch_torch_manual_seed()

        # Some models e.g. yolov3 assert batch size on n_gpus
        if "CUDA_VISIBLE_DEVICES" not in os.environ and not args.multiprocess:
            args.device_index = "0"

        # Stricter check to disable fallbacks
        args.suppress_errors = False

        if not args.disable_cudagraphs:
            runner.skip_models.update(
                {
                    # xfail: https://github.com/pytorch/pytorch/issues/145773
                    "convit_base",
                    "llama",
                    "cm3leon_generate",
                }
            )

    if args.device_index is not None:
        if args.multiprocess:
            print("Cannot specify both --device_index and --multiprocess")
            return sys.exit(-1)
        os.environ["CUDA_VISIBLE_DEVICES"] = args.device_index

    elif args.performance:
        # Ensure that we test on real scenarios
        args.use_eval_mode = False

    if args.partition_id > args.total_partitions or args.partition_id < 0:
        print("Invalid partition id")
        return sys.exit(-1)

    if not args.devices:
        if torch.cuda.is_available():
            args.devices = ["cuda"]
        else:
            log.warning("torch.cuda.is_available() == False, using CPU")
            args.devices = ["cpu"]

    if args.devices != ["cpu"] and (HAS_CUDA or HAS_XPU):
        global synchronize
        synchronize = torch.cuda.synchronize if HAS_CUDA else torch.xpu.synchronize

    if (
        args.devices == ["cuda"]
        and torch.cuda.get_device_properties(0).total_memory < 25 * 2**30
    ):
        # OOM errors on an RTX 3090 with 24gb RAM
        runner.skip_models.update(
            {
                # torchbench
                "hf_Longformer",
                "timm_nfnet",
                "timm_efficientdet",
            }
        )
        if args.training:
            runner.skip_models.add("hf_T5")

    if args.nnc:
        torch._C._jit_override_can_fuse_on_cpu(True)
        torch._C._jit_override_can_fuse_on_gpu(True)
        torch._C._jit_set_texpr_fuser_enabled(True)
        torch._C._jit_set_nvfuser_enabled(False)

    if args.threads:
        torch.set_num_threads(args.threads)

    if args.verbose:
        torch._logging.set_logs(dynamo=logging.DEBUG)

    if args.print_graph_breaks:
        torch._logging.set_logs(graph_breaks=True)

    if args.quiet:
        torch._logging.set_logs(dynamo=logging.ERROR)

    torch._dynamo.config.suppress_errors = args.suppress_errors

    if args.training:
        runner.model_iter_fn = runner.forward_and_backward_pass
        runner.skip_models.update(runner.skip_not_suitable_for_training_models)
    else:
        runner.model_iter_fn = runner.forward_pass

    if args.fast:
        runner.skip_models.update(runner.slow_models)

    if args.devices == ["cpu"]:
        runner.skip_models.update(runner.skip_models_for_cpu)
    elif args.devices == ["cuda"]:
        runner.skip_models.update(runner.skip_models_for_cuda)

    if not args.multiprocess:
        runner.skip_models.update(runner.skip_multiprocess_models)

    if args.freezing:
        if args.devices == ["cpu"]:
            runner.skip_models.update(runner.skip_models_for_freezing_cpu)
        elif args.devices == ["cuda"]:
            runner.skip_models.update(runner.skip_models_for_freezing_cuda)

    if args.no_skip:
        runner.skip_models.clear()

    experiment = null_experiment
    global \
        current_name, \
        current_device, \
        current_batch_size, \
        current_backend, \
        current_mode, \
        current_dtype, \
        current_quantization, \
        current_settings, \
        output_filename, \
        disable_output, \
        optimize_ctx
    optimize_ctx = contextlib.nullcontext()

    if args.disable_output:
        disable_output = True

    if args.overhead:
        optimize_ctx = torch._dynamo.optimize(dummy_fx_compile, nopython=args.nopython)
        experiment = speedup_experiment
        output_filename = "overheads.csv"
    elif args.inductor:
        inductor_config.debug = args.verbose
        if args.threads:
            inductor_config.cpp.threads = args.threads

        optimize_ctx = functools.partial(
            torch.compile,
            backend="inductor",
            fullgraph=args.nopython,
            mode=args.inductor_compile_mode,
        )
        experiment = speedup_experiment
        output_filename = "inductor.csv"
    elif args.export:
        optimize_ctx = export
        experiment = speedup_experiment
        output_filename = "export.csv"
    elif args.xla:
        (dev,) = args.devices
        os.environ["PJRT_DEVICE"] = {"cuda": "GPU", "cpu": "CPU"}[dev]
        torch._dynamo.mark_dynamic = MagicMock()
        experiment = xla
        output_filename = "xla.csv"
    elif args.speedup_dynamo_ts:
        optimize_ctx = torch._dynamo.optimize("ts", nopython=args.nopython)
        experiment = speedup_experiment
        output_filename = "speedup_dynamo_ts.csv"
    elif args.prims_nvfuser:
        optimize_ctx = torch._dynamo.optimize("prims_nvfuser", nopython=args.nopython)
        experiment = speedup_experiment
        backend_str = "prims_nvfuser"
        output_filename = f"accuracy_aot_{backend_str}.csv"
    elif args.print_fx:
        optimize_ctx = torch._dynamo.optimize(
            print_fx,
            nopython=args.nopython,
        )
    elif args.print_aten_ops:
        optimize_ctx = torch._dynamo.optimize(
            print_aten_ops,
            nopython=args.nopython,
        )
    elif args.nothing:
        optimize_ctx = nothing
        experiment = speedup_experiment
        output_filename = "nothing.csv"
    elif args.backend or args.export_aot_inductor:
        if args.export_aot_inductor:
            optimize_ctx = functools.partial(
                export_aot_inductor, mode=args.inductor_compile_mode
            )

            # AOTInductor doesn't support control flow yet
            runner.skip_models.update(runner.skip_models_due_to_control_flow)
            runner.skip_models.update(runner.skip_models_due_to_export_not_supported)
        elif args.backend == "torchao":
            assert "cuda" in args.devices, "Quantization requires CUDA device."
            assert args.bfloat16, "Quantization requires dtype bfloat16."
            try:
                from torchao_backend import setup_baseline, torchao_optimize_ctx
            except ImportError:
                try:
                    from .torchao_backend import setup_baseline, torchao_optimize_ctx
                except ImportError:
                    from userbenchmark.dynamo.dynamobench.torchao_backend import (
                        setup_baseline,
                        torchao_optimize_ctx,
                    )

            setup_baseline()
            baseline_ctx = functools.partial(
                torch.compile,
                backend="inductor",
                fullgraph=args.nopython,
                mode=args.inductor_compile_mode,
            )
            model_iter_fn = baseline_ctx(runner.model_iter_fn)

            # needed to avoid error that causes inconsistent timing due to:
            # Unable to hit fast path of CUDAGraphs because of pending, uninvoked backwards
            def model_iter_fn_and_mark_step(*args, **kwargs):
                torch.compiler.cudagraph_mark_step_begin()
                model_iter_fn(*args, **kwargs)

            runner.model_iter_fn = model_iter_fn_and_mark_step
            optimize_ctx = torchao_optimize_ctx(args.quantization)
        else:
            optimize_ctx = torch._dynamo.optimize(args.backend, nopython=args.nopython)
        experiment = (
            speedup_experiment if not args.backend == "torchao" else latency_experiment
        )
        if args.accuracy:
            output_filename = f"accuracy_{args.backend}.csv"
        elif args.tolerance:
            output_filename = f"tolerance_{args.backend}.csv"
        else:
            output_filename = f"speedup_{args.backend}.csv"
    elif args.recompile_profiler:
        output_filename = "recompile_profiler_log.csv"
        experiment = recompile_profiler_experiment
    else:
        optimize_ctx = torch._dynamo.optimize(
            fx_insert_profiling, nopython=args.nopython
        )
        experiment = coverage_experiment
        output_filename = "coverage.csv"

    if args.export or args.export_aot_inductor:
        config = _ExportConfig(
            args.training, runner.optimizer_zero_grad, runner.optimizer_step
        )
        optimize_ctx = functools.partial(optimize_ctx, config=config)

    if args.only in runner.disable_cudagraph_models:
        args.disable_cudagraphs = True

    if args.inductor or args.backend == "inductor" or args.export_aot_inductor:
        inductor_config.triton.cudagraphs = not args.disable_cudagraphs
        inductor_config.triton.persistent_reductions = (
            not args.disable_persistent_reductions
        )
        inductor_config.split_reductions = not args.disable_split_reductions
        inductor_config.triton.divisible_by_16 = not args.disable_divisible_by_16
        if args.inference:
            inductor_config.freezing = args.freezing
        if args.inductor_config:
            for config in args.inductor_config:
                key, value = config.split("=")
                typ = type(inductor_config.__getattr__(key))
                if issubclass(typ, bool):
                    assert value in ("0", "1", "True", "False")
                    value = value in ("1", "True")
                elif issubclass(typ, (str, int, float)):
                    value = typ(value)
                else:
                    raise NotImplementedError(typ)
                inductor_config.__setattr__(key, value)

    runner.setup_amp()

    if args.output:
        output_filename = args.output

    if output_filename:
        if args.output_directory:
            output_filename = os.path.join(args.output_directory, output_filename)
        else:
            output_filename = os.path.join(
                torch._dynamo.config.base_dir, output_filename
            )

    if args.find_batch_sizes and args.only:
        for device in args.devices:
            batch_size = runner.batch_size_finder(device, args.only)
            print(args.only, batch_size)
            write_outputs(output_filename, [], [args.only, batch_size])
        return

    args.profile_details = {}
    if args.export_profiler_trace:
        if args.profile_details:
            args.profile_details = {
                "record_shapes": True,
                "profile_memory": True,
                "with_stack": True,
                "with_modules": True,
            }

        if args.profiler_trace_name is None:
            if args.backend:
                args.profiler_trace_name = args.backend
            elif args.inductor:
                args.profiler_trace_name = "inductor"
            else:
                args.profiler_trace_name = "profile"
        else:
            args.profiler_trace_name = args.profiler_trace_name

    if args.no_translation_validation:
        # Overwrite 'translation_validation' config, if specified.
        torch.fx.experimental._config.translation_validation = False

    experiment = functools.partial(experiment, args, runner.model_iter_fn)

    if args.only and should_diff_branch(args):
        import git

        repo = git.Repo()
        main_branch = repo.active_branch.name
        try:
            # Adding diff-branch again to the args will override previous value
            call_args = (
                [sys.executable] + sys.argv + [f"--diff-branch={diff_branch_default}"]
            )
            # Run for main branch
            subprocess.check_call(call_args + [f"--tag={main_branch}"])
            # Run for comparison branch
            repo.git.checkout(args.diff_branch)
            subprocess.check_call(call_args + [f"--tag={args.diff_branch}"])
        finally:
            # Go back to main branch
            repo.git.checkout(main_branch)
    elif args.only:
        model_name = args.only
        for device in args.devices:
            batch_size = args.batch_size
            if args.batch_size_file:
                batch_size = read_batch_size_from_file(
                    args, args.batch_size_file, model_name
                )
            if model_specified_by_path(args.only):
                model, example_inputs = load_model_from_path(args.only)
                name = model.__class__.__name__
                model = model.to(device=device)
                example_inputs = tree_map_only(
                    torch.Tensor, lambda x: x.to(device=device), example_inputs
                )
            else:
                name = model_name
                try:
                    with tqdm(desc="loading model"):
                        extra_args = []
                        if hasattr(args, "rank") and hasattr(args, "world_size"):
                            extra_args += [
                                "--rank",
                                str(args.rank),
                                "--world_size",
                                str(args.world_size),
                            ]

                        if args.part:
                            (
                                device,
                                name,
                                model,
                                example_inputs,
                                batch_size,
                            ) = runner.load_model(
                                device,
                                model_name,
                                batch_size=batch_size,
                                part=args.part,
                                extra_args=extra_args,
                            )
                        else:
                            if args.fsdp:
                                # Always load model on cpu for fsdp
                                # When initializing FSDP, we will use the cuda device if args.cuda is set
                                (
                                    _,
                                    name,
                                    model,
                                    example_inputs,
                                    batch_size,
                                ) = runner.load_model(
                                    "cpu",
                                    model_name,
                                    batch_size=batch_size,
                                    extra_args=extra_args,
                                )
                            else:
                                (
                                    device,
                                    name,
                                    model,
                                    example_inputs,
                                    batch_size,
                                ) = runner.load_model(
                                    device,
                                    model_name,
                                    batch_size=batch_size,
                                    extra_args=extra_args,
                                )
                except Exception as e:
                    import traceback

                    mode = "train" if args.training else "eval"
                    print(f"{device:4} {mode:5} {name:34} ")
                    print(traceback.format_exc())
                    status = (
                        "model_fail_to_load"
                        if isinstance(e, NotImplementedError)
                        else "eager_fail_to_run"
                    )
                    write_csv_when_exception(args, name, status, device)
                    # NB: current_name/current_device not set, so pass
                    # explicitly
                    output_signpost(
                        {"name": name, "dev": device},
                        args,
                        runner.suite_name,
                        error=status,
                    )
                    continue  # bad benchmark implementation

            if args.trace_on_xla:
                xla_dev = xm.xla_device()
                model = model.to(device=xla_dev)
                example_inputs = tree_map_only(
                    torch.Tensor, lambda x: x.to(device=xla_dev), example_inputs
                )

            current_name = name
            current_device = device
            current_batch_size = batch_size
            current_backend = args.backend
            current_mode = (
                "training" if args.training else "inference" if args.inference else ""
            )
            if args.float16:
                current_dtype = "float16"
            elif args.bfloat16:
                current_dtype = "bfloat16"
            elif args.float32:
                current_dtype = "float32"
            elif args.amp:
                current_dtype = "amp"
            else:
                current_dtype = ""
            current_quantization = args.quantization
            # Keep the remaining of the settings
            current_settings = vars(args)
            set_model_name(name)

            # Look for stuff that looks like batch size, and mark it dynamic.
            # Better integration would integrate directly with benchmark suite
            # but cannot conveniently do this
            # NB: This must be done late enough so that we don't do more
            # conversions on the inputs
            # NB: Assumes only the first batch-y like dimension is the batch
            marked = False

            def detect_and_mark_batch(t):
                nonlocal marked
                for i, s in enumerate(t.size()):
                    if s == batch_size:
                        torch._dynamo.mark_dynamic(t, i)
                        marked = True
                        break

            if (
                args.dynamic_batch_only
                and batch_size > 1
                and model_name not in CI_SKIP_DYNAMIC_BATCH_ONLY
            ):
                tree_map_only(torch.Tensor, detect_and_mark_batch, example_inputs)
                assert marked, f"nothing in example_inputs had a dim with {batch_size}"

            if args.log_operator_inputs:
                log_operator_inputs(
                    model, example_inputs, runner.model_iter_fn, name, args
                )
                continue

            if args.per_process_memory_fraction != 1:
                torch.cuda.set_per_process_memory_fraction(
                    args.per_process_memory_fraction
                )
            if model_name in DO_NOT_CAST_INPUTS:
                model, _ = runner.cast_based_on_args(model, example_inputs)

            else:
                model, example_inputs = runner.cast_based_on_args(model, example_inputs)
            runner.setup_amp(current_device)
            guard_ctx = contextlib.nullcontext()
            if name in runner.guard_on_nn_module_models:
                guard_ctx = torch._dynamo.config.patch(guard_nn_modules=True)

            inline_ctx = contextlib.nullcontext()
            if name in runner.inline_inbuilt_nn_modules_models:
                inline_ctx = torch._dynamo.config.patch(inline_inbuilt_nn_modules=True)

            with guard_ctx:
                with inline_ctx:
                    runner.run_one_model(
                        name,
                        model,
                        example_inputs,
                        optimize_ctx,
                        experiment,
                        explain=args.explain,
                        tag=args.tag,
                        batch_size=batch_size if args.dynamic_batch_only else None,
                    )
        if args.generate_aot_autograd_stats:
            stats_file = output_filename.split(".csv")[0] + "_stats.csv"
            write_outputs(
                stats_file,
                ("dev", "name", "batch_size", "total_aot_graphs", "ok_aot_graphs"),
                [
                    current_device,
                    current_name,
                    current_batch_size,
                    *Stats.aot_summary(),
                ],
            )
    else:
        metrics.purge_old_log_files()
        if (
            output_filename
            and os.path.exists(output_filename)
            and not args.retain_output
        ):
            os.unlink(output_filename)
        if original_dir:
            os.chdir(original_dir)
        model_names = list(runner.iter_model_names(args))
        nmodels = len(model_names)
        for i, name in enumerate(model_names):
            current_name = name
            if args.progress:
                print(f"Running model {i + 1}/{nmodels}", flush=True)

            try:
                timeout = args.timeout
                if should_diff_branch(args):
                    timeout *= 2
                env = os.environ.copy()
                if args.ci and name in CI_PRESERVE_COMPILE_DEBUG:
                    env["TORCH_COMPILE_DEBUG"] = "1"
                subprocess.check_call(
                    [sys.executable] + sys.argv + [f"--only={name}"],
                    timeout=timeout,
                    env=env,
                )
            except subprocess.TimeoutExpired:
                write_csv_when_exception(args, name, "timeout")
                # NB: device is potentially multiple here, though we should
                # try our best to report in anyway TODO
                output_signpost(
                    {"name": name}, args, runner.suite_name, error="timeout"
                )
            except subprocess.CalledProcessError as e:
                print("Run failed with return code: ", e.returncode, file=sys.stderr)
                print("Output: ", e.output, file=sys.stderr)
                print("Error: ", e.stderr, file=sys.stderr)
        print_summary(output_filename, print_dataframe=args.print_dataframe_summary)


def log_operator_inputs(model, example_inputs, model_iter_fn, name, args):
    mode = "training" if args.training else "eval"
    output = os.path.join(os.path.dirname(args.output), f"{name}_{mode}.txt")

    # TODO - add option for coalescing inputs over multiple runs
    if os.path.exists(output):
        print(f"Skipping {name}, {output} already exists")
        return

    print(f"Running {name}")
    try:
        from .microbenchmarks.operator_inp_utils import OperatorInputsMode
    except ImportError:
        from microbenchmarks.operator_inp_utils import OperatorInputsMode

    operator_mode = OperatorInputsMode()
    fake_tensor_mode = FakeTensorMode()

    with torch._subclasses.fake_tensor.FakeCopyMode(fake_tensor_mode):
        model_fake = copy.deepcopy(model)
        example_inputs_fake = copy.deepcopy(example_inputs)
    try:
        with fake_tensor_mode, operator_mode:
            model_iter_fn(model_fake, example_inputs_fake, collect_outputs=False)
    except Exception as e:
        print(f"{name} failed to run with fake tensors, trying real. Exception: {e}")
        operator_mode = OperatorInputsMode()
        try:
            with operator_mode:
                model_iter_fn(model, example_inputs, collect_outputs=False)
        except Exception as e2:
            print(f"{name} failed to run with real. Exception: {e2}")
            raise

    print(f"Writing output to {output}")
    operator_mode.log_to_file(output)


if __name__ == "__main__":
    raise RuntimeError(
        f"You shouldn't run {sys.argv[0]} directly, instead try timm_model.py, torchbench.py or huggingface.py"
    )<|MERGE_RESOLUTION|>--- conflicted
+++ resolved
@@ -80,12 +80,8 @@
 if TYPE_CHECKING:
     from collections.abc import Mapping, Sequence
 
-<<<<<<< HEAD
     from torch.export.pt2_archive._package import AOTICompiledModel
 
-
-=======
->>>>>>> 748ac565
 _T = TypeVar("_T")
 
 
