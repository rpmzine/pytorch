--- conflicted
+++ resolved
@@ -100,17 +100,12 @@
 #define TORCH_API C10_IMPORT
 #endif
 
-<<<<<<< HEAD
-// You may be wondering: Whose brilliant idea was it to split torch_cuda into
-// two pieces with confusing names?
-=======
 // You may be wondering why we have TORCH_CUDA_CPP_API and TORCH_CUDA_CU_API
 // belonging to the same library instead of just one TORCH_CUDA_API. Well, it
 // can indeed just be one TORCH_CUDA_API (and used to be)! TORCH_CUDA_CPP_API
 // and TORCH_CUDA_CU_API are artifacts of when we needed a split build to
 // avoid relocation marker linking errors. The context is as follows:
 //
->>>>>>> 0eae6b68
 // Once upon a time, there _was_ only TORCH_CUDA_API. All was happy until we
 // tried to compile PyTorch for CUDA 11.1, which ran into relocation marker
 // issues when linking big binaries.
@@ -125,33 +120,12 @@
 // relocation marker issues, we could link our static libraries to a smaller
 // part of torch_cuda (torch_cuda_cpp) and avoid the issues.
 
-<<<<<<< HEAD
-// libtorch_cuda_cu.so
-#ifdef TORCH_CUDA_CU_BUILD_MAIN_LIB
-#define TORCH_CUDA_CU_API C10_EXPORT
-#elif defined(BUILD_SPLIT_CUDA)
-#define TORCH_CUDA_CU_API C10_IMPORT
-#endif
-
-// libtorch_cuda_cpp.so
-#ifdef TORCH_CUDA_CPP_BUILD_MAIN_LIB
-#define TORCH_CUDA_CPP_API C10_EXPORT
-#elif defined(BUILD_SPLIT_CUDA)
-#define TORCH_CUDA_CPP_API C10_IMPORT
-#endif
-
-=======
->>>>>>> 0eae6b68
 // libtorch_cuda.so (where torch_cuda_cu and torch_cuda_cpp are a part of the
 // same api)
 #ifdef TORCH_CUDA_BUILD_MAIN_LIB
 #define TORCH_CUDA_CPP_API C10_EXPORT
 #define TORCH_CUDA_CU_API C10_EXPORT
-<<<<<<< HEAD
-#elif !defined(BUILD_SPLIT_CUDA)
-=======
 #else
->>>>>>> 0eae6b68
 #define TORCH_CUDA_CPP_API C10_IMPORT
 #define TORCH_CUDA_CU_API C10_IMPORT
 #endif
