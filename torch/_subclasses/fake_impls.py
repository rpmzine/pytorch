# mypy: ignore-errors

import functools
import itertools
import math
import sys
from typing import Callable, Union

import torch
import torch._custom_op
import torch._logging
from torch._dispatch.python import no_python_dispatcher
from torch._ops import OpOverload
from torch._prims_common import (
<<<<<<< HEAD
    definitely_contiguous_for_memory_format,
=======
    contiguous_for_memory_format_or_false,
>>>>>>> a9537b62
    elementwise_dtypes,
    ELEMENTWISE_TYPE_PROMOTION_KIND,
    is_boolean_dtype,
    is_float_dtype,
    is_integer_dtype,
)
from torch._subclasses.fake_tensor import (
    DataDependentOutputException,
    DynamicOutputShapeException,
    FakeTensor,
    in_kernel_invocation_manager,
    run_fallback_kernel,
    UnsupportedOperatorException,
)
from torch.fx.operator_schemas import normalize_function
from torch.utils._stats import count_label


pytree = torch.utils._pytree

__all__ = [
    "op_implementations_checks",
    "get_fast_op_impls",
    "stride_incorrect_op",
    "has_meta",
]

op_implementations_dict = {}
op_implementations_checks = []


aten = torch._ops.ops.aten


def ordered_set(*items):
    return dict.fromkeys(items, True)


# This function indicates if the backend device
# supports non-contiguous tensors
def is_noncontiguous_supported(device):
    return device.type != "hpu"


_like_tensor_constructors = ordered_set(
    aten.empty_like.default,
    aten.empty_like.out,
    aten.full_like.default,
    aten.full_like.out,
    aten.ones_like.default,
    aten.ones_like.out,
    aten.rand_like.default,
    aten.rand_like.out,
    aten.randn_like.default,
    aten.randn_like.out,
    aten.randint_like.default,
    aten.randint_like.Tensor,
    aten.randint_like.Tensor_out,
    aten.randint_like.out,
    aten.randint_like.low_dtype,
    aten.randint_like.low_dtype_out,
    aten.zeros_like.default,
    aten.zeros_like.out,
    aten.new_empty.default,
    aten.new_empty.out,
    aten.new_empty_strided.default,
    aten.new_empty_strided.out,
    aten.new_full.default,
    aten.new_full.out,
    aten.new_zeros.default,
    aten.new_zeros.out,
    aten.new_ones.default,
    aten.new_ones.out,
)


_device_not_kwarg_ops = ordered_set(
    aten._resize_output_.default,
    aten._nested_tensor_from_tensor_list.default,
    aten._nested_tensor_from_tensor_list.out,
    aten.pin_memory.default,
    aten.to.device,
    aten.to.prim_Device,
    aten.is_pinned.default,
    aten._pin_memory.default,
    aten._pin_memory.out,
    aten._resize_output.default,
    aten._resize_output.out,
)

# this op is never actually used
_non_kwarg_device_constructors = (aten._list_to_tensor,)


def contains_tensor_types(type):
    tensor_type = torch._C.TensorType.get()
    return type.isSubtypeOf(tensor_type) or any(
        contains_tensor_types(e) for e in type.containedTypes()
    )


@functools.cache
def _is_tensor_constructor(func: OpOverload):
    assert isinstance(func, OpOverload)
    schema = func._schema
    if any(contains_tensor_types(arg.type) for arg in schema.arguments):
        return False
    # TODO: no real reason to restrict multiple outputs
    return (
        len(schema.returns) == 1 and schema.returns[0].type is torch._C.TensorType.get()
    )


def register_op_impl(run_impl_check: Union[Callable[[OpOverload], bool], OpOverload]):
    def impl_decorator(op_impl):
        if isinstance(run_impl_check, OpOverload):
            assert run_impl_check not in op_implementations_dict, (
                f"duplicate registration: {run_impl_check}"
            )
            op_implementations_dict[run_impl_check] = op_impl
        elif isinstance(run_impl_check, (list, tuple)):
            for op in run_impl_check:
                register_op_impl(op)(op_impl)
        else:
            assert callable(run_impl_check)
            op_implementations_checks.append((run_impl_check, op_impl))

        return op_impl

    return impl_decorator


def _is_op_registered_to_fake_rule(op):
    return op in op_implementations_dict


def _deregister_op_impl(op):
    if op in op_implementations_dict:
        del op_implementations_dict[op]
    for check, impl in op_implementations_checks:
        if check is op:
            op_implementations_checks.remove((check, impl))
            break


@register_op_impl(op_implementations_dict.__contains__)
def dispatch_to_op_implementations_dict(fake_mode, func, *args, **kwargs):
    return op_implementations_dict[func](fake_mode, func, *args, **kwargs)


@register_op_impl(_is_tensor_constructor)
@register_op_impl([*_like_tensor_constructors])
def constructors(fake_mode, func, *args, **kwargs):
    assert func not in _non_kwarg_device_constructors
    _, new_kwargs = normalize_function(
        func, args=args, kwargs=kwargs, normalize_to_only_use_kwargs=True
    )
    if "names" in kwargs:
        raise UnsupportedOperatorException(
            "torch.compile doesn't support named tensors"
        )

    if func in _like_tensor_constructors:
        default_device = new_kwargs["input"].device
        # TODO: file issue
        args = (new_kwargs.pop("input"),)
    else:
        # cpu is default device if none is specified
        default_device = torch.device("cpu")
        args = ()
    out_device = new_kwargs.pop("device", None)
    out_device = out_device if out_device is not None else default_device
    new_kwargs["device"] = torch.device("meta")
    # _like constructors have fake tensor inputs (maybe this causes the non-like
    # to fail? hmmm)
    with in_kernel_invocation_manager(fake_mode):
        r = func(*args, **new_kwargs)
    return FakeTensor(fake_mode, r, out_device)


@register_op_impl(aten.is_pinned.default)
def non_kwarg_is_pinned(fake_mode, func, *args, **kwargs):
    _, new_kwargs = normalize_function(
        func, args, kwargs, normalize_to_only_use_kwargs=True
    )
    inp = new_kwargs.pop("input")
    # we'll ignore device argument because it is deprecated and not
    # actually used by is_pinned.
    with in_kernel_invocation_manager(fake_mode):
        r = func(inp)
    return r


@register_op_impl(aten.to.prim_Device)
@register_op_impl(aten.to.device)
def non_kwarg_to(fake_mode, func, *args, **kwargs):
    _, new_kwargs = normalize_function(
        func, args, kwargs, normalize_to_only_use_kwargs=True
    )
    input_device = new_kwargs["device"]
    out_device = input_device if input_device else new_kwargs["input"].device
    new_kwargs["device"] = torch.device("meta")
    inp = new_kwargs.pop("input")
    with in_kernel_invocation_manager(fake_mode):
        r = func(inp, **new_kwargs)
    # TODO: I think this does the wrong thing if r is inp
    return fake_mode.fake_tensor_converter.from_meta_and_device(
        fake_mode, r, out_device
    )


def stride_incorrect_op(op):
    return False


# These operators have meta implementations with incorrect strides
@register_op_impl(stride_incorrect_op)
def wordaround_stride_incorrect_op(fake_mode, func, *args, **kwargs):
    # This is a workaround for meta implmentations with incorrect strides

    def is_symbolic(x):
        if isinstance(x, FakeTensor):
            return x._has_symbolic_sizes_strides
        if isinstance(x, (torch.SymInt, torch.SymFloat, torch.SymBool)):
            return True
        return False

    # For static shapes, we can fall back to eager for the real strides
    if fake_mode.allow_fallback_kernels:
        require_dynamic = any(
            is_symbolic(x) for x in itertools.chain(args, kwargs.values())
        )
        if not require_dynamic:
            flat_args, args_spec = pytree.tree_flatten((args, kwargs))
            return run_fallback_kernel(fake_mode, func, flat_args, args_spec, None)

    raise UnsupportedOperatorException(func)


# Dont default to default device handling,
# since the device of `the_template` is ignored
@register_op_impl(aten.resize_as_.default)
def resize_as_(fake_mode, func, *args, **kwargs):
    with in_kernel_invocation_manager(fake_mode):
        return func(*args, **kwargs)


@register_op_impl(aten._sparse_coo_tensor_with_dims_and_tensors.default)
def _sparse_coo_tensor_with_dims_and_tensors(fake_mode, func, *args, **kwargs):
    # TODO: remove me
    return constructors(fake_mode, func, *args, **kwargs)


# index.Tensor data-dependent in only some conditions
@register_op_impl(
    lambda func: torch.Tag.dynamic_output_shape in func.tags
    and func
    not in [aten.index.Tensor, aten.nonzero.default, aten.repeat_interleave.Tensor]
)
def dyn_shape(fake_mode, func, *args, **kwargs):
    raise DynamicOutputShapeException(func)


def _unique(
    fake_mode,
    func,
    arg,
    dim,
    sorted=True,
    return_inverse=False,
    return_counts=False,
    *,
    unique_consecutive=False,
):
    if (
        fake_mode.shape_env is None
        or not fake_mode.shape_env.allow_dynamic_output_shape_ops
    ):
        # Without symints/symfloats, cannot handle this
        raise DynamicOutputShapeException(func)

    nnz = arg.unique_consecutive_memo if unique_consecutive else arg.unique_memo

    # Do not use a memo for unique_dim
    if dim is not None or nnz is None:
        # Avoid importing sympy at a module level
        from torch.fx.experimental.symbolic_shapes import (
            _constrain_range_for_size,
            has_free_symbols,
        )

        if not has_free_symbols(arg.numel()) and arg.numel() == 0:
            # If numel is zero, then the output size must be zero.
            # In this case, we must not allocate an unbacked SymInt,
            # because if we do, it will immediately get refined to
            # zero, but this will be inconsistent with size oblivious
            # tests (which will continue to claim that the unbacked
            # symint cannot equal zero).  We could also unconditionally
            # allocate an unbacked SymInt and not refine its range,
            # but this seems more precise.
            nnz = 0
        else:
            nnz = fake_mode.shape_env.create_unbacked_symint()

            maxval = sys.maxsize - 1

            numel = arg.numel() if dim is None else arg.size(dim)
            if not has_free_symbols(numel):
                maxval = int(numel)

            _constrain_range_for_size(nnz, max=maxval)

        if dim is None:
            if unique_consecutive:
                arg.unique_consecutive_memo = nnz
            else:
                arg.unique_memo = nnz

    if dim is None:
        ret = [arg.new_empty((nnz,))]
    else:
        ret = [arg.new_empty(*arg.shape[:dim], nnz, *arg.shape[dim + 1 :])]

    return_if_dim_and_cpu = dim is not None and arg.fake_device == torch.device("cpu")
    if return_inverse or return_if_dim_and_cpu:
        inverse = arg.new_empty(arg.shape if dim is None else (arg.shape[dim],))
    else:
        inverse = arg.new_empty(0)
    ret.append(inverse)

    if return_counts or return_if_dim_and_cpu:
        counts = arg.new_empty(ret[0].shape if dim is None else (ret[0].shape[dim],))
    else:
        counts = arg.new_empty(0)
    ret.append(counts)

    return tuple(ret)


@register_op_impl(aten._unique2.default)
def unique2(
    fake_mode, func, arg, sorted=True, return_inverse=False, return_counts=False
):
    return _unique(fake_mode, func, arg, None, sorted, return_inverse, return_counts)


@register_op_impl(aten.unique_dim.default)
def unique_dim(
    fake_mode, func, arg, dim, sorted=True, return_inverse=False, return_counts=False
):
    return _unique(
        fake_mode,
        func,
        arg,
        # normalize dim to be non-negative
        dim if dim >= 0 else dim % max(arg.ndim, 1),
        sorted,
        return_inverse,
        return_counts,
    )


@register_op_impl(aten.unique_consecutive.default)
def _(fake_mode, func, arg, return_inverse=False, return_counts=False, dim=None):
    return _unique(
        fake_mode,
        func,
        arg,
        dim,
        False,
        return_inverse,
        return_counts,
        unique_consecutive=True,
    )


@register_op_impl(aten.repeat_interleave.Tensor)
def repeat_interleave_tensor(fake_mode, func, repeats, output_size=None):
    if output_size is None:
        if (
            fake_mode.shape_env is None
            or not fake_mode.shape_env.allow_dynamic_output_shape_ops
        ):
            raise DynamicOutputShapeException(func)

        output_size = fake_mode.shape_env.create_unbacked_symint()

        # Avoid importing sympy at a module level
        from torch.fx.experimental.symbolic_shapes import _constrain_range_for_size

        _constrain_range_for_size(output_size)
        # TODO: consider a memo
    return repeats.new_empty(output_size)


@register_op_impl(torch.ops.aten.item.default)
@register_op_impl(torch.ops.aten._local_scalar_dense.default)
def local_scalar_dense(fake_mode, func, arg):
    if (r := arg.item_memo) is not None:
        return r
    if fake_mode.shape_env is None or (
        not fake_mode.shape_env.allow_scalar_outputs
        and not fake_mode.allow_scalar_outputs
    ):
        # Without symints/symfloats, cannot handle this
        raise DataDependentOutputException(func)
    if is_float_dtype(arg.dtype):
        r = fake_mode.shape_env.create_unbacked_symfloat()
    elif is_integer_dtype(arg.dtype):
        r = fake_mode.shape_env.create_unbacked_symint()
    elif is_boolean_dtype(arg.dtype):
        r = fake_mode.shape_env.create_unbacked_symbool()
    else:
        raise NotImplementedError(f"local_scalar_dense/item NYI for {arg.dtype}")
    arg.item_memo = r
    return r


@register_op_impl(torch.ops.aten.nonzero_numpy.default)
def nonzero_numpy(fake_mode, func, arg):
    return torch.ops.aten.nonzero.default(arg).unbind(1)


@register_op_impl(torch.ops.aten.nonzero.default)
def nonzero(fake_mode, func, arg):
    if (
        fake_mode.shape_env is None
        or not fake_mode.shape_env.allow_dynamic_output_shape_ops
    ):
        # Without symints/symfloats, cannot handle this
        raise DynamicOutputShapeException(func)

    if (nnz := arg.nonzero_memo) is None:
        # Avoid importing sympy at a module level
        from torch.fx.experimental.symbolic_shapes import (
            _constrain_range_for_size,
            has_free_symbols,
        )
        from torch.utils._sympy.numbers import IntInfinity
        from torch.utils._sympy.value_ranges import bound_sympy

        if not has_free_symbols(arg.numel()) and arg.numel() == 0:
            # If numel is zero, then the output size must be zero.
            # In this case, we must not allocate an unbacked SymInt,
            # because if we do, it will immediately get refined to
            # zero, but this will be inconsistent with size oblivious
            # tests (which will continue to claim that the unbacked
            # symint cannot equal zero).  We could also unconditionally
            # allocate an unbacked SymInt and not refine its range,
            # but this seems more precise.
            nnz = 0
        else:
            nnz = fake_mode.shape_env.create_unbacked_symint()

            maxval = sys.maxsize - 1

            if not has_free_symbols(arg.numel()):
                maxval = int(arg.numel())
            else:
                prod_node = math.prod(arg.shape).node
                prod_range = bound_sympy(
                    prod_node.expr, prod_node.shape_env.var_to_range
                )
                if isinstance(prod_range.upper, IntInfinity):
                    maxval = sys.maxsize - 1
                else:
                    maxval = prod_range.upper

            _constrain_range_for_size(nnz, max=maxval)

        arg.nonzero_memo = nnz

    return arg.new_empty_strided((nnz, arg.dim()), (1, nnz), dtype=torch.int64)


@register_op_impl(torch.ops.aten._padded_dense_to_jagged_forward.default)
def _padded_dense_to_jagged_forward(fake_mode, func, padded, offsets, total_L=None):
    # only one jagged dim is supported for now
    assert len(offsets) == 1

    if not total_L:
        if (
            fake_mode.shape_env is None
            or not fake_mode.shape_env.allow_dynamic_output_shape_ops
        ):
            # Without symints/symfloats, cannot handle this
            raise DynamicOutputShapeException(func)

        total_L = fake_mode.shape_env.create_unbacked_symint()

        maxval = sys.maxsize - 1

        # Avoid importing sympy at a module level
        from torch.fx.experimental.symbolic_shapes import (
            _constrain_range_for_size,
            has_free_symbols,
        )

        if not has_free_symbols(padded.numel()):
            maxval = int(padded.numel())

        _constrain_range_for_size(total_L, min=0, max=maxval)

    output_shape = (total_L, *padded.shape[2:])
    return padded.new_empty(output_shape)


@register_op_impl(torch.ops.aten.masked_select.default)
def masked_select(fake_mode, func, self, mask):
    if (
        fake_mode.shape_env is None
        or not fake_mode.shape_env.allow_dynamic_output_shape_ops
    ):
        # Without symints/symfloats, cannot handle this
        raise DynamicOutputShapeException(func)

    nnz = fake_mode.shape_env.create_unbacked_symint()

    # see nonzero for commentary
    maxval = sys.maxsize - 1

    # Avoid importing sympy at a module level
    from torch.fx.experimental.symbolic_shapes import (
        _constrain_range_for_size,
        has_free_symbols,
    )
    from torch.utils._sympy.numbers import IntInfinity
    from torch.utils._sympy.value_ranges import bound_sympy

    # If num elements is expressed symbolically, calculate
    # the concrete value based on upper bounds. Otherwise,
    # we can set max val directly.
    if not has_free_symbols(self.numel()):
        num_elements = int(self.numel())
    else:
        prod_node = math.prod(self.shape).node
        prod_range = bound_sympy(prod_node.expr, prod_node.shape_env.var_to_range)
        if isinstance(prod_range.upper, IntInfinity):
            num_elements = sys.maxsize - 1
        else:
            num_elements = prod_range.upper
    if num_elements > 2:
        maxval = num_elements

    _constrain_range_for_size(nnz, max=maxval)

    return self.new_empty((nnz,))


@register_op_impl(torch.ops.aten._assert_tensor_metadata.default)
def assert_tensor_metadata(
    fake_mode,
    func,
    t,
    sizes=None,
    strides=None,
    dtype=None,
    *,
    device=None,
    layout=None,
) -> None:
    if sizes is not None:
        assert t.size() == sizes, (
            f"Tensor sizes mismatch! Expected: {sizes}, Got: {t.size()}"
        )
    if strides is not None:
        assert t.stride() == strides, (
            f"Tensor strides mismatch! Expected: {strides}, Got: {t.stride()}"
        )
    if dtype is not None:
        assert t.dtype == dtype, (
            f"Tensor dtype mismatch! Expected: {dtype}, Got: {t.dtype}"
        )
    if layout is not None:
        assert t.layout == layout, (
            f"Tensor layout mismatch! Expected: {layout}, Got: {t.layout()}"
        )
    if device is not None:
        assert t.device == device, (
            f"Tensor device mismatch! Expected: {device}, Got: {t.device}"
        )


# NB: this must be ordered after local_scalar_dense
@register_op_impl(lambda func: torch.Tag.data_dependent_output in func.tags)
def data_dep(fake_mode, func, *args, **kwargs):
    raise DataDependentOutputException(func)


# Bool Indices get Expanded as Masks
# See: IndexingUtils.h:expandTensors
def check_no_bool_index_tensors(func, self, indices):
    for index in indices:
        if index is not None and index.dtype in (torch.bool, torch.uint8):
            raise DynamicOutputShapeException(func)


def run_and_return_new_tensor_of_input_device(fake_mode, func, args, kwargs):
    _, new_kwargs = normalize_function(
        func, args=args, kwargs=kwargs, normalize_to_only_use_kwargs=True
    )

    out_device = new_kwargs["input"].device
    with in_kernel_invocation_manager(fake_mode):
        out = func(*args, **kwargs)
        if not is_noncontiguous_supported(out_device):
            out = out.new_empty(out.shape)

    if out is new_kwargs["input"]:
        return out  # copy_
    return FakeTensor(fake_mode, out, out_device)


_is_builtin_namespaces = ordered_set("aten", "prims", "prim")


def is_builtin(op):
    return op.namespace in _is_builtin_namespaces


def has_meta(func):
    return torch._C._dispatch_has_computed_kernel_for_dispatch_key(func.name(), "Meta")


# These are for the `torch._foreach_...` ops like `torch._foreach_add`.
@register_op_impl(
    lambda func: is_builtin(func)
    and func.name().startswith("aten::_foreach_")
    and has_meta(func)
)
def foreach_run_and_map_input_device(fake_mode, func, *args, **kwargs):
    tensor_lists = [
        arg
        for arg in itertools.chain(args, kwargs.values())
        if isinstance(arg, (list, tuple))
        and len(arg)
        and isinstance(arg[0], torch.Tensor)
    ]

    try:
        with in_kernel_invocation_manager(fake_mode):
            out_meta = func(*args, **kwargs)
    except NotImplementedError:
        return NotImplemented

    if not out_meta:
        return out_meta

    assert tensor_lists
    out_fake = []

    for i, meta_t in enumerate(out_meta):
        device, _ = FakeTensor._find_common_device(func, [tl[i] for tl in tensor_lists])
        out_fake.append(
            fake_mode.fake_tensor_converter.from_meta_and_device(
                fake_mode, meta_t, device
            )
        )

    return out_fake


# Dont default to default device handling,
# Since op can take in non-zero sized cpu
# index tensors with cuda self
@register_op_impl(aten.index.Tensor)
def index_tensor(fake_mode, func, *args, **kwargs):
    from torch._meta_registrations import meta_index_Tensor

    _, new_kwargs = normalize_function(
        func, args=args, kwargs=kwargs, normalize_to_only_use_kwargs=True
    )

    out_device = new_kwargs["input"].device
    # ensure nonzero call goes to fake tensor
    with fake_mode:
        out = meta_index_Tensor(*args, **kwargs)
        return out.to(out_device)


# Can take mixed meta/non-meta arguments; the meta registration
# will roughly do the right thing even when given real devices
@register_op_impl(aten._embedding_bag.default)
def embedding_bag(fake_mode, func, *args, **kwargs):
    from torch._meta_registrations import meta_embedding_bag

    with fake_mode:
        return meta_embedding_bag(*args, **kwargs)


# takes in multiple-devices, dont default to default device handling
@register_op_impl(aten._unsafe_index_put.default)
@register_op_impl(aten.copy.default)
@register_op_impl(aten.copy_.default)
@register_op_impl(aten.slice_scatter.default)
def multi_device_op_default(fake_mode, func, *args, **kwargs):
    return run_and_return_new_tensor_of_input_device(fake_mode, func, args, kwargs)


# same with multi_device_op_default, but return the input
@register_op_impl(aten.copy.out)
@register_op_impl(aten.slice_scatter.out)
def multi_device_op_out(fake_mode, func, *args, **kwargs):
    with in_kernel_invocation_manager(fake_mode):
        func(*args, **kwargs)

    _, new_kwargs = normalize_function(
        func, args=args, kwargs=kwargs, normalize_to_only_use_kwargs=True
    )

    return new_kwargs["input"]


@register_op_impl(aten.index_put.default)
@register_op_impl(aten.index_put_.default)
def index_put_impl(fake_mode, func, *args, **kwargs):
    _, new_kwargs = normalize_function(
        func, args=args, kwargs=kwargs, normalize_to_only_use_kwargs=True
    )

    values = new_kwargs["values"]
    self_device = new_kwargs["input"].fake_device
    torch._check(
        self_device == values.fake_device or (values.ndim == 0 and values.numel() == 1),
        lambda: f"Mismatching {func} device between self ({self_device}) and values ({values.device})",
    )

    out = run_and_return_new_tensor_of_input_device(fake_mode, func, args, kwargs)
    if func is aten.index_put_.default:
        return new_kwargs["input"]
    else:
        return out


@register_op_impl(aten._nested_tensor_from_tensor_list.default)
@register_op_impl(aten._nested_tensor_from_tensor_list.out)
@register_op_impl(aten._nested_view_from_buffer.default)
@register_op_impl(aten._nested_view_from_buffer_copy.default)
def nested_tensors_unsupported(fake_mode, func, *args, **kwargs):
    raise UnsupportedOperatorException(
        "torch.compile does not support strided NestedTensor"
    )


@register_op_impl(
    [
        x
        for x in _device_not_kwarg_ops
        if x
        not in (
            # these are already registered elsewhere
            aten.is_pinned.default,
            aten.to.device,
            aten.to.prim_Device,
            aten._nested_tensor_from_tensor_list.default,
            aten._nested_tensor_from_tensor_list.out,
        )
    ]
)
def nyi(fake_mode, func, *args, **kwargs):
    assert func not in _device_not_kwarg_ops, f"NYI: {func}"


@register_op_impl([aten.convolution.default, aten.convolution_backward.default])
def conv(fake_mode, func, *args, **kwargs):
    _, kwargs = normalize_function(
        func, args=args, kwargs=kwargs, normalize_to_only_use_kwargs=True
    )
    device = kwargs["input"].fake_device
    # need to re-enable mode so the tensors report fake device
    with fake_mode:
        # if the input is unsqueezed is done in Convolution.cpp we get segfault
        k = kwargs["weight"].ndim
        batch = kwargs["input"].shape[0]

        # Avoid importing sympy at a module level
        from torch.fx.experimental.symbolic_shapes import has_hint

        if not has_hint(batch):
            # TODO: We can make this a little more faithful with best effort
            # channels last detection (but only if it's statically obvious!)
            mem_fmt = None
        elif k == 3 and not kwargs["input"].is_mkldnn and not kwargs["input"].is_xpu:
            mem_fmt = None
        else:
            if func is aten.convolution.default:
                conv_backend = torch._C._select_conv_backend(**kwargs)
            else:
                conv_backend = torch._C._select_conv_backend(
                    kwargs["input"],
                    kwargs["weight"],
                    bias=None,
                    stride=kwargs["stride"],
                    padding=kwargs["padding"],
                    dilation=kwargs["dilation"],
                    transposed=kwargs["transposed"],
                    output_padding=kwargs["output_padding"],
                    groups=kwargs["groups"],
                    bias_sizes=kwargs["bias_sizes"],
                )
            mem_fmt = torch._C._conv_determine_backend_memory_format(
                kwargs["input"], kwargs["weight"], conv_backend
            )

    def convert(t, mem_fmt):
        if t is None:
            return t
        if mem_fmt is not None:
            t = t.to(memory_format=mem_fmt)
        return FakeTensor(fake_mode, t, device)

    with in_kernel_invocation_manager(fake_mode):
        out = func(**kwargs)

        if func is aten.convolution.default:
            return convert(out, mem_fmt)
        else:
            return (
                convert(out[0], mem_fmt),
                convert(out[1], mem_fmt),
                convert(out[2], None),
            )


@register_op_impl(torch.ops.aten.bincount.default)
def bincount(fake_mode, func, inputs, weights=None, minlength=0):
    if (
        fake_mode.shape_env is None
        or not fake_mode.shape_env.allow_dynamic_output_shape_ops
    ):
        # Without symints/symfloats, cannot handle this
        raise DynamicOutputShapeException(func)

    new_size = fake_mode.shape_env.create_unbacked_symint()

    from torch.fx.experimental.symbolic_shapes import _constrain_range_for_size

    _constrain_range_for_size(new_size)
    torch._check(new_size >= minlength)
    return inputs.new_empty(new_size)


@register_op_impl(torch.ops.aten._pack_padded_sequence.default)
def _pack_padded_sequence(fake_mode, func, inputs, lengths, batch_first):
    if (
        fake_mode.shape_env is None
        or not fake_mode.shape_env.allow_dynamic_output_shape_ops
    ):
        # Without symints/symfloats, cannot handle this
        raise DynamicOutputShapeException(func)

    new_batch_size = fake_mode.shape_env.create_unbacked_symint()

    from torch.fx.experimental.symbolic_shapes import _constrain_range_for_size

    _constrain_range_for_size(new_batch_size)

    if not batch_first:
        # Inputs should have shape (batch_size, seq_len, *)
        inputs = inputs.transpose(0, 1)

    res_size = inputs.shape[1:]
    packed_data = inputs.new_empty(res_size)
    batch_size = inputs.new_empty((new_batch_size,))
    return (packed_data, batch_size)


FAST_OP_IMPLEMENTATIONS = {}


# Unlike register_op_impl, these don't do the slow iteration for
# run_impl_check, and these run BEFORE decompositions
def register_fast_op_impl(func: OpOverload):
    def impl_decorator(op_impl):
        FAST_OP_IMPLEMENTATIONS[func] = op_impl
        return op_impl

    return impl_decorator


# infer_size_impl in ExpandUtils
def infer_size(a, b):
    from torch.fx.experimental.symbolic_shapes import guard_or_false

    dimsA = len(a)
    dimsB = len(b)
    ndim = max(dimsA, dimsB)
    expandedSizes = [0] * ndim
    for i in range(ndim - 1, -1, -1):
        offset = ndim - 1 - i
        dimA = dimsA - 1 - offset
        dimB = dimsB - 1 - offset
        sizeA = a[dimA] if dimA >= 0 else 1
        sizeB = b[dimB] if dimB >= 0 else 1

        # NB: It is very important to test for broadcasting, before testing
        # sizeA == sizeB.  This is because the broadcasting tests are likely
        # to be statically known (in particular, if sizeA/sizeB is unbacked
        # but size-like, we will unsoundly assume they never equal 1), but
        # the sizeA == sizeB test may not be statically known.  However, once
        # we have established that no broadcasting is happening, the
        # sizeA == sizeB is now expect_true and we can defer it as a runtime
        # assert (this works because Python will return the terminal
        # expression of an or statement as-is, without bool()'ing it; if this
        # were not the case, we'd need to write this using torch.sym_or() or
        # something like that).
        torch._check(
            guard_or_false(sizeA == 1) or guard_or_false(sizeB == 1) or sizeA == sizeB,
            lambda: f"The size of tensor a ({sizeA}) "
            f"must match the size of tensor b ({sizeB}) "
            f"at non-singleton dimension {i})",
        )
        expandedSizes[i] = sizeB if guard_or_false(sizeA == 1) else sizeA
    return tuple(expandedSizes)


def make_fast_binary_impl(
    slow_ref, type_promotion_kind=ELEMENTWISE_TYPE_PROMOTION_KIND.DEFAULT
):
    def fast_binary_impl(mode, *args, **kwargs):
        def slow(msg):
            count_label(f"slow {msg}")
            with mode:
                return slow_ref(*args, **kwargs)

        count_label("attempt fast")

        # Fast path (based off of TensorIterator fast path).
        # Unfortunately, there is no way to easily deduplicate
        # this with either the TensorIterator C++ implementation
        # (which we don't want to SymIntify, and also the algorithm
        # here is slightly different from TensorIterator to allow
        # for broadcasting), nor the PrimTorch implementation
        # (which does not actually implement a fast path.)

        operands = args

        # compute_shape
        final_shape = None
        for op in operands:
            shape = op.shape if isinstance(op, torch.Tensor) else ()
            if final_shape is None:
                final_shape = shape
            # TODO: Minor optimization: track if the shapes
            # were equal so you can skip the equality check
            # below if unnecessary
            final_shape = infer_size(final_shape, shape)
        assert final_shape is not None

        from torch.fx.experimental.symbolic_shapes import guard_or_false, sym_eq

        # Do some extra safety checks to see if the output
        # stride is obvious
        for op in operands:
            if (
                isinstance(op, torch.Tensor)
                and len(op.shape) == len(final_shape)
                # take the slow path if result is not determined.
                and guard_or_false(sym_eq(op.shape, final_shape))
            ):
                break
        else:
            # if we never break in the for loop above we take the slow path.
            return slow("both tensors nontrivially broadcast")

        # compute_types
        cpu = torch.device("cpu")
        common_device = cpu
        common_dtype = None
        has_different_input_dtypes = False
        for op in operands:
            if not isinstance(op, torch.Tensor):
                # Use elementwise_dtypes for the tricky case
                has_different_input_dtypes = True
                continue
            if common_device == cpu and not op.device.type == "cpu":
                common_device = op.device
            # Slightly simplified here as target_dtype cannot vary
            if common_dtype is None:
                common_dtype = op.dtype
            elif common_dtype != op.dtype:
                has_different_input_dtypes = True

        if has_different_input_dtypes:
            # compute promotion
            # TODO: we don't need the compute type
            _, common_dtype = elementwise_dtypes(
                *operands, type_promotion_kind=type_promotion_kind
            )

        # check all tensors on same device
        # cpu scalars are assumed allow
        current_cpu_scalars_on_non_cpu = 0
        max_cpu_scalars_on_non_cpu = 1  # hard coded atm
        for op in operands:
            if not isinstance(op, torch.Tensor):
                continue
            if common_device != cpu and op.dim() == 0 and op.device == cpu:
                if current_cpu_scalars_on_non_cpu >= max_cpu_scalars_on_non_cpu:
                    return slow("error")
                current_cpu_scalars_on_non_cpu += 1
            elif op.device != common_device:
                return slow("error")

        # compute_fast_setup_type
        definitely_contiguous = True
        definitely_channels_last = True

        # TODO: is_non-overlapping_and_dense not bound from Python
        # no inplace, no out, everything defined

        if is_noncontiguous_supported(common_device):
            for op in operands:
                if not isinstance(op, torch.Tensor):
                    continue
<<<<<<< HEAD
                is_contiguous = (
                    is_contiguous
                    and definitely_contiguous_for_memory_format(
                        op, memory_format=torch.contiguous_format
                    )
                )
                is_channels_last = (
                    is_channels_last
                    and definitely_contiguous_for_memory_format(
=======
                definitely_contiguous = (
                    definitely_contiguous
                    and contiguous_for_memory_format_or_false(
                        op, memory_format=torch.contiguous_format
                    )
                )
                definitely_channels_last = (
                    definitely_channels_last
                    and contiguous_for_memory_format_or_false(
>>>>>>> a9537b62
                        op, memory_format=torch.channels_last
                    )
                )
        if definitely_contiguous:
            # do contiguous
            count_label("fast is_contiguous")
            return FakeTensor(
                mode,
                torch.empty(
                    final_shape,
                    dtype=common_dtype,
                    device="meta",
                    memory_format=torch.contiguous_format,
                ),
                device=common_device,
            )
        if definitely_channels_last:
            count_label("fast channels_last")
            # do channels last
            return FakeTensor(
                mode,
                torch.empty(
                    final_shape,
                    dtype=common_dtype,
                    device="meta",
                    memory_format=torch.channels_last,
                ),
                device=common_device,
            )

        return slow("no contiguity match")

    return fast_binary_impl


# disable the python dispatcher to avoid decomposing detach() further
# (proxy_mode should still decompose detach() though)
def fast_detach(fake_mode, x, include_real=False):
    with no_python_dispatcher(), in_kernel_invocation_manager(fake_mode):
        out = torch.ops.aten.detach.default(x)
    if include_real:
        return FakeTensor(fake_mode, out, x.device, real_tensor=x.real_tensor)
    return FakeTensor(fake_mode, out, x.device)


@functools.cache
def get_fast_op_impls():
    import torch._refs

    register_fast_op_impl(torch.ops.aten.add.Tensor)(
        make_fast_binary_impl(torch._refs.add)
    )
    register_fast_op_impl(torch.ops.aten.sub.Tensor)(
        make_fast_binary_impl(torch._refs.sub)
    )
    register_fast_op_impl(torch.ops.aten.mul.Tensor)(
        make_fast_binary_impl(torch._refs.mul)
    )  # type: ignore[has-type]
    register_fast_op_impl(torch.ops.aten.div.Tensor)(
        make_fast_binary_impl(
            torch._refs.div,
            type_promotion_kind=ELEMENTWISE_TYPE_PROMOTION_KIND.INT_TO_FLOAT,
        )
    )
    register_fast_op_impl(torch.ops.aten.detach.default)(fast_detach)
    return FAST_OP_IMPLEMENTATIONS<|MERGE_RESOLUTION|>--- conflicted
+++ resolved
@@ -12,11 +12,7 @@
 from torch._dispatch.python import no_python_dispatcher
 from torch._ops import OpOverload
 from torch._prims_common import (
-<<<<<<< HEAD
-    definitely_contiguous_for_memory_format,
-=======
     contiguous_for_memory_format_or_false,
->>>>>>> a9537b62
     elementwise_dtypes,
     ELEMENTWISE_TYPE_PROMOTION_KIND,
     is_boolean_dtype,
@@ -1032,17 +1028,6 @@
             for op in operands:
                 if not isinstance(op, torch.Tensor):
                     continue
-<<<<<<< HEAD
-                is_contiguous = (
-                    is_contiguous
-                    and definitely_contiguous_for_memory_format(
-                        op, memory_format=torch.contiguous_format
-                    )
-                )
-                is_channels_last = (
-                    is_channels_last
-                    and definitely_contiguous_for_memory_format(
-=======
                 definitely_contiguous = (
                     definitely_contiguous
                     and contiguous_for_memory_format_or_false(
@@ -1052,7 +1037,6 @@
                 definitely_channels_last = (
                     definitely_channels_last
                     and contiguous_for_memory_format_or_false(
->>>>>>> a9537b62
                         op, memory_format=torch.channels_last
                     )
                 )
