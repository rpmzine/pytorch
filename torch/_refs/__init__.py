# mypy: allow-untyped-decorators
# mypy: allow-untyped-defs
import builtins
import collections
import inspect
import itertools
import math
import operator
import warnings
from collections.abc import Iterable, Sequence
from enum import Enum
from functools import partial, reduce, singledispatch, wraps
from typing import Any, Callable, cast, Optional, overload, Union

import torch
import torch._prims as prims
import torch._prims_common as utils
import torch.utils._pytree as pytree
from torch import sym_float, sym_int
from torch._prims_common import (
    BoolLike,
    definitely_contiguous,
    definitely_contiguous_for_memory_format,
    DeviceLikeType,
    Dim,
    DimsSequenceType,
    DimsType,
    dtype_to_type,
    ELEMENTWISE_TYPE_PROMOTION_KIND,
    FloatLike,
    FloatWithoutSymFloat,
    IntLike,
    is_weakly_lesser_type,
    Number,
    NumberType,
    RealNumberType,
    REDUCTION_OUTPUT_TYPE_KIND,
    ShapeType,
    StrideType,
    TensorLike,
    TensorLikeType,
    TensorOrNumberLikeType,
    TensorSequenceType,
)
from torch._prims_common.wrappers import (
    _maybe_convert_to_dtype,
    _maybe_resize_out,
    _safe_copy_out,
    elementwise_type_promotion_wrapper,
    elementwise_unary_scalar_wrapper,
    out_wrapper,
)


# Experimental module containing prototype Python references for existing
#   PyTorch operations.

__all__ = [
    #
    # Elementwise Unary References
    #
    "abs",
    "acos",
    "acosh",
    "asinh",
    "asin",
    "atan",
    "atanh",
    "bitwise_not",
    # "cbrt",  # No corresponding torch operation
    "ceil",
    "conj_physical",
    "cos",
    "cosh",
    "count_nonzero",
    "deg2rad",
    "digamma",
    "erf",
    "erfinv",
    "erfc",
    "exp",
    "expm1",
    "exponential",
    "exp2",
    "fill",
    "fill_",
    "floor",
    "frac",
    "geometric",
    "index_add",
    "index_copy",
    "index_copy_",
    "index_select",
    "index_fill",
    "index_fill_",
    "isfinite",
    "isinf",
    "isposinf",
    "isneginf",
    "isnan",
    "isreal",
    "i0",
    "lerp",
    "lgamma",
    "log",
    "log1p",
    "log2",
    "log10",
    "log_normal",
    "log_softmax",
    "mvlgamma",
    "norm",
    "normal",
    "nan_to_num",
    "neg",
    "positive",
    "rad2deg",
    "reciprocal",
    "round",  # TODO: model kwargs
    "sigmoid",
    "sgn",
    "sign",
    "signbit",
    "sin",
    "sinc",
    "sinh",
    "softmax",
    "sqrt",
    "square",
    "tan",
    "tanh",
    "trace",
    "trunc",
    #
    # Elementwise Binary References
    #
    "add",
    "atan2",
    "bitwise_and",
    "bitwise_left_shift",
    "bitwise_or",
    "bitwise_right_shift",
    "bitwise_xor",
    "clamp_min",
    "clamp_max",
    "copysign",
    "div",
    "eq",
    "float_power",
    "floor_divide",
    "fmax",
    "fmin",
    "fmod",
    "gcd",
    "ge",
    "gt",
    "heaviside",
    "hypot",
    "igamma",
    "igammac",
    "imag",
    "isclose",
    "lcm",
    # 'ldexp',
    "le",
    "logaddexp",
    "logaddexp2",
    "logical_and",
    "logical_not",
    "logical_or",
    "logical_xor",
    "logsumexp",
    "lt",
    # 'max', # implement with reductions
    "maximum",
    # 'min', # implement with reductions
    "minimum",
    "mul",
    "ne",
    "nextafter",
    # 'polar',  # abs, cos, sin
    "pow",
    "real",
    "rpow",
    "remainder",
    "rsub",
    "rtruediv",
    "rfloordiv",
    "sub",
    "true_divide",
    "trunc_divide",
    "xlogy",
    #
    # Elementwise Ternary References
    #
    "addcdiv",
    "addcmul",
    "clamp",
    #
    # Conditional references
    #
    "masked_fill",
    "masked_fill_",
    "where",
    #
    # Data conversion and movement references
    #
    "clone",
    "copy_to",  # TODO: add OpInfo (or implement .to)
    "item",
    "to",
    #
    # Reduction ops
    #
    "all",
    "amax",
    "amin",
    "any",
    "cumsum",
    "cumprod",
    "mean",
    "dot",
    "vdot",
    "std",
    "std_mean",
    "sum",
    "sum_to_size",
    "prod",
    "var",
    "var_mean",
    #
    # Linear algebra ops
    #
    "addr",
    #
    # View & Shape Ops
    #
    "alias",
    "alias_copy",
    "atleast_1d",
    "atleast_2d",
    "atleast_3d",
    "as_strided",
    "as_strided_copy",
    "as_strided_scatter",
    "block_diag",
    "broadcast_shapes",
    "broadcast_tensors",
    "broadcast_to",
    "cat",
    "chunk",
    "column_stack",
    "conj",
    "constant_pad_nd",
    "contiguous",
    "diag_embed",
    "diag",
    "diagonal",
    "diagonal_copy",
    "diagonal_scatter",
    "dsplit",
    "dstack",
    "expand",
    "expand_as",
    "expand_copy",
    "flatten",
    "flip",
    "fliplr",
    "flipud",
    "hsplit",
    "hstack",
    "meshgrid",
    "movedim",
    "narrow",
    "narrow_copy",
    "native_group_norm",
    "native_layer_norm",
    "permute",
    "permute_copy",
    "ravel",
    "repeat",
    "reshape",
    "reshape_as",
    "roll",
    "rot90",
    "rsqrt",
    "split_with_sizes",
    "stack",
    "swap_axes",  # alias for transpose
    "squeeze",
    "squeeze_copy",
    "t",
    "t_copy",
    "T",
    "take_along_dim",
    "tensor_split",
    "transpose",
    "transpose_copy",
    "unbind_copy",
    "unfold",
    "unfold_copy",
    "unsqueeze",
    "unsqueeze_copy",
    "view",
    "view_as",
    "view_copy",
    "vsplit",
    "vstack",
    "view_as_complex",
    "unflatten",
    "unbind",
    "triu",
    "tril",
    "triu_indices",
    "tril_indices",
    #
    # Tensor Creation
    #
    "arange",
    "cauchy",
    "empty",
    "empty_like",
    "empty_permuted",
    "empty_strided",
    "eye",
    "full",
    "full_like",
    "linspace",
    "logspace",
    "new_empty",
    "new_empty_strided",
    "new_full",
    "new_ones",
    "new_zeros",
    "ones",
    "ones_like",
    "randn",
    "scalar_tensor",
    "zero",
    "zeros",
    "zeros_like",
    #
    # Test-related functions
    #
    "allclose",
    "equal",
    #
    # Statistical operations
    #
    "bucketize",
    #
    # Misc
    #
    "is_complex",
    "renorm",
    "stft",
    "istft",
]

Tensor = torch.Tensor
DispatchKey = torch._C.DispatchKey  # type: ignore[attr-defined]
aten = torch._ops.ops.aten

# Note that the docstrings for the public methods from this file are in
# torch/_torch_docs.py


def is_noncontiguous_supported(device):
    return device is None or device.type != "hpu"


def handle_noncontiguous_outputs(input_tlist, output):
    device = None
    from torch._subclasses.fake_tensor import FakeTensor

    for t in input_tlist:
        if isinstance(t, FakeTensor):
            device = t.fake_device
            break

    if not is_noncontiguous_supported(device):
        output = output.contiguous()

    return output


def _broadcast_shapes(*_shapes):
    from torch.fx.experimental.symbolic_shapes import guard_size_oblivious

    shapes = tuple(
        (x,) if isinstance(x, IntLike) else x
        for x in filter(lambda x: x is not None, _shapes)
    )

    # Short-circuits on no input
    if len(shapes) == 0:
        return None

    # Type checking
    # TODO: make common validations available as utils
    for shape in shapes:
        assert isinstance(shape, Sequence)

    # Computes common shape
    common_shape: list[Union[int, torch.SymInt]] = [
        1,
    ] * reduce(max, (len(shape) for shape in shapes))
    for arg_idx, shape in enumerate(shapes):
        for idx in range(-1, -1 - len(shape), -1):
            if guard_size_oblivious(common_shape[idx] == 1):
                if shape[idx] < 0:
                    raise ValueError(
                        "Attempting to broadcast a dimension with negative length!"
                    )
                common_shape[idx] = shape[idx]
            elif guard_size_oblivious(shape[idx] != 1):
                torch._check(
                    common_shape[idx] == shape[idx],
                    lambda: f"Attempting to broadcast a dimension of length {shape[idx]} at {idx}! "
                    f"Mismatching argument at index {arg_idx} had {shape}; but expected shape "
                    f"should be broadcastable to {common_shape}",
                )

    return common_shape


def _maybe_broadcast(*args, preserve_cpu_scalar_tensors=True):
    # Computes common shape
    common_shape = _broadcast_shapes(
        *(t.shape if isinstance(t, TensorLike) else None for t in args)
    )

    def __maybe_broadcast(x, shape):
        if x is None:
            return None
        elif isinstance(x, Number):
            return x
        elif isinstance(x, TensorLike):
            if preserve_cpu_scalar_tensors and utils.is_cpu_scalar_tensor(x):
                return x

            if not utils.same_shape(x.shape, common_shape):
                return x.expand(common_shape)

            return x
        else:
            raise RuntimeError(
                "Unexpected type when broadcasting: " + str(type(x)) + "!"
            )

    return tuple(__maybe_broadcast(x, common_shape) for x in args)


# Utilities should come BEFORE this import
from torch._decomp import register_decomposition


#
# Elementwise unary references
#

infer_aten_op = object()


# TODO: add type promotion support
def _make_elementwise_unary_reference(
    type_promotion_kind,
    *,
    aten_op=infer_aten_op,
    extra_meta=None,
    exact_dtype=False,
) -> Callable:
    def inner(prim: Callable):
        nonlocal aten_op

        @wraps(prim)
        @out_wrapper(exact_dtype=exact_dtype)
        @elementwise_unary_scalar_wrapper
        @elementwise_type_promotion_wrapper(
            type_promoting_args=("a",),
            type_promotion_kind=type_promotion_kind,
        )
        def _ref(a: TensorLikeType) -> TensorLikeType:
            if extra_meta is not None:
                extra_meta(a)

            output = prim(a)
            return handle_noncontiguous_outputs([a], output)

        if aten_op is infer_aten_op:
            aten_op = utils.get_aten_op(prim, prim.__name__)
        if aten_op is not None:
            register_decomposition(aten_op)(_ref)

        return _ref

    return inner


def _make_alias(fn, name):
    """
    This function defines an alias of another function and sets its __name__ argument.
    It also sets its __module__ argument to the module of the caller.
    Note that when naively doing `alias = fn`, we have that `alias.__name__ == "fn"`, and
    `alias.__module__ == fn.__module__`.
    """

    def _fn(*args, **kwargs):
        return fn(*args, **kwargs)

    _fn.__name__ = name
    _fn.__module__ = inspect.currentframe().f_back.f_globals["__name__"]  # type: ignore[union-attr]
    return _fn


def _make_inplace(fn):
    """
    Given a function with out variant (i.e. using `out_wrapper()), it returns its in-place variant
    See https://github.com/pytorch/pytorch/wiki/Developer-FAQ#how-do-in-place-operations-work-in-pytorch
    """

    # nb. We use the name of the first argument used in the unary references
    @wraps(fn)
    def _fn(a, *args, **kwargs):
        return fn(a, *args, out=a, **kwargs)

    inplace_name = f"{fn.__name__}_"
    _fn.__name__ = inplace_name
    _fn = register_decomposition(getattr(aten, inplace_name))(_fn)  # type: ignore[assignment]

    # We access the __all__ attribute of the module where fn is defined
    # There may be a cleaner way of doing this...
    from inspect import getmodule

    _all = getmodule(fn).__all__  # type: ignore[union-attr]
    if inplace_name not in _all:
        _all.append(inplace_name)
    return _fn


@_make_elementwise_unary_reference(
    ELEMENTWISE_TYPE_PROMOTION_KIND.COMPLEX_TO_FLOAT,
    exact_dtype=True,
)
def abs(a):
    return prims.abs(a)


@_make_elementwise_unary_reference(ELEMENTWISE_TYPE_PROMOTION_KIND.INT_TO_FLOAT)
def acos(a):
    return prims.acos(a)


@_make_elementwise_unary_reference(ELEMENTWISE_TYPE_PROMOTION_KIND.INT_TO_FLOAT)
def acosh(a):
    return prims.acosh(a)


@_make_elementwise_unary_reference(ELEMENTWISE_TYPE_PROMOTION_KIND.INT_TO_FLOAT)
def asin(a):
    return prims.asin(a)


@_make_elementwise_unary_reference(ELEMENTWISE_TYPE_PROMOTION_KIND.INT_TO_FLOAT)
def asinh(a):
    return prims.asinh(a)


@_make_elementwise_unary_reference(ELEMENTWISE_TYPE_PROMOTION_KIND.INT_TO_FLOAT)
def atan(a):
    return prims.atan(a)


@_make_elementwise_unary_reference(ELEMENTWISE_TYPE_PROMOTION_KIND.INT_TO_FLOAT)
def atanh(a):
    return prims.atanh(a)


@_make_elementwise_unary_reference(ELEMENTWISE_TYPE_PROMOTION_KIND.DEFAULT)
def bitwise_not(a):
    return prims.bitwise_not(a)


@_make_elementwise_unary_reference(
    ELEMENTWISE_TYPE_PROMOTION_KIND.DEFAULT,
    exact_dtype=True,
)
def ceil(a):
    return prims.ceil(a)


@register_decomposition(aten.is_complex)
def is_complex(input: TensorLikeType):
    return utils.is_complex_dtype(input.dtype)


@register_decomposition(aten.conj_physical)
@out_wrapper()
def conj_physical(input: TensorLikeType):
    if not utils.is_complex_dtype(input.dtype):
        return input
    return prims.conj_physical(input)


@_make_elementwise_unary_reference(ELEMENTWISE_TYPE_PROMOTION_KIND.INT_TO_FLOAT)
def cos(a):
    return prims.cos(a)


@_make_elementwise_unary_reference(ELEMENTWISE_TYPE_PROMOTION_KIND.INT_TO_FLOAT)
def cosh(a):
    return prims.cosh(a)


@_make_elementwise_unary_reference(ELEMENTWISE_TYPE_PROMOTION_KIND.INT_TO_FLOAT)
def digamma(a):
    return prims.digamma(a)


@_make_elementwise_unary_reference(ELEMENTWISE_TYPE_PROMOTION_KIND.INT_TO_FLOAT)
def erf(a):
    return prims.erf(a)


@_make_elementwise_unary_reference(ELEMENTWISE_TYPE_PROMOTION_KIND.INT_TO_FLOAT)
def erfinv(a):
    return prims.erf_inv(a)


@_make_elementwise_unary_reference(ELEMENTWISE_TYPE_PROMOTION_KIND.INT_TO_FLOAT)
def erfc(a):
    return prims.erfc(a)


@_make_elementwise_unary_reference(ELEMENTWISE_TYPE_PROMOTION_KIND.INT_TO_FLOAT)
def exp(a):
    return prims.exp(a)


@_make_elementwise_unary_reference(ELEMENTWISE_TYPE_PROMOTION_KIND.INT_TO_FLOAT)
def expm1(a):
    return prims.expm1(a)


@_make_elementwise_unary_reference(ELEMENTWISE_TYPE_PROMOTION_KIND.INT_TO_FLOAT)
def exp2(a):
    return prims.exp2(a)


# Fill has its own implementation because it has a value parameter
# CompositeImplicitAutograd - don't register decomp
@out_wrapper()
@elementwise_type_promotion_wrapper(
    type_promoting_args=("a,"),
    type_promotion_kind=ELEMENTWISE_TYPE_PROMOTION_KIND.NO_OPMATH,
)
def fill(a: TensorLikeType, value: NumberType) -> TensorLikeType:
    assert isinstance(a, TensorLike)
    assert isinstance(value, Number)

    python_type = utils.dtype_to_type(a.dtype)
    if not utils.is_weakly_lesser_type(type(value), python_type):
        msg = f"value argument of type {type(value)} cannot be safely cast to type {python_type}!"
        raise ValueError(msg)

    return prims.fill(a, value)


def fill_(a: TensorLikeType, value: NumberType) -> TensorLikeType:
    r = prims.fill(a, value)
    prims.copy_to(a, r)
    return a


@register_decomposition(aten.zero)
@out_wrapper()
def zero(input: TensorLikeType) -> TensorLikeType:
    return torch.zeros_like(input)


@_make_elementwise_unary_reference(
    ELEMENTWISE_TYPE_PROMOTION_KIND.DEFAULT,
    exact_dtype=True,
)
def floor(a):
    return prims.floor(a)


@_make_elementwise_unary_reference(
    ELEMENTWISE_TYPE_PROMOTION_KIND.DEFAULT,
    exact_dtype=True,
)
def frac(x: TensorLikeType) -> TensorLikeType:
    trunc_x = torch.mul(torch.floor(torch.abs(x)), torch.sign(x))
    return torch.sub(x, trunc_x)


# imag does not use _make_elementwise_unary_reference because it does not support out
def imag(a: TensorLikeType) -> TensorLikeType:
    assert isinstance(a, TensorLike)
    torch._check(
        utils.is_complex_dtype(a.dtype), lambda: "imag only supports complex tensors."
    )
    return prims.imag(a)


@_make_elementwise_unary_reference(
    ELEMENTWISE_TYPE_PROMOTION_KIND.ALWAYS_BOOL,
    aten_op=None,  # CompositeImplicitAutograd
)
def isfinite(a: TensorLikeType) -> TensorLikeType:
    if utils.is_float_dtype(a.dtype) or utils.is_complex_dtype(a.dtype):
        return prims.isfinite(a)

    return ones_like(a, dtype=torch.bool)


@_make_elementwise_unary_reference(ELEMENTWISE_TYPE_PROMOTION_KIND.ALWAYS_BOOL)
def isinf(a: TensorLikeType) -> TensorLikeType:
    if utils.is_complex_dtype(a.dtype):
        return torch.logical_or(isinf(torch.real(a)), isinf(torch.imag(a)))
    if utils.is_float_dtype(a.dtype):
        return torch.abs(a) == float("inf")
    return torch.zeros_like(a, dtype=torch.bool)


@_make_elementwise_unary_reference(
    ELEMENTWISE_TYPE_PROMOTION_KIND.ALWAYS_BOOL,
    exact_dtype=True,
)
def isposinf(a: TensorLikeType) -> TensorLikeType:
    torch._check(
        not utils.is_complex_dtype(a.dtype),
        lambda: f"Complex dtype is not supported for isposinf, got dtype {a.dtype}",
    )
    if utils.is_float_dtype(a.dtype):
        return a == float("inf")
    return torch.zeros_like(a, dtype=torch.bool)


@_make_elementwise_unary_reference(
    ELEMENTWISE_TYPE_PROMOTION_KIND.ALWAYS_BOOL,
    exact_dtype=True,
)
def isneginf(a: TensorLikeType) -> TensorLikeType:
    torch._check(
        not utils.is_complex_dtype(a.dtype),
        lambda: f"Complex dtype is not supported for isneginf, got dtype {a.dtype}",
    )
    if utils.is_float_dtype(a.dtype):
        return a == float("-inf")
    return torch.zeros_like(a, dtype=torch.bool)


@_make_elementwise_unary_reference(ELEMENTWISE_TYPE_PROMOTION_KIND.ALWAYS_BOOL)
def isnan(a: TensorLikeType) -> TensorLikeType:
    return prims.ne(a, a)


# alias
mvlgamma = _make_alias(torch.special.multigammaln, "mvlgamma")  # type: ignore[has-type]


@_make_elementwise_unary_reference(
    ELEMENTWISE_TYPE_PROMOTION_KIND.ALWAYS_BOOL,
    aten_op=None,  # CompositeImplicitAutograd
)
def isreal(a: TensorLikeType) -> TensorLikeType:
    if utils.is_complex_dtype(a.dtype):
        return torch.imag(a) == 0
    return torch.ones_like(a, dtype=torch.bool)


# TODO: if this is special maybe it should be defined there and imported here?
@_make_elementwise_unary_reference(
    ELEMENTWISE_TYPE_PROMOTION_KIND.INT_TO_FLOAT, aten_op=aten.i0
)
def i0(a):
    return prims.bessel_i0(a)


@_make_elementwise_unary_reference(ELEMENTWISE_TYPE_PROMOTION_KIND.INT_TO_FLOAT)
def lgamma(a):
    return prims.lgamma(a)


@_make_elementwise_unary_reference(ELEMENTWISE_TYPE_PROMOTION_KIND.INT_TO_FLOAT)
def log(a):
    return prims.log(a)


@_make_elementwise_unary_reference(ELEMENTWISE_TYPE_PROMOTION_KIND.INT_TO_FLOAT)
def log1p(a):
    return prims.log1p(a)


@_make_elementwise_unary_reference(ELEMENTWISE_TYPE_PROMOTION_KIND.INT_TO_FLOAT)
def log2(a):
    return prims.log2(a)


@_make_elementwise_unary_reference(ELEMENTWISE_TYPE_PROMOTION_KIND.INT_TO_FLOAT)
def log10(a):
    return prims.log10(a)


# CompositeImplicitAutograd - don't register decomp
@out_wrapper()
def log_softmax(
    a: TensorLikeType,
    dim: int,
    dtype: Optional[torch.dtype] = None,
) -> TensorLikeType:
    result_dtype = dtype or a.dtype
    computation_dtype = utils.get_computation_dtype(result_dtype)
    a_ = _maybe_convert_to_dtype(a, computation_dtype)
    return _maybe_convert_to_dtype(a_ - logsumexp(a_, dim, keepdim=True), result_dtype)  # type: ignore[return-value]


@register_decomposition(aten.logsumexp)
@out_wrapper()
@elementwise_type_promotion_wrapper(
    type_promoting_args=("self",),
    type_promotion_kind=ELEMENTWISE_TYPE_PROMOTION_KIND.INT_TO_FLOAT,
)
def logsumexp(
    self: TensorLikeType, dim: DimsType, keepdim: bool = False
) -> TensorLikeType:
    if not isinstance(dim, Iterable):
        dim = (dim,)
    if self.numel() == 0:
        return torch.sum(torch.exp(self), dim, keepdim).log()
    maxes = torch.amax(torch.real(self), dim, keepdim=True)
    maxes = torch.masked_fill(maxes, maxes.abs() == float("inf"), 0)
    maxes_squeezed = maxes if keepdim else torch.squeeze(maxes, dim)
    result = torch.sum(torch.exp(self - maxes), dim, keepdim)
    return result.log().add(maxes_squeezed)


@register_decomposition(aten.nan_to_num)
@out_wrapper()
def nan_to_num(
    a: TensorLikeType,
    nan: Optional[NumberType] = 0.0,
    posinf: Optional[NumberType] = None,
    neginf: Optional[NumberType] = None,
) -> TensorLikeType:
    assert isinstance(a, TensorLike)

    if utils.is_boolean_dtype(a.dtype) or utils.is_integer_dtype(a.dtype):
        return a.clone()

    if nan is None:
        nan = 0.0

    if posinf is None:
        posinf = torch.finfo(a.dtype).max

    if neginf is None:
        neginf = torch.finfo(a.dtype).min

    result = torch.where(torch.isnan(a), nan, a)  # type: ignore[call-overload]
    result = torch.where(torch.isneginf(a), neginf, result)  # type: ignore[call-overload]
    result = torch.where(torch.isposinf(a), posinf, result)  # type: ignore[call-overload]
    return result


def _neg_meta(a: TensorLikeType):
    torch._check(
        a.dtype is not torch.bool,
        lambda: (
            "Negation, the `-` operator, on a bool tensor is not supported. "
            "If you are trying to invert a mask, use the `~` or `logical_not()` "
            "operator instead."
        ),
    )


@_make_elementwise_unary_reference(
    ELEMENTWISE_TYPE_PROMOTION_KIND.DEFAULT, extra_meta=_neg_meta
)
def neg(a):
    return prims.neg(a)


# positive does not use _make_elementwise_unary_reference because it does not support out
# CompositeImplicitAutograd - don't register decomp
def positive(a: TensorLikeType) -> TensorLikeType:
    assert isinstance(a, TensorLike)
    if a.dtype is torch.bool:
        msg = "positive does not support bool tensors."
        raise RuntimeError(msg)
    return a


# real does not use _make_elementwise_unary_reference because it does not support out
def real(a: TensorLikeType) -> TensorLikeType:
    assert isinstance(a, TensorLike)
    if utils.is_complex_dtype(a.dtype):
        return prims.real(a)
    return a


@_make_elementwise_unary_reference(ELEMENTWISE_TYPE_PROMOTION_KIND.INT_TO_FLOAT)
def reciprocal(a):
    return prims.reciprocal(a)


@register_decomposition(aten.round)
@out_wrapper()
@elementwise_type_promotion_wrapper(
    type_promoting_args=("a",),
    type_promotion_kind=ELEMENTWISE_TYPE_PROMOTION_KIND.DEFAULT,
)
def round(a: TensorLikeType, *, decimals: int = 0) -> TensorLikeType:
    if decimals == 0:
        return prims.round(a)
    else:
        ten_pow = 10**decimals
        ten_neg_pow = 10 ** (-decimals)
        return prims.mul(prims.round(prims.mul(a, ten_pow)), ten_neg_pow)


@_make_elementwise_unary_reference(ELEMENTWISE_TYPE_PROMOTION_KIND.INT_TO_FLOAT)
def rsqrt(a):
    return prims.rsqrt(a)


@_make_elementwise_unary_reference(ELEMENTWISE_TYPE_PROMOTION_KIND.INT_TO_FLOAT)
def sigmoid(a: TensorLikeType) -> TensorLikeType:
    return true_divide(1, add(1, exp(neg(a))))


@_make_elementwise_unary_reference(
    ELEMENTWISE_TYPE_PROMOTION_KIND.DEFAULT,
    exact_dtype=True,
)
def sgn(a):
    if utils.is_complex_dtype(a.dtype):
        a_abs = a.abs()
        return torch.where(a_abs == 0, 0, a / a_abs)
    else:
        return a.sign()


@_make_elementwise_unary_reference(
    ELEMENTWISE_TYPE_PROMOTION_KIND.DEFAULT,
    exact_dtype=True,
)
def sign(a):
    return prims.sign(a)


@_make_elementwise_unary_reference(
    ELEMENTWISE_TYPE_PROMOTION_KIND.ALWAYS_BOOL,
    exact_dtype=True,
)
def signbit(a):
    return prims.signbit(a)


@_make_elementwise_unary_reference(ELEMENTWISE_TYPE_PROMOTION_KIND.INT_TO_FLOAT)
def sin(a):
    return prims.sin(a)


# Autograd note: This will give the right first derivative at zero (by chance),
# but not the right second derivative
@_make_elementwise_unary_reference(ELEMENTWISE_TYPE_PROMOTION_KIND.INT_TO_FLOAT)
def sinc(a):
    a = math.pi * a
    return torch.where(a == 0, 1, torch.sin(a) / a)


@_make_elementwise_unary_reference(ELEMENTWISE_TYPE_PROMOTION_KIND.INT_TO_FLOAT)
def sinh(a):
    return prims.sinh(a)


@_make_elementwise_unary_reference(ELEMENTWISE_TYPE_PROMOTION_KIND.INT_TO_FLOAT)
def sqrt(a):
    return prims.sqrt(a)


@_make_elementwise_unary_reference(
    ELEMENTWISE_TYPE_PROMOTION_KIND.BOOL_TO_LONG,
    aten_op=None,  # CompositeImplicitAutograd,
)
def square(a: TensorLikeType) -> TensorLikeType:
    return mul(a, a)


@_make_elementwise_unary_reference(ELEMENTWISE_TYPE_PROMOTION_KIND.INT_TO_FLOAT)
def tan(a):
    return prims.tan(a)


@_make_elementwise_unary_reference(ELEMENTWISE_TYPE_PROMOTION_KIND.INT_TO_FLOAT)
def tanh(a):
    return prims.tanh(a)


@_make_elementwise_unary_reference(
    ELEMENTWISE_TYPE_PROMOTION_KIND.DEFAULT,
    exact_dtype=True,
)
def trunc(a):
    return prims.trunc(a)


# TODO: register this as a real ref/decomposition once TorchInductor supports complex!
def view_as_complex(self: TensorLikeType) -> TensorLikeType:
    input_dtype = self.dtype
    torch._check(
        utils.is_float_dtype(input_dtype),
        lambda: f"view_as_complex is only supported for floating point"
        f"tensors, but got a tensor of scalar type: {input_dtype}",
    )
    sizes = self.size()
    torch._check(
        len(sizes) != 0,
        lambda: "Input tensor must have one or more dimensions",
    )
    torch._check(
        sizes[-1] == 2,
        lambda: "Tensor must have a last dimension of size 2",
    )

    old_strides = self.stride()
    torch._check(
        old_strides[-1] == 1,
        lambda: "Tensor must have a last dimension with stride 1",
    )
    dims = old_strides[:-1]
    torch._check(
        builtins.all(stride % 2 == 0 for stride in dims),
        lambda: "Tensor must have a stride divisible by 2 for all but last dimension",
    )
    torch._check(
        self.storage_offset() % 2 == 0,
        lambda: "Tensor must have a storage_offset divisible by 2",
    )
    return prims.view_element_type(
        self, utils.corresponding_complex_dtype(input_dtype)
    ).squeeze(-1)


def _make_elementwise_binary_reference(
    type_promotion_kind,
    aten_op=infer_aten_op,
    name=None,
    has_out=True,
    supports_lhs_python_scalar=True,
    supports_rhs_python_scalar=True,
    supports_two_python_scalars=False,
    should_register_decomposition=True,
) -> Callable:
    def inner(prim: Callable):
        nonlocal aten_op, name
        if name is None:
            name = prim.__name__

        @wraps(prim)
        @elementwise_type_promotion_wrapper(
            type_promoting_args=("a", "b"),
            type_promotion_kind=type_promotion_kind,
        )
        def _ref(
            a: Union[Tensor, NumberType],
            b: Union[Tensor, NumberType],
        ) -> Tensor:
            torch._check_value(
                supports_lhs_python_scalar or not isinstance(a, Number),
                lambda: f"{name}: Received a lhs Python scalar to an elementwise binary "
                "operation that does not accept lhs scalars!",
            )
            torch._check_value(
                supports_rhs_python_scalar or not isinstance(b, Number),
                lambda: f"{name}: Received a rhs Python scalar to an elementwise binary "
                "operation that does not accept rhs scalars!",
            )
            torch._check_value(
                supports_two_python_scalars
                or not (isinstance(a, Number) and isinstance(b, Number)),
                lambda: f"{name}: Receive two Number inputs to an elementwise binary operation!",
            )
            a, b = _maybe_broadcast(a, b)
            output = prim(a, b)
            return handle_noncontiguous_outputs([a, b], output)

        if has_out:
            _ref = out_wrapper()(_ref)  # type: ignore[assignment]

        _ref.__name__ = name
        if aten_op is infer_aten_op:
            aten_op = utils.get_aten_op(prim, name)
        if aten_op is not None and should_register_decomposition:
            register_decomposition(aten_op)(_ref)

        return _ref

    return inner


# Add has its own implementation because it has an alpha argument
@register_decomposition(aten.add)
@out_wrapper()
@elementwise_type_promotion_wrapper(
    type_promoting_args=("a", "b"),
    type_promotion_kind=ELEMENTWISE_TYPE_PROMOTION_KIND.DEFAULT,
)
def add(
    a: Union[TensorLikeType, NumberType],
    b: Union[TensorLikeType, NumberType],
    *,
    alpha: Optional[NumberType] = None,
):
    """
    Reference implementation of torch.add
    """

    a, b = _maybe_broadcast(a, b)

    if alpha is not None:
        dtype = a.dtype if isinstance(a, TensorLike) else b.dtype  # type: ignore[union-attr]
        python_type = utils.dtype_to_type(dtype)
        if python_type != bool and not utils.is_weakly_lesser_type(
            type(alpha), python_type
        ):
            msg = f"alpha argument of type {type(alpha)} cannot be safely cast to type {python_type}!"
            raise ValueError(msg)
        if isinstance(b, TensorLike):
            b = prims.mul(b, alpha)
        else:
            b = b * alpha

    output = prims.add(a, b)
    return handle_noncontiguous_outputs([a, b], output)


@_make_elementwise_binary_reference(
    type_promotion_kind=ELEMENTWISE_TYPE_PROMOTION_KIND.INT_TO_FLOAT,
    supports_lhs_python_scalar=False,
    supports_rhs_python_scalar=False,
)
def atan2(a, b):
    return prims.atan2(a, b)


@_make_elementwise_binary_reference(
    type_promotion_kind=ELEMENTWISE_TYPE_PROMOTION_KIND.DEFAULT,
)
def bitwise_and(a: TensorLikeType, b: TensorLikeType) -> TensorLikeType:
    return prims.bitwise_and(a, b)


@_make_elementwise_binary_reference(
    type_promotion_kind=ELEMENTWISE_TYPE_PROMOTION_KIND.DEFAULT,
)
def bitwise_left_shift(a: TensorLikeType, b: TensorLikeType) -> TensorLikeType:
    return prims.shift_left(a, b)


@_make_elementwise_binary_reference(
    type_promotion_kind=ELEMENTWISE_TYPE_PROMOTION_KIND.DEFAULT,
)
def bitwise_or(a: TensorLikeType, b: TensorLikeType) -> TensorLikeType:
    return prims.bitwise_or(a, b)


@_make_elementwise_binary_reference(
    type_promotion_kind=ELEMENTWISE_TYPE_PROMOTION_KIND.DEFAULT,
)
def bitwise_right_shift(a: TensorLikeType, b: TensorLikeType) -> TensorLikeType:
    return prims.shift_right_arithmetic(a, b)


@_make_elementwise_binary_reference(
    type_promotion_kind=ELEMENTWISE_TYPE_PROMOTION_KIND.DEFAULT,
)
def bitwise_xor(a: TensorLikeType, b: TensorLikeType) -> TensorLikeType:
    return prims.bitwise_xor(a, b)


@_make_elementwise_binary_reference(
    type_promotion_kind=ELEMENTWISE_TYPE_PROMOTION_KIND.INT_TO_FLOAT,
    supports_lhs_python_scalar=False,
)
def copysign(
    a: Union[TensorLikeType, NumberType], b: Union[TensorLikeType, NumberType]
):
    if isinstance(b, Number) and isinstance(a, Tensor):
        b = scalar_tensor(b, dtype=a.dtype, device=a.device)
    elif isinstance(a, Tensor) and isinstance(b, Tensor) and a.device != b.device:
        msg = f"Expected divisor (b) to be on the same device ({a.device}) as dividend (a), but it is found on {b.device}!"
        raise RuntimeError(msg)
    return where(signbit(b), neg(abs(a)), abs(a))


# complex =  _make_elementwise_binary_reference(prims.complex, type_promotion_kind=ELEMENTWISE_TYPE_PROMOTION_KIND.DEFAULT)


@register_decomposition(aten.div)
@out_wrapper()
def div(
    a: Union[TensorLikeType, NumberType],
    b: Union[TensorLikeType, NumberType],
    *,
    rounding_mode: Optional[str] = None,
):
    """
    Reference implementation of torch.div
    """
    if rounding_mode is None:
        return true_divide(a, b)
    elif rounding_mode == "trunc":
        return trunc_divide(a, b)
    elif rounding_mode == "floor":
        return floor_divide(a, b)
    else:
        msg = f"div expected rounding_mode to be one of None, 'trunc', or 'floor' but found {rounding_mode}."
        raise ValueError(msg)


@_make_elementwise_binary_reference(
    type_promotion_kind=ELEMENTWISE_TYPE_PROMOTION_KIND.ALWAYS_BOOL,
    supports_lhs_python_scalar=False,
)
def eq(a: TensorLikeType, b: TensorLikeType) -> TensorLikeType:
    return prims.eq(a, b)


@_make_elementwise_binary_reference(
    type_promotion_kind=ELEMENTWISE_TYPE_PROMOTION_KIND.BOOL_TO_LONG,
)
def pow(
    a: Union[TensorLikeType, NumberType],
    b: Union[TensorLikeType, NumberType],
) -> TensorLikeType:
    assert isinstance(a, TensorLikeType) or isinstance(b, TensorLikeType)

    if isinstance(b, Number):
        if b == 1.0:
            return a.clone()  # type: ignore[return-value,union-attr]
        elif b == 2.0:
            return a * a  # type: ignore[return-value]
        elif b == 0.5:
            return torch.sqrt(a)  # type: ignore[arg-type]
    elif isinstance(a, Number):
        if a == 1.0:
            return torch.fill(b, True)
        if a == 2.0 and (
            utils.is_float_dtype(b.dtype) or utils.is_complex_dtype(b.dtype)
        ):
            return torch.exp2(b)

    return prims.pow(a, b)


# Float power has its own implementation because it has unique type promotion.
# CompositeImplicitAutograd - don't register decomp
@out_wrapper()
def float_power(
    a: Union[TensorLikeType, NumberType],
    b: Union[TensorLikeType, NumberType],
) -> Tensor:
    if isinstance(a, Number) and isinstance(b, Number):
        raise ValueError(
            "Receive two Number inputs to an elementwise binary operation!"
        )

    # Handles type promotion
    dtype = utils.get_higher_dtype(a, b)
    assert dtype is not None
    if utils.is_complex_dtype(dtype):
        dtype = torch.complex128
    else:
        dtype = torch.float64

    # Float power has the following contiguous cast behavior to be
    # consistent with its C++ impl
    a = _maybe_convert_to_dtype(a, dtype)
    b = _maybe_convert_to_dtype(b, dtype)

    a, b = _maybe_broadcast(a, b)
    return pow(a, b)


# >>> a = torch.tensor(-0.2500, dtype=torch.float64)
# tensor(-0.250000000000000, dtype=torch.float64)
#
# >>> b = torch.tensor(-0.0010, dtype=torch.float64)
# tensor(-0.001000000000000, dtype=torch.float64)
#
# Note: In this case, casting float to double will expand the float mantissa with zeros,
# while creating a double generates a distinct mantissa.
# >>> torch.tensor(-0.001).to(dtype=torch.float64)
# tensor(-0.001000000047497, dtype=torch.float64)
#
# Floor Division
# The difference is caused because torch.remainder(a, b) = -0.001.
#
# >>> torch.floor(torch.true_divide(a, b))
# tensor(250., dtype=torch.float64)
#
# >>> torch.div(a, b, rounding_mode='floor')
# tensor(249., dtype=torch.float64)
#
# Definition: a // b = (a - remainder(a, b)) / b
# >>> torch.true_divide(torch.sub(a, torch.remainder(a, b)), b)
# tensor(249., dtype=torch.float64)
#
# For reference, see CPython's implementation:
# https://github.com/python/cpython/blob/ace008c531dd685a30c1dd68f9b5ba35f20171cf/Objects/floatobject.c#L636


@_make_elementwise_binary_reference(
    type_promotion_kind=utils.ELEMENTWISE_TYPE_PROMOTION_KIND.DEFAULT,
    supports_two_python_scalars=True,
    should_register_decomposition=False,
)
def floor_divide(
    a: Union[TensorLikeType, NumberType], b: Union[TensorLikeType, NumberType]
):
    # Wrap scalars because some references only accept tensor arguments.
    if isinstance(a, Number) and isinstance(b, Number):
        a = scalar_tensor(a)
        b = scalar_tensor(b)
    elif isinstance(b, Number) and isinstance(a, Tensor):
        b = scalar_tensor(b, dtype=a.dtype, device=a.device)
    elif isinstance(a, Number) and isinstance(b, Tensor):
        a = scalar_tensor(a, dtype=b.dtype, device=b.device)
    elif isinstance(a, Tensor) and isinstance(b, Tensor) and a.device != b.device:
        if a.device == torch.device("cpu"):
            msg = f"Expected divisor (b) to be on the same device ({a.device}) as dividend (a), but it is found on {b.device}!"
            raise RuntimeError(msg)
        else:
            b = prims.device_put(b, device=a.device)

    assert isinstance(a, Tensor) and isinstance(b, Tensor)
    dtype = a.dtype
    if utils.is_float_dtype(dtype):
        return _floor_divide_float(a, b)
    elif utils.is_integer_dtype(dtype):
        return _floor_divide_integer(a, b)
    else:
        torch._check(False, lambda: f"{dtype} not supported for floor_divide")


def _floor_divide_integer(a: Tensor, b: Tensor) -> Tensor:
    a, b = _maybe_broadcast(a, b)

    if not a.dtype.is_signed:
        return prims.div(a, b)

    # Convert truncation to flooring:
    offset = (torch.signbit(a) != torch.signbit(b)).logical_and(torch.fmod(a, b) != 0)
    return prims.div(a, b) - _maybe_convert_to_dtype(offset, a.dtype)


def _floor_divide_float(a: Tensor, b: Tensor) -> Tensor:
    mod = fmod(a, b)
    div = true_divide(sub(a, mod), b)

    # Ensure that the remainder has the same sign as denominator
    different_signed_inputs = bitwise_xor(lt(a, 0), lt(b, 0))
    non_zero_remainder = ne(mod, 0)
    mask = bitwise_and(non_zero_remainder, different_signed_inputs)
    div = where(mask, sub(div, 1), div)

    # Map quotient to nearest integer value
    floor_div = floor(div)
    mask = gt(sub(div, floor_div), 0.5)
    floor_div = where(mask, add(floor_div, 1), floor_div)

    basic_div = true_divide(a, b)
    zero_tensor = scalar_tensor(0, dtype=basic_div.dtype, device=basic_div.device)

    # If quotient is zero, copy signbit from true_divide quotient
    floor_div = where(ne(div, 0), floor_div, copysign(zero_tensor, basic_div))

    # If denominator is zero, then follow true_divide behavior
    return where(ne(b, 0), floor_div, basic_div)


@_make_elementwise_binary_reference(
    type_promotion_kind=ELEMENTWISE_TYPE_PROMOTION_KIND.DEFAULT,
    supports_lhs_python_scalar=False,
    supports_rhs_python_scalar=False,
)
def fmax(a: TensorLikeType, b: TensorLikeType) -> TensorLikeType:
    return prims.fmax(a, b)


@_make_elementwise_binary_reference(
    type_promotion_kind=ELEMENTWISE_TYPE_PROMOTION_KIND.DEFAULT,
    supports_lhs_python_scalar=False,
    supports_rhs_python_scalar=False,
)
def fmin(a: TensorLikeType, b: TensorLikeType) -> TensorLikeType:
    return prims.fmin(a, b)


@_make_elementwise_binary_reference(
    type_promotion_kind=ELEMENTWISE_TYPE_PROMOTION_KIND.DEFAULT,
    supports_lhs_python_scalar=False,
    supports_rhs_python_scalar=True,
)
def fmod(a: TensorLikeType, b: TensorLikeType) -> TensorLikeType:
    return prims.fmod(a, b)


@register_decomposition(aten.frexp)
@out_wrapper("mantissa", "exponent")
def frexp(self: TensorLikeType) -> tuple[TensorLikeType, TensorLikeType]:
    return torch.return_types.frexp(prims.frexp(self))


@_make_elementwise_binary_reference(
    type_promotion_kind=ELEMENTWISE_TYPE_PROMOTION_KIND.DEFAULT,
    supports_lhs_python_scalar=False,
    supports_rhs_python_scalar=False,
)
def gcd(a: TensorLikeType, b: TensorLikeType) -> TensorLikeType:
    return prims.gcd(a, b)


@_make_elementwise_binary_reference(
    type_promotion_kind=ELEMENTWISE_TYPE_PROMOTION_KIND.ALWAYS_BOOL,
    supports_lhs_python_scalar=False,
)
def ge(a: TensorLikeType, b: TensorLikeType) -> TensorLikeType:
    return prims.ge(a, b)


@_make_elementwise_binary_reference(
    type_promotion_kind=ELEMENTWISE_TYPE_PROMOTION_KIND.ALWAYS_BOOL,
    supports_lhs_python_scalar=False,
)
def gt(a: TensorLikeType, b: TensorLikeType) -> TensorLikeType:
    return prims.gt(a, b)


@_make_elementwise_binary_reference(
    type_promotion_kind=ELEMENTWISE_TYPE_PROMOTION_KIND.DEFAULT,
    supports_lhs_python_scalar=False,
    supports_rhs_python_scalar=False,
)
def heaviside(input: TensorLikeType, values: TensorLikeType) -> TensorLikeType:
    input_eq_zero = torch.eq(input, 0)
    input_lt_zero = torch.logical_or(torch.lt(input, 0), torch.isnan(input))
    zeros_and_ones = torch.where(input_lt_zero, 0, 1)
    output = torch.where(input_eq_zero, values, zeros_and_ones)
    return output


@_make_elementwise_binary_reference(
    type_promotion_kind=ELEMENTWISE_TYPE_PROMOTION_KIND.DEFAULT,
    supports_lhs_python_scalar=False,
    supports_rhs_python_scalar=False,
)
def hypot(a: TensorLikeType, b: TensorLikeType) -> TensorLikeType:
    return prims.hypot(a, b)


@_make_elementwise_binary_reference(
    type_promotion_kind=ELEMENTWISE_TYPE_PROMOTION_KIND.INT_TO_FLOAT,
    supports_lhs_python_scalar=False,
    supports_rhs_python_scalar=False,
)
def igamma(a: TensorLikeType, b: TensorLikeType) -> TensorLikeType:
    return prims.igamma(a, b)


@_make_elementwise_binary_reference(
    type_promotion_kind=ELEMENTWISE_TYPE_PROMOTION_KIND.INT_TO_FLOAT,
    supports_lhs_python_scalar=False,
    supports_rhs_python_scalar=False,
)
def igammac(a: TensorLikeType, b: TensorLikeType) -> TensorLikeType:
    return prims.igammac(a, b)


def _check_close_args(
    name: str,
    a: TensorLikeType,
    b: TensorLikeType,
    rtol: float,
    atol: float,
) -> None:
    torch._check_value(
        a.dtype == b.dtype,
        lambda: f"{name}: Attempting to compare tensors of different dtypes {a.dtype} and {b.dtype}!",
    )
    torch._check(
        rtol >= 0,
        lambda: f"{name}: rtol must be greater than or equal to zero, but got {rtol}!",
    )
    torch._check(
        atol >= 0,
        lambda: f"{name}: atol must be greater than or equal to zero, but got {atol}!",
    )


# CompositeImplicitAutograd - don't register decomp
def isclose(
    a: TensorLikeType,
    b: TensorLikeType,
    rtol: float = 1e-05,
    atol: float = 1e-08,
    equal_nan: bool = False,
) -> TensorLikeType:
    _check_close_args(name="torch.isclose", a=a, b=b, rtol=rtol, atol=atol)

    close = eq(a, b)
    if equal_nan and (utils.is_float_dtype(a.dtype) or utils.is_complex_dtype(a.dtype)):
        close = logical_or(close, logical_and(isnan(a), isnan(b)))

    # Note: In case of zero tolerances the closeness inequality degenerates to an equality check.
    # In this case, the short-circuit prevents false positives as detailed in the paragraph below.
    if atol == 0 and rtol == 0:
        return close

    # Note [closeness error computation]
    # atol and rtol are provided as doubles, so the computation
    # rtol * other will produce a float or complex tensor.
    # When the difference (self - other) is compared to it then the
    # tensor representing the difference will also be cast to float or complex.
    # However, since (self - other) in uint8 is very likely to produce a
    # negative value, this moves the cast forward so the difference is
    # always computed in a float or complex type.
    # If the values of the integer tensors cannot be exactly represented
    # by the default scalar type then this may cause an incorrect result.
    if not utils.is_float_dtype(a.dtype) and not utils.is_complex_dtype(a.dtype):
        a = prims.convert_element_type(a, torch.get_default_dtype())
        b = prims.convert_element_type(b, torch.get_default_dtype())

    allowed_error = add(atol, abs(mul(b, rtol)))
    actual_error = abs(sub(a, b))

    # Computes finite closeness
    result = logical_or(
        close, logical_and(isfinite(actual_error), le(actual_error, allowed_error))
    )

    return result


@_make_elementwise_binary_reference(
    type_promotion_kind=ELEMENTWISE_TYPE_PROMOTION_KIND.DEFAULT,
    supports_lhs_python_scalar=False,
    supports_rhs_python_scalar=False,
)
def lcm(a: TensorLikeType, b: TensorLikeType):
    dtype = a.dtype
    # promoting to int32 to maintain 100% consistency with C++ and to
    # prevent overflow in case of int8 and int16
    promote_to_int = dtype in (torch.int8, torch.int16)
    if promote_to_int:
        a = prims.convert_element_type(a, torch.int32)
        b = prims.convert_element_type(b, torch.int32)

    g = torch.gcd(a, b)
    # Avoid division by zero in case gcd(0, 0) == 0
    g = torch.where(g == 0, 1, g)
    res = torch.abs(prims.div(a, g) * b)
    return res if not promote_to_int else prims.convert_element_type(res, dtype)


@_make_elementwise_binary_reference(
    type_promotion_kind=ELEMENTWISE_TYPE_PROMOTION_KIND.ALWAYS_BOOL,
    supports_lhs_python_scalar=False,
)
def le(a: TensorLikeType, b: TensorLikeType) -> TensorLikeType:
    return prims.le(a, b)


@_make_elementwise_binary_reference(
    type_promotion_kind=ELEMENTWISE_TYPE_PROMOTION_KIND.DEFAULT,
    supports_lhs_python_scalar=False,
    supports_rhs_python_scalar=False,
)
def logaddexp(a: TensorLikeType, b: TensorLikeType) -> TensorLikeType:
    # Nb. this implementation does not distribute the gradients evenly when a == b
    mask = torch.real(a) >= torch.real(b)
    max_ = torch.where(mask, a, b)
    min_ = torch.where(mask, b, a)
    inf_mask = torch.logical_and(
        torch.logical_not(torch.isfinite(torch.real(a))), torch.real(a) == torch.real(b)
    )
    if utils.is_complex_dtype(a.dtype) or utils.is_complex_dtype(b.dtype):
        # are you wondering what this bunch of codes are for? edge cases!
        neg_min_mask = torch.real(min_) < 0
        inf_vals = torch.where(
            neg_min_mask, min_, torch.log(torch.exp(min_) + torch.exp(max_))
        )
        non_nan_vals = torch.where(
            inf_mask, inf_vals, max_ + torch.log1p(torch.exp(min_ - max_))
        )
        # the type for full_like does not include tensor yet
        nan_mask = torch.isnan(min_)
        return torch.where(nan_mask, complex(float("nan"), float("nan")), non_nan_vals)  # type: ignore[call-overload]
    else:
        return torch.where(inf_mask, a, max_ + torch.log1p(torch.exp(min_ - max_)))


@_make_elementwise_binary_reference(
    type_promotion_kind=ELEMENTWISE_TYPE_PROMOTION_KIND.DEFAULT,
    supports_lhs_python_scalar=False,
    supports_rhs_python_scalar=False,
)
def logaddexp2(a: TensorLikeType, b: TensorLikeType) -> TensorLikeType:
    torch._check(
        not (utils.is_complex_dtype(a.dtype) or utils.is_complex_dtype(b.dtype)),
        lambda: "logaddexp2 doesn't support complex dtypes",
    )
    # Nb. this implementation does not distribute the gradients evenly when a == b
    mask = a >= b
    max_ = torch.where(mask, a, b)
    min_ = torch.where(mask, b, a)
    inf_mask = torch.logical_and(torch.isinf(a), a == b)
    inv_log_2 = 1.0 / math.log(2)
    result = max_ + torch.log1p(torch.exp2(min_ - max_)) * inv_log_2
    return torch.where(inf_mask, a, result)


@_make_elementwise_binary_reference(
    type_promotion_kind=ELEMENTWISE_TYPE_PROMOTION_KIND.ALWAYS_BOOL,
)
def logical_and(a: TensorLikeType, b: TensorLikeType):
    if not utils.is_boolean_dtype(a.dtype):
        a = a != 0
    if not utils.is_boolean_dtype(b.dtype):
        b = b != 0
    return a & b


@_make_elementwise_unary_reference(ELEMENTWISE_TYPE_PROMOTION_KIND.ALWAYS_BOOL)
def logical_not(a: TensorLikeType):
    if not utils.is_boolean_dtype(a.dtype):
        return a == 0
    return ~a


@_make_elementwise_binary_reference(
    type_promotion_kind=ELEMENTWISE_TYPE_PROMOTION_KIND.ALWAYS_BOOL,
)
def logical_or(a: TensorLikeType, b: TensorLikeType):
    if not utils.is_boolean_dtype(a.dtype):
        a = a != 0
    if not utils.is_boolean_dtype(b.dtype):
        b = b != 0
    return bitwise_or(a, b)


# TODO: skip unnecessary conversion of long to float
@_make_elementwise_binary_reference(
    type_promotion_kind=ELEMENTWISE_TYPE_PROMOTION_KIND.ALWAYS_BOOL,
)
def logical_xor(a: TensorLikeType, b: TensorLikeType):
    if not utils.is_boolean_dtype(a.dtype):
        a = a != 0
    if not utils.is_boolean_dtype(b.dtype):
        b = b != 0
    return a ^ b


@_make_elementwise_binary_reference(
    type_promotion_kind=ELEMENTWISE_TYPE_PROMOTION_KIND.ALWAYS_BOOL,
    supports_lhs_python_scalar=False,
)
def lt(a: TensorLikeType, b: TensorLikeType) -> TensorLikeType:
    return prims.lt(a, b)


@_make_elementwise_binary_reference(
    type_promotion_kind=ELEMENTWISE_TYPE_PROMOTION_KIND.DEFAULT,
)
def maximum(a: TensorLikeType, b: TensorLikeType) -> TensorLikeType:
    return prims.maximum(a, b)


@_make_elementwise_binary_reference(
    type_promotion_kind=ELEMENTWISE_TYPE_PROMOTION_KIND.DEFAULT,
)
def minimum(a: TensorLikeType, b: TensorLikeType) -> TensorLikeType:
    return prims.minimum(a, b)


@_make_elementwise_binary_reference(
    type_promotion_kind=ELEMENTWISE_TYPE_PROMOTION_KIND.DEFAULT,
    supports_two_python_scalars=True,
)
def mul(a: TensorLikeType, b: TensorLikeType) -> TensorLikeType:
    return prims.mul(a, b)


@_make_elementwise_binary_reference(
    type_promotion_kind=ELEMENTWISE_TYPE_PROMOTION_KIND.ALWAYS_BOOL,
    supports_lhs_python_scalar=False,
)
def ne(a: TensorLikeType, b: TensorLikeType) -> TensorLikeType:
    return prims.ne(a, b)


@_make_elementwise_binary_reference(
    type_promotion_kind=ELEMENTWISE_TYPE_PROMOTION_KIND.NO_OPMATH,
    supports_lhs_python_scalar=False,
    supports_rhs_python_scalar=False,
)
def nextafter(a: TensorLikeType, b: TensorLikeType) -> TensorLikeType:
    return prims.nextafter(a, b)


@_make_elementwise_binary_reference(
    type_promotion_kind=ELEMENTWISE_TYPE_PROMOTION_KIND.DEFAULT,
)
def remainder(a: TensorLikeType, b: TensorLikeType) -> TensorLikeType:
    return prims.remainder(a, b)


# reverse sub
@register_decomposition(aten.rsub)
@out_wrapper()
def rsub(
    a: Union[TensorLikeType, NumberType],
    b: Union[TensorLikeType, NumberType],
    alpha: NumberType = 1,
):
    if isinstance(a, Number):
        msg = "Received a Number for the first argument, but expected a Tensor"
        raise ValueError(msg)

    return torch.sub(b, a, alpha=alpha)


# TODO: consider refactoring this with add impl
# sub has its own implementation because it has an alpha argument
@register_decomposition(aten.sub)
@out_wrapper()
@elementwise_type_promotion_wrapper(
    type_promoting_args=("a", "b"),
    type_promotion_kind=ELEMENTWISE_TYPE_PROMOTION_KIND.DEFAULT,
)
def sub(
    a: Union[TensorLikeType, NumberType],
    b: Union[TensorLikeType, NumberType],
    *,
    alpha: NumberType = 1,
):
    """
    Reference implementation of torch.sub
    """

    a, b = _maybe_broadcast(a, b)

    if isinstance(a, TensorLike) and isinstance(b, TensorLike):
        torch._check(
            not utils.is_boolean_dtype(a.dtype) and not utils.is_boolean_dtype(b.dtype),
            lambda: (
                "Subtraction, the `-` operator, with two bool tensors is not supported. "
                "Use the `^` or `logical_xor()` operator instead."
            ),
        )

    if alpha != 1:
        dtype = a.dtype if isinstance(a, TensorLike) else b.dtype  # type: ignore[union-attr]
        python_type = utils.dtype_to_type(dtype)
        if not utils.is_weakly_lesser_type(type(alpha), python_type):
            msg = f"alpha argument of type {type(alpha)} cannot be safely cast to type {python_type}!"
            raise ValueError(msg)
        if isinstance(b, torch.Tensor):
            b = prims.mul(b, alpha)
        else:
            # Carefully not to use prims.mul if b is a scalar / symint.
            # prims.mul always returns a tensor,
            # which will mess with type promotion.
            b = b * alpha

    output = prims.sub(a, b)
    return handle_noncontiguous_outputs([a, b], output)


@_make_elementwise_binary_reference(
    type_promotion_kind=ELEMENTWISE_TYPE_PROMOTION_KIND.INT_TO_FLOAT,
    name="true_divide",
    aten_op=None,  # CompositeImplicitAutograd
    supports_two_python_scalars=True,
)
def true_divide(a: TensorLikeType, b: TensorLikeType) -> TensorLikeType:
    return prims.div(a, b)


@register_decomposition(aten.xlogy)
@out_wrapper()
@elementwise_type_promotion_wrapper(
    type_promoting_args=("a", "b"),
    type_promotion_kind=ELEMENTWISE_TYPE_PROMOTION_KIND.INT_TO_FLOAT,
)
def xlogy(a: Union[TensorLikeType, NumberType], b: Union[TensorLikeType, NumberType]):
    torch._check(
        isinstance(a, TensorLike) or isinstance(b, TensorLike),
        lambda: 'Expected either argument a or b to be a Tensor"',
    )

    # Operations like eq and log do not handle scalar values, so we convert them to scalar_tensors.
    if isinstance(b, TensorLike) and isinstance(a, Number):
        a = scalar_tensor(a, dtype=b.dtype, device=b.device)
    elif isinstance(a, TensorLike) and isinstance(b, Number):
        b = scalar_tensor(b, dtype=a.dtype, device=a.device)

    # mypy: expected "Tensor"
    assert isinstance(a, TensorLike)
    assert isinstance(b, TensorLike)
    rhs = torch.where(torch.eq(a, 0), 0, torch.mul(a, torch.log(b)))
    return torch.where(torch.isnan(b), float("nan"), rhs)


@_make_elementwise_binary_reference(
    type_promotion_kind=utils.ELEMENTWISE_TYPE_PROMOTION_KIND.DEFAULT,
    aten_op=None,  # CompositeImplicitAutograd
    supports_two_python_scalars=True,
)
def trunc_divide(
    a: Union[TensorLikeType, NumberType], b: Union[TensorLikeType, NumberType]
):
    dtype = utils.get_dtype(a)
    if utils.is_integer_dtype(dtype):
        return prims.div(a, b)

    return trunc(prims.div(a, b))


#
# Elementwise Ternary References
#


@register_decomposition(aten.addcdiv)
@out_wrapper()
@elementwise_type_promotion_wrapper(
    type_promoting_args=("self", "tensor1", "tensor2"),
    type_promotion_kind=ELEMENTWISE_TYPE_PROMOTION_KIND.INT_TO_FLOAT,
)
def addcdiv(
    self: TensorLikeType,
    tensor1: TensorLikeType,
    tensor2: TensorLikeType,
    *,
    value: NumberType = 1,
) -> TensorLikeType:
    """
    Reference implementation of torch.addcdiv
    """
    if value is not None:
        dtype = self.dtype  # no scalars allowed, see add
        python_type = utils.dtype_to_type(dtype)
        torch._check_value(
            utils.is_weakly_lesser_type(type(value), python_type),
            lambda: f"value argument of type {type(value)} cannot be safely cast to type {python_type}!",
        )

    return self + value * tensor1 / tensor2


@register_decomposition(aten.addcmul)
@out_wrapper()
@elementwise_type_promotion_wrapper(
    type_promoting_args=("self", "tensor1", "tensor2"),
    type_promotion_kind=ELEMENTWISE_TYPE_PROMOTION_KIND.DEFAULT,
)
def addcmul(
    self: TensorLikeType,
    tensor1: TensorLikeType,
    tensor2: TensorLikeType,
    *,
    value: NumberType = 1,
) -> TensorLikeType:
    """
    Reference implementation of torch.addcmul
    """
    if value is not None:
        dtype = self.dtype  # no scalars allowed, see add
        python_type = utils.dtype_to_type(dtype)
        torch._check_value(
            utils.is_weakly_lesser_type(type(value), python_type),
            lambda: f"value argument of type {type(value)} cannot be safely cast to type {python_type}!",
        )

    return self + value * tensor1 * tensor2


@register_decomposition(aten.clamp)
@out_wrapper()
@elementwise_type_promotion_wrapper(
    type_promoting_args=("a", "min", "max"),
    type_promotion_kind=ELEMENTWISE_TYPE_PROMOTION_KIND.DEFAULT,
)
def clamp(
    a: TensorLikeType,
    min: Optional[TensorOrNumberLikeType] = None,
    max: Optional[TensorOrNumberLikeType] = None,
) -> TensorLikeType:
    # NOTE: grad behavior with implementation `where` is not consistent on `nan`
    if min is None and max is None:
        msg = "clamp called but both min and max are none!"
        raise ValueError(msg)
    if min is not None:
        a_isnan = torch.isnan(a)
        condition = torch.bitwise_or(torch.ge(a, min), a_isnan)  # type: ignore[arg-type]
        # we should also propagate `nan` coming from boundaries. However, that's
        # not necessary since `ge` would already `False` when either operands has
        # a `nan`. So this line below is redundant
        #   `condition = bitwise_and(condition, bitwise_not(isnan(min)))`
        a = torch.where(condition, a, min)  # type: ignore[arg-type]
    if max is not None:
        a_isnan = torch.isnan(a)
        # same as above, no need to adjust `nan` from `max`
        condition = torch.bitwise_or(torch.le(a, max), a_isnan)  # type: ignore[arg-type]
        a = torch.where(condition, a, max)  # type: ignore[arg-type]

    return a


@register_decomposition(aten.clamp_min)
@out_wrapper()
def clamp_min(
    self: TensorLikeType,
    min: Optional[TensorOrNumberLikeType] = None,
) -> TensorLikeType:
    return torch.clamp(self, min=min)  # type: ignore[arg-type]


@register_decomposition(aten.clamp_max)
@out_wrapper()
def clamp_max(
    self: TensorLikeType,
    max: Optional[TensorOrNumberLikeType] = None,
) -> TensorLikeType:
    return torch.clamp(self, max=max)  # type: ignore[arg-type]


#
# Conditional references
#


# https://pytorch.org/docs/stable/generated/torch.where.html
# TODO: implement alternate where
@register_decomposition(aten.where)
@out_wrapper()
@elementwise_type_promotion_wrapper(
    type_promoting_args=("a", "b"),
    type_promotion_kind=ELEMENTWISE_TYPE_PROMOTION_KIND.NO_OPMATH,
)
def where(
    pred: Tensor,
    a: Optional[TensorOrNumberLikeType] = None,
    b: Optional[TensorOrNumberLikeType] = None,
):
    """ """

    if a is None or b is None:
        raise NotImplementedError

    utils.check_same_device(pred, a, b, allow_cpu_scalar_tensors=True)
    torch._check(
        pred.dtype is torch.bool,
        lambda: f"expected predicate to be bool, got {pred.dtype}",
    )

    pred, a, b = _maybe_broadcast(pred, a, b)
    return prims.where(pred, a, b)


#
# Data Movement References
#
@register_decomposition(aten.clone)
@out_wrapper()
def clone(
    a: TensorLikeType, *, memory_format: torch.memory_format = torch.preserve_format
) -> TensorLikeType:
    result = prims.clone(a, memory_format=memory_format)
    return result


def copy_to(a: Tensor, b: Tensor, *, allow_cross_device=True):
    if not allow_cross_device and a.device != b.device:
        msg = f"Attempting to copy from device {b.device} to device {a.device}, but cross-device copies are not allowed!"
        raise RuntimeError(msg)

    return prims.copy_to(a, b)


@register_decomposition(aten.item)
def item(a: TensorLikeType) -> NumberType:
    if a.numel() != 1:
        msg = f"Can't convert a tensor with {a.numel()} elements to a number!"
        raise ValueError(msg)

    # NOTE: explicit conversion is necessary for bool!
    # See https://github.com/pytorch/pytorch/issues/78071
    number_type = utils.dtype_to_type(a.dtype)
    return number_type(prims.item(a))


# fast path when `to` returns an alias to input. This mimics the same function in aten
def _to_will_alias(
    a: TensorLikeType,
    device: Optional[DeviceLikeType] = None,
    dtype: Optional[torch.dtype] = None,
    copy: Optional[bool] = None,
    layout: Optional[torch.layout] = None,
    memory_format: Optional[torch.memory_format] = None,
    pin_memory: Optional[bool] = False,
    non_blocking: bool = False,  # not using non_blocking
) -> bool:
    return (
        not copy
        and (device is None or a.device == device)
        and (dtype is None or a.dtype == dtype)
        and (layout is None or a.layout == layout)
        # is_pinned issue #84925
        # and (pin_memory is None or pin_memory == a.is_pinned())
        and (
            memory_format is None
            or memory_format == torch.preserve_format
            or utils.is_contiguous_for_memory_format(a, memory_format=memory_format)
        )
    )


@singledispatch
def _to_dispatch(*args, **kwargs):
    raise NotImplementedError


@_to_dispatch.register
def _to_device(
    device: torch.device,
    dtype: torch.dtype,
    non_blocking: bool = False,
    copy: bool = False,
    memory_format: Optional[torch.memory_format] = None,
) -> dict[str, Any]:
    kwargs = {
        "device": device,
        "dtype": dtype,
        "non_blocking": non_blocking,
        "copy": copy,
        "memory_format": memory_format,
    }
    return kwargs


@_to_dispatch.register
def _to_device_str(
    device: str,
    dtype: torch.dtype,
    non_blocking: bool = False,
    copy: bool = False,
    memory_format: Optional[torch.memory_format] = None,
) -> dict[str, Any]:
    kwargs = {
        "device": torch.device(device),
        "dtype": dtype,
        "non_blocking": non_blocking,
        "copy": copy,
        "memory_format": memory_format,
    }
    return kwargs


@_to_dispatch.register
def _to_dtype(
    dtype: torch.dtype,
    non_blocking: bool = False,
    copy: bool = False,
    memory_format: Optional[torch.memory_format] = None,
) -> dict[str, Any]:
    kwargs = {
        "dtype": dtype,
        "non_blocking": non_blocking,
        "copy": copy,
        "memory_format": memory_format,
    }
    return kwargs


@_to_dispatch.register
def _to_other(
    other: Tensor,
    non_blocking: bool = False,
    copy: bool = False,
    memory_format: Optional[torch.memory_format] = None,
) -> dict[str, Any]:
    device = other.device
    dtype = other.dtype
    layout = other.layout
    # is_pinned issue #84925
    # pin_memory = other.is_pinned()
    kwargs = {
        "device": device,
        "dtype": dtype,
        "layout": layout,
        "non_blocking": non_blocking,
        "copy": copy,
        "memory_format": memory_format,
    }
    return kwargs


# remove to_kwargs that is already present in `a`
def _canonicalize_to_arguments(a: Tensor, to_kwargs: dict):
    options_to_check = ["dtype", "device", "layout", "memory_format"]
    # "device" option could be passed a str instead torch.device
    if "device" in to_kwargs and isinstance(to_kwargs["device"], str):
        to_kwargs["device"] = torch.device(to_kwargs["device"])

    for kw in options_to_check:
        if kw in to_kwargs:
            if (
                (kw == "memory_format" and to_kwargs[kw] is torch.preserve_format)
                or (
                    kw == "device"
                    and to_kwargs[kw].type == a.device.type
                    and (
                        not to_kwargs[kw].index or to_kwargs[kw].index == a.device.index
                    )
                )
                or (
                    getattr(a, kw, None) == to_kwargs[kw]
                )  # this also handles {"memory_format": None}
            ):
                to_kwargs.pop(kw)


def to(a: TensorLikeType, *args, **kwargs) -> TensorLikeType:
    # handled dispatch via positional arguments
    if len(args) != 0:
        kwargs = _to_dispatch(*args, **kwargs)

    # TODO: is_pinned is not currently supported in refs or fake_tensor
    # https://github.com/pytorch/pytorch/issues/84925
    assert "pin_memory" not in kwargs
    _canonicalize_to_arguments(a, kwargs)

    if _to_will_alias(a, **kwargs):
        return a

    copy = kwargs.pop("copy") if "copy" in kwargs else False
    non_blocking = kwargs.pop("non_blocking") if "non_blocking" in kwargs else False

    # short-circuit to `prims.convert_element_type` when `to` is just a dtype change
    if (
        (copy or (kwargs.get("dtype", a.dtype) != a.dtype))
        and (not non_blocking)
        and ("memory_format" not in kwargs)
        and ("device" not in kwargs)
        and ("layout" not in kwargs)
        # is_pinned issue #84925
        # and ("pin_memory" not in kwargs)
    ):
        return prims.convert_element_type(a, kwargs.get("dtype", a.dtype))

    result = torch.empty_like(a, **kwargs)
    # TODO: non_blocking should be handled by `copy_to`
    copy_to(result, a)
    return result


#
# Reduction references
#


def _reduction(
    a: TensorLikeType,
    prim: Callable,
    *,
    has_identity: bool = True,
    accepts_dim_tuple: bool = True,  # to handle min/argmin that accept single dim only
    dims: Optional[DimsType] = None,
    keepdims: bool = False,
    dtype: Optional[torch.dtype] = None,  # should be specified for ops that support it
    out: Optional[Tensor] = None,
    output_dtype_kind: REDUCTION_OUTPUT_TYPE_KIND,
) -> TensorLikeType:  # it is usually SAME, but I want
    # ref writers to actually think about what to put here
    assert isinstance(a, TensorLike)
    if a.ndim > 64:
        raise RuntimeError(
            f"Received a tensor with {a.ndim} dimensions, but only tensors with up to 64 dims are supported!"
        )

    if out is not None:
        assert isinstance(out, TensorLike)
        if dtype is not None:
            # TODO - this is true for eager mode currently, but it's wrong behavior for complex norms
            if dtype != out.dtype:
                raise RuntimeError(
                    "dtype argument and out dtype must match in reduction"
                )
    if not accepts_dim_tuple:
        assert dims is None or isinstance(dims, Dim)
    if isinstance(dims, Dim):
        dims = (dims,)  # type: ignore[assignment]
    dims = utils.reduction_dims(a.shape, dims)
    if not has_identity:
        valid_shape = a.ndim == 0 or builtins.all(a.shape[i] for i in dims)
        if not valid_shape:
            raise RuntimeError(
                "reducing over zero-size dimension for reduction operation without identity"
            )
    computation_dtype, result_dtype = utils.reduction_dtypes(
        a, output_dtype_kind, dtype
    )
    a = _maybe_convert_to_dtype(a, computation_dtype)  # type: ignore[method-assign]
    result = prim(a, dims)
    if keepdims:
        output_shape = [a.shape[i] if i not in dims else 1 for i in range(a.ndim)]
        broadcast_dims = [i for i in range(a.ndim) if i not in dims]
        result = prims.broadcast_in_dim(result, output_shape, broadcast_dims)

    if out is not None:
        assert result_dtype is not None
        if dtype is not None and result_dtype != out.dtype:
            raise RuntimeError(
                "Expected the dtype of reduction result and out to match"
            )
        out = _maybe_resize_out(out, result.shape)
        return _safe_copy_out(copy_from=result, copy_to=out)  # type: ignore[arg-type]

    if result.dtype != result_dtype and result_dtype is not None:
        result = prims.convert_element_type(result, result_dtype)

    return result


def _make_copy_from_view(fn):
    """
    Given a view function (e.g. torch.diagonal) generates its copy variant (e.g. torch.diagonal_copy)
    """
    aten_fn = getattr(aten, fn.__name__)
    annotations = getattr(fn, "__annotations__", {})
    fn = out_wrapper()(aten_fn)

    @wraps(fn)
    def _fn(*args, out=None, **kwargs):
        result = fn(*args, out=out, **kwargs)
        if out is not None:
            return result

        return pytree.tree_map(
            lambda x: x.clone(memory_format=torch.contiguous_format),
            result,
        )

    copy_name = f"{fn.__name__}_copy"
    _fn.__name__ = copy_name
    _fn.__annotations__.update(annotations)
    register_decomposition(getattr(aten, copy_name))(_fn)
    return _fn


@register_decomposition(aten.all)
@out_wrapper()
def all(
    a: TensorLikeType,
    dim: Optional[DimsType] = None,
    keepdim: bool = False,
) -> TensorLikeType:
    result = torch.logical_not(torch.any(torch.logical_not(a), dim, keepdim=keepdim))

    if a.dtype == torch.uint8:
        result = result.to(dtype=torch.uint8)

    return result


@register_decomposition(aten.any)
@out_wrapper()
def any(
    a: TensorLikeType,
    dim: Optional[DimsType] = None,
    keepdim: bool = False,
) -> TensorLikeType:
    a_ = _maybe_convert_to_dtype(a, torch.bool)
    if isinstance(dim, (list, tuple)) and len(dim) == 0:
        result = a_.clone()
    else:
        result = a_.sum(dim=dim, keepdim=keepdim).ne(False)

    # Preserves uint8 -- probably a legacy mask thing
    if a.dtype is torch.uint8:
        return prims.convert_element_type(result, torch.uint8)

    return result


@register_decomposition([aten.sum.dim_IntList, aten.sum.IntList_out])
def sum(
    a: TensorLikeType,
    dim: Union[Optional[int], Optional[list[int]]] = None,
    keepdim: bool = False,
    *,
    dtype: Optional[torch.dtype] = None,
    out: Optional[Tensor] = None,
) -> TensorLikeType:
    if dtype is None:
        if out is not None:
            dtype = out.dtype
        elif utils.is_boolean_dtype(a.dtype) or utils.is_integer_dtype(a.dtype):
            dtype = torch.int64
        else:
            dtype = a.dtype
    # reduces over all dimensions if dim=() is passed
    if dim == () or dim == []:
        dim = None
    return _reduction(
        a,
        prims.sum,
        dims=dim,
        keepdims=keepdim,
        dtype=dtype,
        out=out,
        output_dtype_kind=REDUCTION_OUTPUT_TYPE_KIND.SAME,
    )


def sum_to_size(
    a: Tensor,
    *shape,
) -> Tensor:
    shape = utils.extract_shape_from_varargs(shape, validate=False)
    torch._check(
        utils.is_expandable_to(shape, a.shape),
        lambda: f'sum_to_size: size "{shape}" is not expandable to size "{a.shape}"',
    )
    # In ATen scalar tensors are sent through sum and the result is returned as
    # type promoted
    if utils.is_same_shape(shape, a.shape) and len(shape) > 0:
        return prims.view_of(a)
    leading_dims = a.ndim - len(shape)
    reduce_dims = tuple(range(leading_dims)) + tuple(
        i
        for i in range(leading_dims, len(shape))
        if shape[i - leading_dims] == 1 and a.shape[i] != 1
    )
    return torch.sum(a, dim=reduce_dims, keepdim=True, dtype=None)


@register_decomposition(aten.prod)
def prod(
    a: TensorLikeType,
    dim: Union[Optional[int], Optional[list[int]]] = None,
    keepdim: bool = False,
    *,
    dtype=None,
    out: Optional[Tensor] = None,
) -> TensorLikeType:
    if dtype is None:
        if out is not None:
            dtype = out.dtype
        elif utils.is_boolean_dtype(a.dtype) or utils.is_integer_dtype(a.dtype):
            dtype = torch.int64
        else:
            dtype = a.dtype
    # reduces over all dimensions if dim=() is passed
    if dim == () or dim == []:
        dim = None
    return _reduction(
        a,
        prims.prod,
        dims=dim,
        keepdims=keepdim,
        dtype=dtype,
        out=out,
        output_dtype_kind=REDUCTION_OUTPUT_TYPE_KIND.SAME,
    )


@register_decomposition(aten.amin)
def amin(
    a: TensorLikeType,
    dim: Optional[DimsType] = None,
    keepdim: bool = False,
    *,
    out: Optional[Tensor] = None,
) -> TensorLikeType:
    # reduces over all dimensions if dim=() is passed
    if dim == () or dim == []:
        dim = None

    return _reduction(
        a,
        prims.amin,
        dims=dim,
        keepdims=keepdim,
        dtype=None,
        out=out,
        has_identity=False,
        output_dtype_kind=REDUCTION_OUTPUT_TYPE_KIND.SAME,
    )


@register_decomposition(aten.amax)
def amax(
    a: TensorLikeType,
    dim: Optional[DimsType] = None,
    keepdim: bool = False,
    *,
    out: Optional[Tensor] = None,
) -> TensorLikeType:
    # reduces over all dimensions if dim=() is passed
    if dim == () or dim == []:
        dim = None

    return _reduction(
        a,
        prims.amax,
        dims=dim,
        keepdims=keepdim,
        dtype=None,
        out=out,
        has_identity=False,
        output_dtype_kind=REDUCTION_OUTPUT_TYPE_KIND.SAME,
    )


def _dim_var_dispatch(dim=None, unbiased=None):
    # There's the following overload of torch.var:
    # var(Tensor self, bool unbiased=True) -> (Tensor, Tensor)
    # We need to explicitly convert bool dims to unbiased arg
    if unbiased is None and isinstance(dim, bool):
        unbiased = dim
        dim = None
    return dim, unbiased


@register_decomposition(aten.var)
@out_wrapper()
def var(
    a: TensorLikeType,
    dim: Optional[DimsType] = None,
    unbiased: Optional[bool] = None,
    keepdim: bool = False,
    *,
    correction: Optional[NumberType] = None,
) -> TensorLikeType:
    dim, unbiased = _dim_var_dispatch(dim, unbiased)
    correction = utils.set_correction(unbiased, correction)
    # reduces over all dimensions if dim=() is passed
    if dim == () or dim == []:
        dim = None

    result = _reduction(
        a,
        partial(prims.var, correction=correction),
        dims=dim,
        keepdims=keepdim,
        dtype=None,
        out=None,
        has_identity=True,
        output_dtype_kind=REDUCTION_OUTPUT_TYPE_KIND.COMPLEX_TO_FLOAT,
    )
    return result


@register_decomposition(aten.std)
@out_wrapper()
def std(
    a: TensorLikeType,
    dim: Union[Optional[int], Optional[list[int]]] = None,
    unbiased: Optional[bool] = None,
    keepdim: bool = False,
    *,
    correction: Optional[NumberType] = None,
) -> TensorLikeType:
    dim, unbiased = _dim_var_dispatch(dim, unbiased)
    correction = utils.set_correction(unbiased, correction)

    opmath_dtype, dtype = utils.reduction_dtypes(
        a, REDUCTION_OUTPUT_TYPE_KIND.COMPLEX_TO_FLOAT
    )
    a = _maybe_convert_to_dtype(a, opmath_dtype)
    a_var = torch.var(a, dim, correction=correction, keepdim=keepdim)
    a_std = torch.sqrt(a_var)
    assert dtype is not None
    return _maybe_convert_to_dtype(a_std, dtype)


@register_decomposition(aten.mean)
def mean(
    a: TensorLikeType,
    dim: Optional[DimsType] = None,
    keepdim: bool = False,
    *,
    dtype=None,
    out=None,
) -> TensorLikeType:
    # reduces over all dimensions if dim=() is passed
    if dim == () or dim == []:
        dim = None
    orig_dtype = dtype
    if dtype is None:
        dtype = a.dtype
    result = _reduction(
        a,
        prims.sum,
        dims=dim,
        keepdims=keepdim,
        dtype=dtype,
        out=None,
        output_dtype_kind=REDUCTION_OUTPUT_TYPE_KIND.KEEP_PROMOTED_TYPE,
    )
    torch._check(
        utils.is_float_dtype(dtype) or utils.is_complex_dtype(dtype),
        lambda: (
            f"mean(): could not infer output dtype. "
            f"{'Input' if orig_dtype is None else 'Optional'} dtype must be either "
            f"a floating point or complex dtype. Got: {dtype}"
        ),
    )
    if isinstance(dim, Dim):
        dim = (dim,)  # type: ignore[assignment]
    dims = utils.reduction_dims(a.shape, dim)  # type: ignore[arg-type]
    nelem = 1 if a.ndim == 0 else reduce(operator.mul, (a.shape[i] for i in dims), 1)
    result = true_divide(result, nelem)
    result_dtype = a.dtype if dtype is None else dtype
    result = _maybe_convert_to_dtype(result, result_dtype)  # type: ignore[method-assign]
    if out is not None:
        assert isinstance(out, TensorLike)
        out = _maybe_resize_out(out, result.shape)
        return _safe_copy_out(copy_from=result, copy_to=out)  # type: ignore[arg-type]
    return result


@register_decomposition(aten.std_mean)
@out_wrapper("out0", "out1")
def std_mean(
    a: TensorLikeType,
    dim: Optional[DimsType] = None,
    *,
    unbiased: Optional[bool] = None,
    keepdim: bool = False,
    correction: Optional[NumberType] = None,
):
    dim, unbiased = _dim_var_dispatch(dim, unbiased)
    correction = utils.set_correction(unbiased, correction)
    opmath_dtype, dtype = utils.reduction_dtypes(
        a, REDUCTION_OUTPUT_TYPE_KIND.COMPLEX_TO_FLOAT
    )
    original_dtype = a.dtype
    a = _maybe_convert_to_dtype(a, opmath_dtype)
    a_var, a_mean = torch.var_mean(a, dim, correction=correction, keepdim=keepdim)
    a_std = torch.sqrt(a_var)
    assert dtype is not None
    return (
        _maybe_convert_to_dtype(a_std, dtype),
        _maybe_convert_to_dtype(a_mean, original_dtype),
    )


@register_decomposition(aten.var_mean)
@out_wrapper("out0", "out1")
def var_mean(
    a: TensorLikeType,
    dim: Optional[DimsType] = None,
    unbiased: Optional[bool] = None,
    keepdim: bool = False,
    *,
    correction: Optional[NumberType] = None,
):
    dim, unbiased = _dim_var_dispatch(dim, unbiased)
    v = var(a, dim, unbiased, keepdim, correction=correction)
    m = mean(a, dim, keepdim)
    return v, m


@register_decomposition(aten.addr)
@out_wrapper()
@elementwise_type_promotion_wrapper(
    type_promoting_args=("self", "vec1", "vec2"),
    type_promotion_kind=ELEMENTWISE_TYPE_PROMOTION_KIND.DEFAULT,
)
def addr(
    self: TensorLikeType,
    vec1: TensorLikeType,
    vec2: TensorLikeType,
    *,
    beta: NumberType = 1,
    alpha: NumberType = 1,
) -> TensorLikeType:
    torch._check(
        vec1.ndim == 1,
        lambda: f"addr: Expected 1-D argument vec1, but got {vec1.ndim}-D",
    )
    torch._check(
        vec2.ndim == 1,
        lambda: f"addr: Expected 1-D argument vec2, but got {vec2.ndim}-D",
    )
    for arg, arg_name in ((alpha, "alpha"), (beta, "beta")):
        if isinstance(arg, bool):
            torch._check(
                utils.is_boolean_dtype(self.dtype)
                and utils.is_boolean_dtype(vec1.dtype)
                and utils.is_boolean_dtype(vec2.dtype),
                lambda: f"Boolean {arg_name} only supported for Boolean results.",
            )
    self = self.expand(vec1.shape[0], vec2.shape[0])
    if utils.is_boolean_dtype(self.dtype):
        # Integers are accepted for booleans
        torch._check(
            is_weakly_lesser_type(type(beta), int),
            lambda: f"expected bool/int beta but got {type(beta)}",
        )
        torch._check(
            is_weakly_lesser_type(type(alpha), int),
            lambda: f"expected bool/int alpha but got {type(beta)}",
        )
        if not beta:
            return torch.outer(vec1, vec2) if alpha else torch.full_like(self, False)
        else:
            return torch.logical_or(
                self,
                torch.outer(vec1, vec2) if alpha else torch.full_like(self, False),
            )
    else:
        torch._check(
            is_weakly_lesser_type(type(beta), dtype_to_type(self.dtype)),
            lambda: f"cannot safely convert {type(beta)} to {self.dtype}",
        )
        torch._check(
            is_weakly_lesser_type(type(alpha), dtype_to_type(self.dtype)),
            lambda: f"cannot safely convert {type(alpha)} to {self.dtype}",
        )
        if beta == 0:
            # This means NaNs from self are dropped if beta is zero
            return alpha * torch.outer(vec1, vec2)
        else:
            return beta * self + alpha * torch.outer(vec1, vec2)


# CompositeImplicitAutograd - don't register decomp
def atleast_1d(
    arg: Union[TensorLikeType, Sequence[TensorLikeType]], *args: TensorLikeType
) -> Union[TensorLikeType, tuple[TensorLikeType, ...]]:
    """Reference implementation of :func:`torch.atleast_1d`."""
    if not args and isinstance(arg, collections.abc.Sequence):
        args_ = arg
    else:
        assert not isinstance(arg, collections.abc.Sequence)
        args_ = (arg,) + args
    res = tuple(a if a.ndim >= 1 else unsqueeze(a, 0) for a in args_)
    return res if len(res) > 1 else res[0]


# Helper function with assert to avoid MyPy error
# of incompatible type passed to unsqueeze
def _unsqueeze_atleast(
    at_least_fn: Callable, dim: int, arg: TensorLikeType
) -> TensorLikeType:
    arg_ = at_least_fn(arg)
    assert isinstance(arg_, TensorLike)
    return unsqueeze(arg_, dim)


# CompositeImplicitAutograd - don't register decomp
def atleast_2d(
    arg: Union[TensorLikeType, Sequence[TensorLikeType]], *args: TensorLikeType
) -> Union[TensorLikeType, tuple[TensorLikeType, ...]]:
    """Reference implementation of :func:`torch.atleast_2d`."""
    if not args and isinstance(arg, collections.abc.Sequence):
        args_ = arg
    else:
        assert not isinstance(arg, collections.abc.Sequence)
        args_ = (arg,) + args
    unsqueeze_atleast_1d = partial(_unsqueeze_atleast, atleast_1d, 0)
    res = tuple(a if a.ndim >= 2 else unsqueeze_atleast_1d(a) for a in args_)
    return res if len(res) > 1 else res[0]


# CompositeImplicitAutograd - don't register decomp
def atleast_3d(
    arg: Union[TensorLikeType, Sequence[TensorLikeType]], *args: TensorLikeType
) -> Union[TensorLikeType, tuple[TensorLikeType, ...]]:
    """Reference implementation of :func:`torch.atleast_3d`."""
    if not args and isinstance(arg, collections.abc.Sequence):
        args_ = arg
    else:
        assert not isinstance(arg, collections.abc.Sequence)
        args_ = (arg,) + args
    unsqueeze_atleast_2d = partial(_unsqueeze_atleast, atleast_2d, -1)
    res = tuple(a if a.ndim >= 3 else unsqueeze_atleast_2d(a) for a in args_)
    return res if len(res) > 1 else res[0]


def as_strided(
    a: TensorLikeType,
    size: ShapeType,
    stride: StrideType,
    storage_offset: Optional[int] = None,
) -> TensorLikeType:
    storage_offset_int = (
        storage_offset if storage_offset is not None else a.storage_offset()
    )
    return prims.as_strided(a, size, stride, storage_offset_int)


@register_decomposition(aten.as_strided_scatter)
@out_wrapper()
def as_strided_scatter(
    input: TensorLikeType,
    src: TensorLikeType,
    size: ShapeType,
    stride: StrideType,
    storage_offset: Optional[int] = None,
) -> TensorLikeType:
    storage_offset_int = 0 if storage_offset is None else storage_offset
    return prims.as_strided_scatter(input, src, size, stride, storage_offset_int)


def broadcast_shapes(*shapes) -> ShapeType:
    return torch.Size(_broadcast_shapes(*shapes))


@aten.broadcast_tensors.default.py_impl(DispatchKey.CompositeImplicitAutograd)
@aten.broadcast_tensors.default.py_impl(DispatchKey.Meta)
def broadcast_tensors(*tensors) -> list[TensorLikeType]:
    if len(tensors) == 1 and not isinstance(tensors[0], Tensor):
        tensors = tensors[0]
    return list(_maybe_broadcast(*tensors, preserve_cpu_scalar_tensors=False))


# CompositeImplicitAutograd - don't register decomp
def broadcast_to(a: TensorLikeType, size: ShapeType) -> TensorLikeType:
    start = len(size) - len(a.shape)
    dims = tuple(range(start, len(a.shape) + start))
    return prims.broadcast_in_dim(a, size, dims)


@register_decomposition(aten.cat)
@out_wrapper()
@elementwise_type_promotion_wrapper(
    type_promoting_args=("tensors",),
    type_promotion_kind=ELEMENTWISE_TYPE_PROMOTION_KIND.NO_OPMATH,
)
def cat(tensors: TensorSequenceType, dim: int = 0) -> TensorLikeType:
    def cat_compute_output_memory_format(inputs):
        format = None
        for t in inputs:
            f = utils.suggest_memory_format(t)
            if f == torch.contiguous_format:
                return f
            if format is not None and format != f:
                return torch.contiguous_format
            format = f
        assert format is not None
        return format

    if len(tensors) == 0:
        msg = "cat expects at least one tensor, but received zero!"
        raise ValueError(msg)

    for tensor in tensors:
        assert isinstance(tensor, TensorLike)

    utils.check_same_device(*tensors, allow_cpu_scalar_tensors=False)

    from torch.fx.experimental.symbolic_shapes import (
        guard_or_false,
        guard_size_oblivious,
    )

    # This is a bit tricky.  Naively, you would expect to just pick one
    # arbitrary tensor and check that all tensors match this tensor.  However,
    # there is legacy behavior which says that if you have a 1-D empty tensor
    # (0,), this is permissible.  So you can't assume that all the tensors
    # have same dimensionality, and you can't assume that the first tensor is
    # the correct stencil.
    #
    # We'll implement this in a few passes.  First, we will try to infer the
    # ndim of the cat output.  If this ndim != 1, then we know that all ndim =
    # 1 inputs must be empty, or are errors.  If this ndim == 1, then life
    # is easy (the legacy special case coincides with regular handling).
    #
    # NB: The regular implementation of cat just filters out empty inputs,
    # but we do it slightly different here for better handling for unbacked
    # SymInts

    example = None
    for i, t in enumerate(tensors):
        if example is None:
            if t.ndim != 1:
                example = t
        else:
            if t.ndim != 1:
                torch._check(
                    t.ndim == example.ndim,
                    lambda: "Number of dimensions of tensors must match.  "
                    f"Expected {example.ndim}-D tensors, but got {t.ndim}-D for "
                    f"tensor number {i} in the list",
                )

    if example is None:
        # example is None if everything is 1-D.  If so, just arbitrarily pick
        # the first one
        example = tensors[0]

    shape = example.shape
    filtered = []
    for tensor_idx, tensor in enumerate(tensors):
        if len(shape) != len(tensor.shape):
            assert tensor.ndim == 1  # we've already checked this above
            # Don't suggest the legacy behavior in the error message
            torch._check(
                # NB: it is not enough to simply assert that tensor.shape[0] == 0;
                # this MUST be true even under guard size oblivious.
                # Effectively, we must actually know that the shape is zero,
                # passing an unbacked SymInt which we will defer a runtime
                # assert on won't cut it.  This is a policy decision (size
                # oblivious semantics say that u0 tensors never are inferred
                # to be zero size, even if they must be that for the cat to go
                # through), and is load bearing for our Inductor lowerings
                # (which assume that size oblivious tests are OK to determine
                # if a shape is permissibly zero.)
                guard_size_oblivious(tensor.shape[0] == 0),
                lambda: f"Number of dimensions of tensors must match.  "
                f"Expected {example.ndim}-D tensors, but got 1-D for "
                f"tensor number {tensor_idx} in the list",
            )
        else:
            # Remove inputs that are 1-D, zero size
            if tensor.ndim == 1 and guard_or_false(tensor.shape[0] == 0):
                continue
            # Don't bother checking size match, prims.cat will handle it
            filtered.append(tensor)

    memory_format = cat_compute_output_memory_format(tensors)

    if len(filtered) == 0:
        t = tensors[0]

        # TODO: fix this to work with meta tensors
        try:
            # BUG? This looks like it wants to call builtins.any() but is
            # actually calling .any() (in this file). Changing to builtins.any()
            # causes tests to fail:
            # PYTORCH_OPINFO_SAMPLE_INPUT_INDEX=4 python test/test_ops.py -k \
            #   TestFakeTensorCUDA.test_fake_crossref_backward_amp_cat_cuda_float32
            requires_grad = bool(any(x.requires_grad for x in tensors))  # type: ignore[arg-type]
        except Exception:
            requires_grad = False  # type: ignore[assignment]

        return empty(
            (0,),
            dtype=t.dtype,
            device=t.device,
            requires_grad=requires_grad,
            memory_format=memory_format,
        )

    dim = utils.canonicalize_dim(filtered[0].ndim, dim)
    utils.validate_idx(filtered[0].ndim, dim)

    return prims.cat(filtered, dim).clone(memory_format=memory_format)


# CompositeImplicitAutograd - don't register decomp
@out_wrapper()
def column_stack(tensors: TensorSequenceType) -> TensorLikeType:
    aligned_tensors = tuple(
        x if x.ndim > 1 else x.reshape((x.numel(), 1)) for x in tensors
    )
    return cat(aligned_tensors, 1)


def conj(input: TensorLikeType) -> TensorLikeType:
    if not utils.is_complex_dtype(input.dtype):
        return input
    if input.is_sparse:
        return torch.conj_physical(input)
    return prims.conj(input)


# This replicates at::constant_pad_nd, defined in ATen/native/PadNd.cpp
@register_decomposition(aten.constant_pad_nd)
@out_wrapper()
def constant_pad_nd(
    input: TensorLikeType, pad: list[int], value: NumberType = 0
) -> TensorLikeType:
    torch._check(
        len(pad) % 2 == 0,
        lambda: f"Length of pad must be even but instead it equals {len(pad)}",
    )

    input_sizes = input.shape
    l_inp = len(input_sizes)

    l_pad = len(pad) // 2
    l_diff = l_inp - l_pad

    torch._check(
        l_inp >= l_pad,
        lambda: "Length of pad should be no more than twice the number of "
        f"dimensions of the input. Pad length is {len(pad)} while the input has "
        f"{l_inp} dimensions.",
    )

    c_input = input
    for i in range(l_diff, l_inp):
        pad_idx = 2 * (l_inp - i - 1)
        if pad[pad_idx] < 0:
            c_input = c_input.narrow(i, -pad[pad_idx], c_input.shape[i] + pad[pad_idx])

        if pad[pad_idx + 1] < 0:
            c_input = c_input.narrow(i, 0, c_input.shape[i] + pad[pad_idx + 1])

    # If all the pads are negative we can return the result.
    # Avoid early exiting if all pads = 0 to prevent specialization on export.
    # During export, raw if statements are specialized on the input, meaning
    # that we lose a branch depending on the example input used to export.
    # Here, this is either the case where all pads = 0, or the case where at
    # least one pad > 0 and the rest are >= 0.
    # Avoiding the early exit when all pads = 0 ensures we can export
    # constant_pad_nd for cases when all pads >= 0.
    # Note: if any pads are negative, this code specializes due to the if statements above.
    if builtins.all(p < 0 for p in pad):
        return c_input.clone()

    new_shape = list(input_sizes[:l_diff])

    for i in range(l_pad):
        pad_idx = len(pad) - ((i + 1) * 2)
        new_dim = input_sizes[l_diff + i] + pad[pad_idx] + pad[pad_idx + 1]
        torch._check(
            new_dim > 0,
            lambda: f"The input size {input_sizes[l_diff + i]}, plus negative padding "
            f"{pad[pad_idx]} and {pad[pad_idx + 1]} resulted in a negative output size, "
            f"which is invalid. Check dimension {l_diff + i} of your input.",
        )
        new_shape.append(new_dim)

    memory_format = utils.suggest_memory_format(input)
    output = torch.empty(
        new_shape,
        dtype=input.dtype,
        device=input.device,
        requires_grad=input.requires_grad,
        memory_format=memory_format,
    )

    if value == 0 and input.dtype == torch.bool:
        value = False
    # torch.fill isn't typed to allow complex values
    output = torch.fill(output, value)  # type: ignore[arg-type]

    c_output = output
    for i in range(l_diff, l_inp):
        pad_idx = 2 * (l_inp - i - 1)
        if pad[pad_idx] >= 0:
            c_output = c_output.narrow(
                i, pad[pad_idx], c_output.shape[i] - pad[pad_idx]
            )
        if pad[pad_idx + 1] >= 0:
            c_output = c_output.narrow(i, 0, c_output.shape[i] - pad[pad_idx + 1])

    prims.copy_to(c_output, c_input)
    return output


def contiguous(
    a: Tensor, *, memory_format: torch.memory_format = torch.contiguous_format
) -> Tensor:
    torch._check(
        memory_format != torch.preserve_format,
        lambda: "preserve memory format is unsupported by the contiguous operator",
    )

    # TODO: make logic consistent with aten contiguous
    if definitely_contiguous_for_memory_format(a, memory_format=memory_format):
        return a

    return torch.clone(a, memory_format=memory_format)


@out_wrapper()
def dstack(tensors: TensorSequenceType) -> TensorLikeType:
    torch._check(len(tensors) > 0, lambda: "dstack expects a non-empty TensorList")
    aligned_tensors = atleast_3d(*tensors)
    return cat(aligned_tensors, 2)


@register_decomposition(aten.expand)
def expand(a: Tensor, *shape) -> Tensor:
    from torch.fx.experimental.symbolic_shapes import guard_or_false, sym_or

    # NOTE: cannot use utils.extract_shape_from_varargs here
    # because that also validates the shape, but the shape
    # given to expand may be "invalid"
    if len(shape) == 1 and isinstance(shape[0], Sequence):
        shape = tuple(shape[0])

    torch._check(
        len(shape) >= len(a.shape),
        lambda: "expand: the requested shape has too few dimensions!",
    )

    offset = len(shape) - len(a.shape)
    shape_ = list(shape)
    for idx, x in enumerate(a.shape):
        offset_idx = idx + offset
        requested_length = shape[offset_idx]

        # expand(in -> out) has 3 different semantics:
        # 1) out == -1 -> size = in, stride unchanged
        # 2) in == 1 -> size = out, stride = 0
        # 3) in == out -> size = in, stride unchanged
        #
        # the code below is written for unbacked semantics s.t. we assume unbacked symbols don't
        # represent -1 unless explicitly specified, and the user is opting for case 2) or 3).
        # the sym_or allows either case, but in the decomposition's current state, broadcast_in_dim()
        # will either assume case 3) (via validate_shape() marking the expanded shape size-like), or will
        # raise a data-dependent error trying to figure out if the stride is 0, requiring the user to manually
        # select between the semantics of cases 2) and 3).
        if guard_or_false(requested_length == -1):
            shape_[offset_idx] = x
        else:
            torch._check(
                sym_or(x == 1, requested_length == x),
                lambda: f"expand: attempting to expand a dimension of length {x} -> {requested_length}!",
            )
            torch._check(requested_length >= 0)
            shape_[offset_idx] = requested_length

    # At this point shape must be valid
    utils.validate_shape(shape_)

    return prims.broadcast_in_dim(
        a, shape_, tuple(range(offset, len(a.shape) + offset))
    )


# CompositeImplicitAutograd - don't register decomp
def expand_as(a: Tensor, b: Tensor) -> Tensor:
    return a.expand(b.shape)


def chunk(a: TensorLikeType, chunks: int, dim: int = 0) -> tuple[TensorLikeType, ...]:
    if chunks <= 0:
        msg = f"Expected at least one chunk, but got {chunks}!"
        raise ValueError(msg)

    dim = utils.canonicalize_dim(a.ndim, dim)
    length = a.shape[dim]
    chunk_size = math.ceil(length / chunks)
    full_chunks = math.floor(length / chunk_size)
    tail_chunk_size = length % chunk_size

    result = [narrow(a, dim, i * chunk_size, chunk_size) for i in range(full_chunks)]

    if tail_chunk_size != 0:
        result.append(narrow(a, dim, full_chunks * chunk_size, tail_chunk_size))

    return tuple(result)


# Note: flatten, unlike other shape operators, returns the input tensor on a no-op (unless
# a 0D tensor is flattened, in which case it's returned in 1D)
# CompositeImplicitAutograd - don't register decomp
def flatten(a: TensorLikeType, start_dim: int = 0, end_dim: int = -1) -> TensorLikeType:
    start_dim = utils.canonicalize_dim(a.ndim, start_dim)
    end_dim = utils.canonicalize_dim(a.ndim, end_dim)

    # Short-circuits on no-op
    if start_dim == end_dim and a.ndim != 0:
        return a

    # Tries to take a view
    # TODO: we could look at directing collapse_view to skip its meta function here (unsafe_collapse_view)
    new_shape, _new_strides = prims._collapse_view_helper(a, start_dim, end_dim)
    if new_shape is not None:
        return prims.collapse_view(a, start_dim, end_dim)

    # Makes a copy if it can't make a view
    return prims.collapse(a, start_dim, end_dim)


@register_decomposition(aten.flip)
@out_wrapper()
def flip(a: TensorLikeType, dims: DimsSequenceType) -> TensorLikeType:
    if not isinstance(dims, tuple) and not isinstance(dims, list):
        raise ValueError("dims has to be a sequence of ints")
    dims = utils.canonicalize_dims(a.ndim, dims)  # type: ignore[assignment]
    utils.validate_no_repeating_dims(dims)
    return prims.rev(a, dims)


# CompositeImplicitAutograd - don't register decomp
def fliplr(a: TensorLikeType) -> TensorLikeType:
    if a.ndim < 2:
        raise RuntimeError("Input must be >= 2-d.")

    return flip(a, (1,))


# CompositeImplicitAutograd - don't register decomp
def flipud(a: TensorLikeType) -> TensorLikeType:
    if a.ndim < 1:
        raise RuntimeError("Input must be >= 1-d.")

    return flip(a, (0,))


# CompositeImplicitAutograd - don't register decomp
def narrow(
    a: TensorLikeType, dim: int, start: Union[int, TensorLikeType], length: int
) -> TensorLikeType:
    # Supports Tensor overload that was added for XLA:
    # https://github.com/pytorch/pytorch/issues/31558
    if isinstance(start, TensorLike):
        torch._check(
            start.dim() == 0 and utils.is_integer_dtype(start.dtype),
            lambda: "start must be an 0-dim integral Tensor.",
        )
        start = start.item()  # type: ignore[assignment]
    start = cast(int, start)
    torch._check(a.dim() > 0, lambda: "narrow() cannot be applied to a 0-dim tensor.")
    torch._check(length >= 0, lambda: "narrow(): length must be non-negative.")
    dim = utils.canonicalize_dim(a.ndim, dim)
    dim_length = a.size(dim)
    torch._check_with(
        IndexError,
        -dim_length <= start and start <= dim_length,
        lambda: f"start out of range (expected to be in range of [{-dim_length}, {dim_length}], but got {start})",
    )
    if start < 0:
        start = start + dim_length
    torch._check(
        start <= dim_length - length,
        lambda: f"start ({start}) + length ({length}) exceeds dimension size ({dim_length}).",
    )
    new_shape = list(a.shape)
    new_shape[dim] = length
    return a.as_strided(
        new_shape, a.stride(), a.storage_offset() + a.stride(dim) * start
    )


def _normalize(
    a: Tensor, norm_dims: DimsType, eps: float
) -> tuple[Tensor, Tensor, Tensor]:
    """Computes mean and 1/std of a tensor along norm_dims.

    Used as a helper function for normalization layers.

    Args:
        a (Tensor): input tensor
        norm_dims (DimsType): dimensions to normalize over
        eps (float): epsilon for numerical stability

    Returns:
        out (Tensor): normalized tensor.
        mean (Tensor): mean of the tensor along norm_dims.
        rstd (Tensor): 1/std of the tensor along norm_dims.
    """
    norm_dims = utils.canonicalize_dims(a.ndim, norm_dims)
    computation_dtype = utils.get_computation_dtype(a.dtype)
    a_acc = _maybe_convert_to_dtype(a, computation_dtype)
    assert isinstance(a_acc, TensorLike)  # to avoid mypy error for var_mean
    biased_var, mean = torch.var_mean(
        a_acc, dim=norm_dims, unbiased=False, keepdim=True
    )
    rstd = torch.rsqrt(biased_var + eps)
    out = (a_acc - mean) * rstd
    return out, mean, rstd


# add all specified dimensions
def _unsqueeze_multiple(x: TensorLikeType, dimensions: list[int]) -> TensorLikeType:
    for dim in sorted(dimensions):
        x = torch.unsqueeze(x, dim)
    return x


@register_decomposition(aten.native_group_norm.default)
def native_group_norm(
    input: Tensor,
    weight: Optional[Tensor],
    bias: Optional[Tensor],
    batch_size: int,
    num_channels: int,
    flattened_inner_size: int,
    num_groups: int,
    eps: float,
) -> tuple[Tensor, Tensor, Tensor]:
    torch._check(
        input.ndim >= 2,
        lambda: f"Expected at least 2 dimensions for input tensor but received {input.ndim}",
    )
    torch._check(
        num_channels % num_groups == 0,
        lambda: "Expected number of channels in input to be divisible by num_groups, "
        + f"but got input of shape {input.shape} and num_groups = {num_groups}",
    )

    computation_dtype = utils.get_computation_dtype(input.dtype)
    input_acc = _maybe_convert_to_dtype(input, computation_dtype)
    # num_channels / num_groups and flattened inner dimension are the reduction axes
    reduction_dims = [2, 3]
    input_reshaped = torch.reshape(
        input_acc,
        [batch_size, num_groups, num_channels // num_groups, flattened_inner_size],
    )
    reduction_dims = utils.canonicalize_dims(input_reshaped.ndim, reduction_dims)
    biased_var, mean = torch.var_mean(
        input_reshaped, dim=reduction_dims, unbiased=False, keepdim=True
    )
    rstd = torch.rsqrt(biased_var + eps)
    if input.device.type == "cpu" and weight is not None:
        weight_reshaped = torch.reshape(
            weight, [1, num_groups, num_channels // num_groups, 1]
        )
        w = rstd * weight_reshaped
        b = -mean * w
        if bias is not None:
            bias_reshaped = torch.reshape(
                bias, [1, num_groups, num_channels // num_groups, 1]
            )
            b = b + bias_reshaped
        w = w.contiguous().as_strided([batch_size, num_channels], [num_channels, 1])
        b = b.contiguous().as_strided([batch_size, num_channels], [num_channels, 1])
        broadcast_dims = list(range(2, input.ndim))
        unsqueeze_w = _unsqueeze_multiple(w, broadcast_dims)
        unsqueeze_b = _unsqueeze_multiple(b, broadcast_dims)
        out = input_acc * unsqueeze_w + unsqueeze_b
    else:
        out = (input_reshaped - mean) * rstd
        out = out.view(input.shape)
        broadcast_dims = [0] + list(range(2, input.ndim))
        if weight is not None:
            unsqueeze_weight = _unsqueeze_multiple(weight, broadcast_dims)
            out = out * unsqueeze_weight
        if bias is not None:
            unsqueeze_bias = _unsqueeze_multiple(bias, broadcast_dims)
            out = out + unsqueeze_bias

    out = _maybe_convert_to_dtype(out, input.dtype)  # type: ignore[assignment]
    mean = _maybe_convert_to_dtype(mean, input.dtype)  # type: ignore[assignment]
    rstd = _maybe_convert_to_dtype(rstd, input.dtype)  # type: ignore[assignment]

    # remove broadcast dimensions from mean and rstd
    mean = torch.squeeze(mean, reduction_dims)
    rstd = torch.squeeze(rstd, reduction_dims)
    return (out, mean, rstd)


@register_decomposition(aten.native_layer_norm)
@out_wrapper("out0", "out1", "out2")
def native_layer_norm(
    input: Tensor,
    normalized_shape: ShapeType,
    weight: Optional[Tensor],
    bias: Optional[Tensor],
    eps: float,
) -> tuple[Tensor, Tensor, Tensor]:
    normalized_ndim = len(normalized_shape)
    torch._check(
        normalized_ndim >= 1,
        lambda: "Expected normalized_shape to be at least 1-dimensional, i.e., "
        + "containing at least one element, but got normalized_shape = "
        + str(normalized_shape),
    )
    # torch.Size([1, 2, 3]) == [1, 2, 3] evaluates to False
    # while torch.Size([1, 2, 3]) == (1, 2, 3) is True
    # therefore we use tuple(normalized_shape)
    torch._check(
        weight is None or weight.shape == tuple(normalized_shape),
        lambda: "Expected weight to be of same shape as normalized_shape, but got "
        + "weight of shape "
        + str(weight.shape)  # type: ignore[union-attr]
        + " and normalized_shape = "
        + str(normalized_shape),
    )
    torch._check(
        bias is None or bias.shape == tuple(normalized_shape),
        lambda: "Expected bias to be of same shape as normalized_shape, but got "
        + "bias of shape "
        + str(bias.shape)  # type: ignore[union-attr]
        + " and normalized_shape = "
        + str(normalized_shape),
    )
    torch._check(
        input.ndim >= normalized_ndim
        and input.shape[(input.ndim - normalized_ndim) :] == tuple(normalized_shape),
        lambda: "Given normalized_shape="
        + str(normalized_shape)
        + ", expected input with shape "
        + str(normalized_shape)
        + ", but got input of size "
        + str(input.shape),
    )

    input = contiguous(input)
    if weight is not None:
        weight = contiguous(weight)
    if bias is not None:
        bias = contiguous(bias)

    axis = input.ndim - normalized_ndim
    reduction_dims = list(range(axis, input.ndim))
    out, mean, rstd = _normalize(input, reduction_dims, eps)

    if weight is None and bias is not None:
        out = out + bias
    elif weight is not None and bias is None:
        out = out * weight
    elif weight is not None and bias is not None:
        out = out * weight + bias

    out = _maybe_convert_to_dtype(out, input.dtype)  # type: ignore[assignment]
    if input.device.type in ["cpu", "mtia"]:
        mean = _maybe_convert_to_dtype(mean, input.dtype)  # type: ignore[assignment]
        rstd = _maybe_convert_to_dtype(rstd, input.dtype)  # type: ignore[assignment]
    return (out, mean, rstd)


@torch._subclasses.fake_impls.register_op_impl(aten.native_layer_norm.default)
def native_layer_norm_fake(fake_mode, func, *args, **kwargs):
    return native_layer_norm(*args)


# TODO: Adding this as a meta function causes functorch tests to fail when compiled with debug mode.
# test/test_eager_transforms.py::TestFunctionalizeCPU::test_functionalize_fx_transpose_simple_cpu
@register_decomposition(aten.permute)
def permute(a: TensorLikeType, *dims) -> TensorLikeType:
    _permutation = utils.canonicalize_dims(
        a.ndim, utils.extract_dims_from_varargs(dims)
    )
    return prims.transpose(a, _permutation)


@register_decomposition(aten.renorm)
@out_wrapper()
def renorm(
    input: TensorLikeType, p: RealNumberType, dim: int, maxnorm: RealNumberType
) -> TensorLikeType:
    torch._check(not isinstance(p, complex), lambda: "renorm: p must be real-valued")
    torch._check(p > 0, lambda: "renorm: non-positive norm not supported")
    torch._check(
        not isinstance(maxnorm, complex), lambda: "renorm: maxnorm must be real-valued"
    )
    torch._check(
        maxnorm >= 0, lambda: f"renorm: expected maxnorm to be >= 0 but got {maxnorm}"
    )
    ndim = input.ndim
    torch._check(
        ndim > 1,
        lambda: f"renorm: input needs at least 2 dimensions, got {ndim} dimensions",
    )

    dim = utils.canonicalize_dim(ndim, dim)
    reduce_dims = list(range(ndim))
    del reduce_dims[dim]

    # For half and bfloat16, calculate norm in float precision then cast
    # normalization factor to half
    acc_type = utils.get_computation_dtype(input.dtype)
    if acc_type != input.dtype:
        norm = torch.linalg.vector_norm(
            input, p, reduce_dims, keepdim=True, dtype=acc_type
        )
    else:
        norm = torch.linalg.vector_norm(input, p, reduce_dims, keepdim=True)

    eps = 1e-7
    norm_factor = torch.where(norm > maxnorm, maxnorm / (norm + eps), 1.0)
    if acc_type != input.dtype:
        norm_factor = prims.convert_element_type(norm_factor, input.dtype)
    return (input * norm_factor).contiguous()


# CompositeImplicitAutograd - don't register decomp
@aten.stft.center.py_impl(DispatchKey.CompositeImplicitAutograd)
def stft(
    input: Tensor,
    n_fft: int,
    hop_length: Optional[int] = None,
    win_length: Optional[int] = None,
    window: Optional[Tensor] = None,
    center: bool = True,
    pad_mode: str = "reflect",
    normalized: bool = False,
    onesided: Optional[bool] = None,
    return_complex: Optional[bool] = None,
    align_to_window: Optional[bool] = None,
) -> Tensor:
    torch._check(
        window is None or window.device == input.device,
        lambda: (
            f"stft input and window must be on the same device but got self on {input.device}"
            + f" and window on {window.device}"  # type: ignore[union-attr]
        ),
    )
    torch._check(
        not center or align_to_window is None,
        "stft only supports align_to_window for center = False.",
    )

    hop_length_ = hop_length if hop_length is not None else n_fft // 4
    win_length_ = win_length if win_length is not None else n_fft

    if return_complex is None:
        return_complex_ = input.is_complex() or (
            window is not None and utils.is_complex_dtype(window.dtype)
        )
        torch._check(
            return_complex_,
            (
                "stft requires the return_complex parameter be given for real inputs, "
                + "and will further require that return_complex=True in a future PyTorch release."
            ),
        )
    else:
        return_complex_ = return_complex

    torch._check(
        utils.is_float_dtype(input.dtype) or utils.is_complex_dtype(input.dtype),
        lambda: "stft expected a tensor of floating point or complex values",
    )
    torch._check(1 <= input.ndim <= 2, lambda: "stft expected a 1D or 2D tensor")

    original_ndim = input.ndim
    if original_ndim == 1:
        input = input.unsqueeze(0)

    if center:
        extra_dims = 3 - input.ndim
        pad_amount = n_fft // 2
        extended_shape = [*itertools.repeat(1, extra_dims), *input.shape]
        input = aten.pad(input.view(extended_shape), [pad_amount, pad_amount], pad_mode)
        input = input.view(input.size()[extra_dims:])

    length = input.size(1)
    torch._check(
        0 < n_fft <= length,
        lambda: f"stft expected 0 < n_fft <= {length}, but got n_fft={n_fft}",
    )
    torch._check(
        hop_length_ > 0,
        lambda: f"stft expected hop_length > 0 but got hop_length={hop_length_}",
    )
    torch._check(
        0 < win_length_ <= n_fft,
        lambda: f"stft expected 0 < win_length <= n_fft but got win_length={win_length_}",
    )
    torch._check(
        window is None or window.shape == (win_length_,),
        lambda: (
            f"expected a 1D window tensor of size equal to win_length={win_length_}, "
            + f"but got window with size {window.shape}"  # type: ignore[union-attr]
        ),
    )

    if win_length_ < n_fft:
        if window is None:
            window = torch.ones(win_length_, dtype=input.dtype, device=input.device)
        left = (n_fft - win_length_) // 2
        window = aten.constant_pad_nd(window, [left, n_fft - win_length_ - left])

    if not center and align_to_window:
        input_pad_amount = (n_fft - win_length_) // 2
        input = aten.pad(input, [input_pad_amount, input_pad_amount], pad_mode)

    input = input.unfold(dimension=-1, size=n_fft, step=hop_length_)

    if window is not None:
        input = input * window

    complex_fft = utils.is_complex_dtype(input.dtype)
    onesided = onesided if onesided is not None else not complex_fft
    norm = "ortho" if normalized else None
    if onesided:
        torch._check(
            not complex_fft,
            lambda: "Cannot have onesided output if window or input is complex",
        )
        out = torch.fft.rfft(input, dim=-1, norm=norm)
    else:
        out = torch.fft.fft(input, dim=-1, norm=norm)

    out.transpose_(1, 2)

    if original_ndim == 1:
        out = out.squeeze_(0)

    return out if return_complex_ else torch.view_as_real(out)


# CompositeImplicitAutograd - don't register decomp
@aten.istft.default.py_impl(DispatchKey.CompositeImplicitAutograd)
def istft(
    input: Tensor,
    n_fft: int,
    hop_length: Optional[int] = None,
    win_length: Optional[int] = None,
    window: Optional[Tensor] = None,
    center: bool = True,
    normalized: bool = False,
    onesided: Optional[bool] = None,
    length: Optional[int] = None,
    return_complex=False,
) -> Tensor:
    torch._check(
        window is None or window.device == input.device,
        lambda: (
            f"istft input and window must be on the same device but got self on {input.device}"
            + f" and window on {window.device}"  # type: ignore[union-attr]
        ),
    )

    hop_length_ = hop_length if hop_length is not None else n_fft // 4
    win_length_ = win_length if win_length is not None else n_fft

    torch._check(
        utils.is_complex_dtype(input.dtype),
        lambda: (
            "istft input and window must be on the same device but got self on "
            + f"{input.device} and window on {window.device}"  # type: ignore[union-attr]
        ),
    )
    n_frames = input.size(-1)
    fft_size = input.size(-2)

    expected_output_signal_len = n_fft + hop_length_ * (n_frames - 1)
    torch._check(input.numel() > 0, lambda: "istft input tensor cannot be empty")
    torch._check(
        2 <= input.ndim <= 3,
        lambda: f"istft expected a tensor with 2 or 3 dimensions, but got {input.ndim}",
    )
    onesided_ = onesided if onesided is not None else fft_size != n_fft

    if onesided_:
        torch._check(
            n_fft // 2 + 1 == fft_size,
            lambda: (
                "istft expected the frequency dimension (3rd to the last) of the input tensor "
                + "to match n_fft / 2 + 1 when onesided=True, but got {fft_size}"
            ),
        )
    else:
        torch._check(
            n_fft == fft_size,
            lambda: (
                "istft expected the frequency dimension (3rd to the last) of the input tensor "
                + "to match n_fft when onesided=False, but got {fft_size}",
            ),
        )

    torch._check(
        0 < hop_length_ <= win_length_,
        lambda: "istft expected 0 < hop_length <= win_length",
    )
    torch._check(
        0 < win_length_ <= n_fft, lambda: "istft expected 0 < win_length <= n_fft"
    )
    torch._check(
        window is None or window.shape == (win_length_,),
        lambda: "Invalid window shape. window has to be 1D and length of `win_length`",
    )

    if window is None:
        real_dtype = utils.corresponding_real_dtype(input.dtype)
        window_ = torch.ones(win_length_, dtype=real_dtype, device=input.device)
    else:
        window_ = window

    if win_length_ != n_fft:
        left = (n_fft - win_length_) // 2
        window_ = aten.constant_pad_nd(window_, (left, n_fft - win_length_ - left), 0)

    original_ndim = input.ndim
    if input.ndim == 2:
        input = input.unsqueeze(0)

    input = input.transpose(1, 2)
    norm = "ortho" if normalized else None
    if return_complex:
        torch._check(
            not onesided_,
            lambda: "cannot have onesided output if window or input is complex",
        )
        input = torch.fft.ifft(input, dim=-1, norm=norm)
    else:
        torch._check(
            window is None or not utils.is_complex_dtype(window.dtype),
            lambda: "Complex windows are incompatible with return_complex=False",
        )
        if not onesided_:
            input = input.narrow(dim=-1, start=0, length=n_fft // 2 + 1)
        input = torch.fft.irfft(input, dim=-1, norm=norm)

    assert input.size(2) == n_fft

    y_tmp = input * window_.view([1, 1, n_fft])
    y = aten.unfold_backward(
        y_tmp,
        input_sizes=(y_tmp.size(0), expected_output_signal_len),
        dim=1,
        size=n_fft,
        step=hop_length_,
    )
    window_envelop = aten.unfold_backward(
        window_.pow(2).expand((1, n_frames, n_fft)),
        input_sizes=(y_tmp.size(0), expected_output_signal_len),
        dim=1,
        size=n_fft,
        step=hop_length_,
    )

    assert expected_output_signal_len == y.size(1)
    assert expected_output_signal_len == window_envelop.size(1)

    start = n_fft // 2 if center else 0
    if length is not None:
        end = start + length
    elif center:
        end = expected_output_signal_len - n_fft // 2
    else:
        end = expected_output_signal_len

    length = max(0, end - start)
    y = y.narrow(dim=1, start=start, length=length)
    window_envelop = window_envelop.narrow(dim=1, start=start, length=length)

    y = y / window_envelop
    if original_ndim == 2:
        y = y.squeeze(0)

    if end > expected_output_signal_len:
        warnings.warn(
            "The length of signal is shorter than the length parameter. Result is being "
            + "padded with zeros in the tail. Please check your center and hop_length settings"
        )
        y = aten.constant_pad_nd(y, (0, end - expected_output_signal_len), 0)
    return y


# Get the new shape and stride after applying unfold to an input tensor
def _get_unfold_shape_stride(
    a_shape: ShapeType, a_stride: StrideType, dimension: int, size: int, step: int
):
    a_ndim = len(a_shape)
    dim = utils.canonicalize_dim(a_ndim, dimension, wrap_scalar=True)
    max_size = 1 if a_ndim == 0 else a_shape[dim]
    last_stride = 1 if a_ndim == 0 else a_stride[dim]

    torch._check(
        size <= max_size,
        lambda: f"Maximum size for tensor at dimension {dim} is {max_size} but size is {size}",
    )

    torch._check(
        step > 0,
        lambda: f"Step is {step} but must be > 0",
    )

    shape = list(a_shape)
    strides = list(a_stride)
    shape.append(size)
    strides.append(last_stride)
    if dim < a_ndim:
        shape[dim] = (shape[dim] - size) // step + 1
        strides[dim] *= step
    return shape, strides


@register_decomposition(aten.repeat)
@out_wrapper()
def repeat(a: Tensor, *repeat_shape) -> Tensor:
    repeat_shape = utils.extract_shape_from_varargs(repeat_shape, validate=False)
    torch._check(
        len(repeat_shape) >= len(a.shape),
        lambda: "repeat: Number of dimensions of repeat dims can not be smaller than number of dimensions of tensor",
    )

    if len(repeat_shape) == 0:
        return torch.clone(a)

    num_new_dimensions = len(repeat_shape) - a.ndim
    padded_shape = [1] * num_new_dimensions
    for dim_size in a.shape:
        padded_shape.append(dim_size)

    target_shape = tuple(
        padded_size * repeat_size
        for padded_size, repeat_size in zip(padded_shape, repeat_shape)
    )

    # return an empty tensor if one of the repeat_shape dimensions is zero
    if 0 in repeat_shape:
        return torch.empty(
            target_shape,
            dtype=a.dtype,
            device=a.device,
            requires_grad=a.requires_grad,
            memory_format=utils.suggest_memory_format(a),
        )

    urtensor_shape = target_shape
    urtensor_stride = utils.make_contiguous_strides_for(target_shape)
    for dim, dim_size in enumerate(padded_shape):
        # repeat each dimension by using unfold_copy operation
        urtensor_shape, urtensor_stride = _get_unfold_shape_stride(
            urtensor_shape, urtensor_stride, dim, dim_size, max(dim_size, 1)
        )

    # derive permute order by sorting urtensor strides
    enumerated_stride = list(enumerate(urtensor_stride))
    enumerated_stride.sort(key=operator.itemgetter(1), reverse=True)
    permute_order, _sorted_stride = zip(*enumerated_stride)

    # add new and expand dimensions according to urtensor
    repeat_xtensor = a.expand(urtensor_shape)

    # clone tensor to concretize expanded dimensions
    cloned_result = torch.clone(repeat_xtensor)

    # transpose axis so strides are in sorted order
    permuted_result = cloned_result.permute(permute_order)

    # reshape to get contiguous tensor with correct target shape
    return permuted_result.reshape(target_shape)


<<<<<<< HEAD
# this function is python match of computeStride_impl in TensorUtils.cpp
def _compute_stride(old_shape, old_stride, new_shape):
    from torch.fx.experimental.symbolic_shapes import (
        guard_or_false,
        guard_or_true,
        sym_eq,
    )

    if len(old_shape) == 0:
        return [1] * len(new_shape)

    numel = reduce(operator.mul, old_shape, 1)
    zero_numel = guard_or_false(numel == 0)
    if zero_numel and guard_or_false(sym_eq(old_shape, new_shape)):
        return old_stride

    new_stride = [0] * len(new_shape)

    if zero_numel:
        for view_d in range(len(new_shape) - 1, -1, -1):
            if view_d == len(new_shape) - 1:
                new_stride[view_d] = 1
            else:
                new_stride[view_d] = (
                    max(new_shape[view_d + 1], 1) * new_stride[view_d + 1]
                )
        return new_stride

    view_d = len(new_shape) - 1
    chunk_base_stride = old_stride[-1]
    tensor_numel = 1
    view_numel = 1

    for tensor_d in range(len(old_shape) - 1, -1, -1):
        tensor_numel *= old_shape[tensor_d]

        if tensor_d == 0 or (
            guard_or_true(old_shape[tensor_d - 1] != 1)
            and guard_or_true(
                old_stride[tensor_d - 1] != tensor_numel * chunk_base_stride
            )
        ):
            while view_d >= 0 and (
                guard_or_true(view_numel < tensor_numel)
                or guard_or_false(new_shape[view_d] == 1)
            ):
                new_stride[view_d] = view_numel * chunk_base_stride
                view_numel *= new_shape[view_d]
                view_d -= 1

            if guard_or_true(view_numel != tensor_numel):
                return None

            if tensor_d > 0:
                chunk_base_stride = old_stride[tensor_d - 1]
                tensor_numel = 1
                view_numel = 1
    if view_d != -1:
        return None
    return new_stride


# This function is called to trace through view operation during fake tensor tracing.
# It will be called when the existing path throws a data dependent error. It's much
# simpler that reshape_view_helper, if it fails it will throw the original data_dependent_error
# that was passed to it.
# The function does the following:
# (1) if _compute_stride succeeds, the requested shape is valid, the output strides are those
# returned by _compute_stride.
# (2) if a contiguous, we know the requested shape is valid, the output strides can be computed using
# make_contiguous_strides_for.
def _view_simple(a: TensorLikeType, shape, data_dependent_error) -> TensorLikeType:
    from torch.fx.experimental.symbolic_shapes import statically_known_true, sym_eq

    # Creates a valid shape
    shape = utils.extract_shape_from_varargs(shape, validate=False)

    # Reshape may be given a shape with a -1 length
    # This indicates that the dimension's length should be inferred
    shape = utils.infer_size(shape, a.numel())

    # Handles general case: a 1+D tensor reshaped into a distinct 1+D shape
    shape_numel = reduce(operator.mul, shape, 1)
    torch._check(
        a.numel() == shape_numel,
        f"Could not reshape a tensor with shape {a.shape} as a tensor with shape {shape}!",
    )

    if len(shape) == len(a.shape) and statically_known_true(sym_eq(shape, a.shape)):
        return prims.view_of(a)

    new_strides = _compute_stride(a.size(), a.stride(), shape)
    if new_strides is not None:
        return a.as_strided(shape, new_strides)

    if definitely_contiguous(a):
        return a.as_strided(shape, utils.make_contiguous_strides_for(shape))

    raise data_dependent_error


=======
>>>>>>> e3b44edf
def _reshape_view_helper_core_alg(
    a: TensorLikeType, shape, allow_copy: bool
) -> TensorLikeType:
    # NOTE [Reshape Algorithm]
    # This algorithm works by attempting to greedily construct the desired dimensions in
    # the output shape, left to right. It does this by, conceptually, accumulating
    # dimensions of the original tensor, also left to right, until the dimension
    # can be constructed using prims.split_dim.
    # The algorithm also has special handling for tail squeezes/unsqueezes, like
    # if a reshape from (5, 5) to (5, 5, 1) or vice versa.
    #
    # This algorithm does not flatten the original tensor and then split dims as appropriate
    # because that would create copies more often than this algorithm. flatten is the only
    # operation below which can create a view or a copy, and while it prefers creating
    # views it may sometimes create a copy if the tensor's strides do not permit a view.
    # As a result, this algorithm tries to minimize flattening.
    #
    # Note that a better version of this algorithm may exist. Regions which could be
    # flattened without creating a copy can be identified in advance, and that might
    # allow fewer flatten calls or faster short-circuiting to make a copy.
    idx = 0
    a_ = a
    for length in shape:
        # Handles tail unsqueezes
        if idx >= a_.ndim:
            assert length == 1
            last_dim = a_.ndim - 1
            # NOTE: using split_dim instead of unsqueeze may seem silly here,
            # but it's necessary to get the strides correct
            a_ = prims.split_dim(a_, last_dim, a_.shape[last_dim])
            idx = idx + 1
            continue

        # Skips dimensions that are already the correct length
        if length == a_.shape[idx]:
            idx = idx + 1
            continue

        accum = a_.shape[idx]
        end = idx
        while accum % length != 0:
            end += 1
            accum *= a_.shape[end]
        if end != idx:
            # NOTE: in this case multiple dimensions must be flatten to create the desired dimension
            # This flattening is why reshape sometimes creates a copy -- because flattening
            # may return a view of a copy

            # Checks if collapse can be a view and short-circuits to copying reshape if it can't
            new_shape, _new_strides = prims._collapse_view_helper(a_, idx, end)
            if new_shape is None:
                if allow_copy:
                    return prims.reshape(a, shape)

                msg = f"Cannot view a tensor with shape {a.shape} and strides {a.stride()} as a tensor with shape {shape}!"
                raise ValueError(msg)

            a_ = flatten(a_, idx, end)

        # Splits the (possibly flattened) dimension to create the desired dim length.
        # guard_or_true is safe due to the tail unsqueeze routine.
        if accum != length:
            a_ = prims.split_dim(a_, idx, length)

        idx = idx + 1

    # Squeezes tail
    while idx < a_.ndim:
        torch._check(
            a_.shape[idx] == 1,
            lambda: f"a.size({idx}) expected to be 1 but got {a_.shape[idx]}",
        )
        a_ = squeeze(a_, idx)

    if a_ is a:
        return prims.view_of(a)
    else:
        return a_


def _reshape_view_helper(a: TensorLikeType, *shape, allow_copy: bool) -> TensorLikeType:
    # Creates a valid shape
    shape = utils.extract_shape_from_varargs(shape, validate=False)
    # Reshape may be given a shape with a -1 length
    # This indicates that the dimension's length should be inferred
    shape = utils.infer_size(shape, a.numel())

    # Special-cases tensors with no elements
    if a.numel() == 0:
        return as_strided(a, shape, utils.make_contiguous_strides_for(shape))

    # Special-cases reshaping zero dim tensors
    if a.ndim == 0:
        _a = a
        for length in shape:
            assert length == 1
            _a = unsqueeze(_a, -1)
        if _a is a:
            return prims.view_of(a)
        else:
            return _a

    # Special-cases reshaping to zero dim tensors
    if len(shape) == 0:
        _a = a
        for length in a.shape:
            assert length == 1
            _a = squeeze(_a, -1)
        if _a is a:
            return prims.view_of(a)
        else:
            return _a

    if definitely_contiguous(a):
        # Special-cases for nd_to_1d
        if len(shape) == 1 and a.ndim > 1:
            return torch.as_strided(a, [a.numel()], [1])
        # Special-cases for 1d_to_2d
        if len(shape) == 2 and a.ndim == 1:
            dim0 = shape[0]
            dim1 = shape[1]
            return torch.as_strided(a, [dim0, dim1], [dim1, 1])

    shape_numel = reduce(operator.mul, shape, 1)
    torch._check(
        a.numel() == shape_numel,
        f"Could not reshape a tensor with shape {a.shape} as a tensor with shape {shape}!",
    )

    # Handles general case: a 1+D tensor reshaped into a distinct 1+D shape
    return _reshape_view_helper_core_alg(a, shape, allow_copy)


# CompositeImplicitAutograd - don't register decomp
# NOTE: shape is a vararg because Tensor.reshape can be called with as
# Tensor.reshape(a, b, c) or Tensor.reshape((a, b, c)) Function call
# torch.reshape doesn't support unpacked shapes
def reshape(a: TensorLikeType, *shape: ShapeType) -> TensorLikeType:
    return _reshape_view_helper(a, *shape, allow_copy=True)


# CompositeImplicitAutograd - don't register decomp
def reshape_as(self: TensorLikeType, other: TensorLikeType) -> TensorLikeType:
    return self.reshape(other.size())


@register_decomposition(aten.roll)
@out_wrapper()
def roll(a: TensorLikeType, shifts: DimsType, dims: DimsType = ()) -> TensorLikeType:
    """Reference implementation of :func:`torch.roll`."""
    dims = utils.canonicalize_dims(a.ndim, dims)
    # ATen specifies int[1] type for shifts and dims which expands integers to tuples of length 1
    if not isinstance(shifts, Iterable):
        shifts = (shifts,)
    if not isinstance(dims, Iterable):
        dims = (dims,)

    # Avoid modulo by zero
    if a.numel() == 0:
        # Keeping this as ref for now as FakeTensor runs into some issues with complex tensors
        return a.clone()

    if a.dim() == 0 and len(dims) > 0:
        raise IndexError(
            f"Dimension specified as {dims[0]} but tensor has no dimensions"
        )

    len_shifts = len(shifts)
    len_dims = len(dims)
    if len_shifts != 1 or len_dims != 1:
        if len_shifts == 0:
            raise RuntimeError("`shifts` required")
        # Takes care of the case when dims is not specified (default)
        # By default, the tensor is flattened before shifting, after which the original shape is restored
        if len_dims == 0 and len_shifts == 1:
            return torch.roll(torch.flatten(a), shifts, 0).view(a.shape)
        if len_shifts != len_dims:
            raise RuntimeError(
                f"shifts and dimensions must align. shifts: {len_shifts}, dims: {len_dims}"
            )
        assert len_dims > 1
        tail_shifts = shifts[1:]
        tail_dims = dims[1:]
        first_dim_rolled = torch.roll(a, (shifts[0],), dims[0])
        return torch.roll(first_dim_rolled, tail_shifts, tail_dims)

    # This path is taken when only one dimension is rolled
    # For example to get `first_dim_rolled` above
    dim = dims[0]
    size = a.shape[dim]
    start = (size - shifts[0]) % size
    idx = torch.arange(size, device=a.device)
    return a.index_select(dim, torch.fmod(start + idx, size))


@register_decomposition(aten.rot90)
@out_wrapper()
def rot90(
    a: TensorLikeType, k: int = 1, dims: DimsSequenceType = (0, 1)
) -> TensorLikeType:
    """Reference implementation of :func:`torch.rot90`."""
    if len(dims) != 2:
        raise RuntimeError(
            f"expected total rotation dims == 2, but got dims = {len(dims)}"
        )
    if a.ndim < 2:
        raise RuntimeError(f"expected total dims >= 2, but got total dims = {a.ndim}")

    # Do this after the initial checks to be compatible with the behavior in
    # core.
    dims = utils.canonicalize_dims(a.ndim, dims)

    if dims[0] == dims[1]:
        raise RuntimeError(
            f"expected rotation dims to be different, but got dim0 = {dims[0]} and dim1 = {dims[1]}"
        )
    k = k % 4  # Rotation direction is from the second towards the first axis for k < 0
    if k == 1:
        return torch.transpose(torch.flip(a, (dims[1],)), dims[0], dims[1])
    elif k == 2:
        return torch.flip(a, dims)
    elif k == 3:
        return torch.transpose(torch.flip(a, (dims[0],)), dims[0], dims[1])
    else:
        return a.clone(memory_format=torch.contiguous_format)


def _check_stack_inputs(tensors: TensorSequenceType) -> None:
    entry_shape = tensors[0].shape
    for i in range(1, len(tensors)):
        assert tensors[i].shape == entry_shape, (
            f"stack expects each tensor to be equal size, but got {entry_shape} at entry 0 "
            f"and {tensors[i].shape} at entry {i}"
        )


@register_decomposition(aten.stack)
@out_wrapper()
def stack(tensors: TensorSequenceType, dim: int = 0) -> TensorLikeType:
    assert len(tensors) > 0, "stack expects a non-empty TensorList"
    wrapped_dim = utils.canonicalize_dim(tensors[0].ndim + 1, dim)
    # Refs need sparse support to check other condition
    if wrapped_dim < tensors[0].ndim:  # and not tensors[0].is_sparse:
        _check_stack_inputs(tensors)
        result_sizes = list(tensors[0].shape)
        result_sizes.insert(wrapped_dim, len(tensors))
        out = torch.cat(tensors, wrapped_dim)
        return out.view(result_sizes)

    # If dim == tensors[0].ndim, view cannot efficiently handle it
    return torch.cat([t.unsqueeze(wrapped_dim) for t in tensors], dim)


# CompositeImplicitAutograd - don't register decomp
@out_wrapper()
def softmax(
    a: TensorLikeType,
    dim: int,
    dtype: Optional[torch.dtype] = None,
) -> TensorLikeType:
    result_dtype = dtype or a.dtype
    computation_dtype = utils.get_computation_dtype(result_dtype)
    a_ = _maybe_convert_to_dtype(a, computation_dtype)
    if a.numel() == 0:
        a_exp = exp(a_)
    else:
        a_max = amax(a_, dim, keepdim=True)
        a_exp = exp(a_ - a_max)
    return _maybe_convert_to_dtype(
        true_divide(a_exp, sum(a_exp, dim, keepdim=True)), result_dtype
    )  # type: ignore[return-value]


# CompositeImplicitAutograd - don't register decomp
@out_wrapper()
def hstack(tensors: TensorSequenceType) -> TensorLikeType:
    torch._check(len(tensors) > 0, lambda: "hstack expects a non-empty TensorList")
    aligned_tensors = atleast_1d(*tensors)
    if aligned_tensors[0].ndim == 1:
        return cat(aligned_tensors, 0)
    return cat(aligned_tensors, 1)


# CompositeImplicitAutograd - don't register decomp
@out_wrapper()
def vstack(tensors: TensorSequenceType) -> TensorLikeType:
    torch._check(len(tensors) > 0, lambda: "vstack expects a non-empty TensorList")
    aligned_tensors = atleast_2d(*tensors)
    return cat(aligned_tensors, 0)


# CompositeImplicitAutograd - don't register decomp
def unflatten(a: TensorLikeType, dim: int, sizes: ShapeType) -> TensorLikeType:
    dim = utils.canonicalize_dim(a.ndim, dim)
    torch._check(len(sizes) != 0, lambda: "unflatten: sizes must be non-empty")
    return a.view(tuple(a.shape[:dim]) + tuple(sizes) + tuple(a.shape[dim + 1 :]))


@register_decomposition(aten.unbind)
def unbind(t: TensorLikeType, dim: int = 0) -> TensorSequenceType:
    from torch.fx.experimental.symbolic_shapes import guard_size_oblivious

    dim = utils.canonicalize_dim(t.ndim, dim)
    torch._check_index(
        len(t.shape) > 0,
        lambda: "Dimension specified as 0 but tensor has no dimensions",
    )
    if guard_size_oblivious(t.shape[dim] == 0):
        return ()
    else:
        return tuple(
            torch.squeeze(s, dim) for s in torch.tensor_split(t, t.shape[dim], dim)
        )


@out_wrapper()
def index_copy(x: TensorLike, dim: int, index: TensorLike, tensor: TensorLike):
    return x.clone(memory_format=torch.contiguous_format).index_copy_(
        dim, index, tensor
    )


def index_copy_(x: TensorLike, dim: int, index: TensorLike, tensor: TensorLike):
    dim = utils.canonicalize_dims(x.ndim, dim)
    torch._check(
        index.ndim <= 1,
        lambda: f"Index should have dimension 1 or 0 (got {index.ndim})",
    )
    # Treat scalars as elements of \R^1
    y = x.unsqueeze(0) if x.ndim == 0 else x
    idx = (slice(None),) * dim + (index,)
    y[idx] = tensor
    return x


@register_decomposition(aten.index_fill)
@out_wrapper()
def index_fill(
    x: TensorLike, dim: int, index: TensorLike, value: Union[NumberType, TensorLike]
):
    return _index_fill(x, dim, index, value, inplace=False)


@register_decomposition(aten.index_fill_)
def index_fill_(
    x: TensorLike, dim: int, index: TensorLike, value: Union[NumberType, TensorLike]
):
    return _index_fill(x, dim, index, value, inplace=True)


def _index_fill(
    x: TensorLike,
    dim: int,
    index: TensorLike,
    value: Union[NumberType, TensorLike],
    *,
    inplace: bool,
):
    torch._check(
        index.ndim <= 1,
        lambda: f"Index should have dimension 1 or 0 (got {index.ndim})",
    )
    if isinstance(value, TensorLike):
        torch._check(
            value.ndim == 0,
            lambda: "Only supports 0-dimensional value tensor. "  # type: ignore[union-attr]
            f"Got a tensor with {value.ndim} dimensions.",
        )  # type: ignore[arg-type]
    else:
        value = torch.scalar_tensor(
            value,
            dtype=x.dtype,
            layout=x.layout,
            device=x.device,  # type: ignore[arg-type]
        )

    # index_copy has some unnecessary preconditions when x is a scalar. We do this to work through them
    zero_dim = x.ndim == 0
    y = x.unsqueeze(0) if zero_dim else x
    # index_copy does not broadcast on value so we have to do it manually
    shape = list(y.shape)
    shape[dim] = index.numel()
    value = value.expand(shape)
    index_copy = Tensor.index_copy_ if inplace else torch.index_copy
    out = index_copy(y, dim, index, value)  # type: ignore[operator]
    if inplace:
        return x
    else:
        if zero_dim:
            # The clone is necessary so that it returns a fresh tensor rather than a view
            out = out.squeeze(0).clone()
        # index_fill preserves the strides. index_copy always returns contiguous tensors
        if out.stride() != x.stride():
            new_out = torch.empty_like(x)
            new_out.copy_(out)
            out = new_out
        return out


@out_wrapper()
def index_add(
    x: TensorLike,
    dim: int,
    index: TensorLike,
    tensor: TensorLike,
    *,
    alpha: NumberType = 1,
):
    # index_add always returns a new contiguous tensor
    return x.clone(memory_format=torch.contiguous_format).index_add_(
        dim,
        index,
        tensor,
        alpha=alpha,  # type: ignore[arg-type]
    )


@register_decomposition(aten.index_select)
@out_wrapper()
def index_select(x: TensorLike, dim: int, index: TensorLike):
    dim = utils.canonicalize_dims(x.ndim, dim)
    torch._check(
        index.ndim <= 1,
        lambda: f"Index should have dimension 1 or 0 (got {index.ndim})",
    )
    if index.ndim == 0:
        index = index.unsqueeze(0)
    if x.ndim == 0:
        # Treat scalars as elements of \R^1
        # We cannot use x[idx] here as it accesses item() (??), hence this awkward construction
        return torch.empty_like(x).index_copy(0, index, x.expand_as(index))

    idx = (slice(None),) * dim + (index,)
    return x[idx]


@register_decomposition(aten.squeeze.dims)
def squeeze(a: TensorLikeType, dim: Optional[DimsType] = None) -> TensorLikeType:
    from torch.fx.experimental.symbolic_shapes import guard_size_oblivious

    if dim is None:
        dims = tuple(idx for idx, size in enumerate(a.shape) if size == 1)
        return prims.squeeze(a, dims) if dims else prims.view_of(a)

    ndim = a.ndim
    dim = utils.canonicalize_dims(ndim, dim)
    dims = (dim,) if isinstance(dim, Dim) else dim
    # Short-circuits if the tensor has no dimensions
    if ndim == 0:
        assert len(dims) == 0 or dims == (0,)
        return prims.view_of(a)

    # Note: squeeze does not modify tensors when the given dim is not a dimension of length 1
    dims = tuple(d for d in dims if guard_size_oblivious(a.shape[d] == 1))
    if len(dims) == 0:
        return prims.view_of(a)
    if len(dims) == 1:
        return prims.squeeze(a, dims)
    dims_list = list(dims)
    dims_list = sorted(dims_list, reverse=True)
    for i in dims_list:
        a = squeeze(a, i)
    return a


@register_decomposition(aten.split_with_sizes)
def split_with_sizes(
    self: Tensor, split_sizes: list[int], dim: int = 0
) -> list[Tensor]:
    # NB: Perform the check_is_size tests first so that the
    # sum test does not try to do a replacement
    for i in range(len(split_sizes)):
        torch._check_is_size(
            split_sizes[i],
            lambda: "split_with_sizes expects split_sizes have only non-negative entries",
        )
    torch._check_with(
        ValueError,
        builtins.sum(split_sizes) == self.shape[dim],
        lambda: f"Split sizes add up to {builtins.sum(split_sizes)} but got the tensor's size of {self.shape[dim]}",
    )

    splits = []
    offset = self.storage_offset()

    for split_size in split_sizes:
        new_shape = list(self.shape)
        new_shape[dim] = split_size
        # We reimplement narrow here to avoid a lot of checks in the
        # decomposition of narrow which calls slice_in_dim and slice
        splits.append(self.as_strided(new_shape, self.stride(), offset))
        offset = offset + self.stride()[dim] * split_size
    return splits


# Note: does not work with TensorMetas because of data-dependent control-flow
# CompositeImplicitAutograd - don't register decomp
def tensor_split(
    a: TensorLikeType,
    indices_or_sections: Union[Tensor, DimsType],
    dim: int = 0,
) -> tuple[TensorLikeType, ...]:
    _dim = utils.canonicalize_dim(a.ndim, dim)
    if a.ndim == 0:
        msg = "tensor_split: received a rank zero tensor, but expected a tensor of rank one or greater!"
        raise ValueError(msg)

    # If indices_or_sections is a tensor, it must be a CPU Long tensor
    if isinstance(indices_or_sections, TensorLike):
        if not indices_or_sections.device.type == "cpu":
            msg = (
                f"tensor_split: if indices_or_sections is a tensor it must be on the CPU, "
                f"but received one on {indices_or_sections.device}"
            )
            raise ValueError(msg)
        if indices_or_sections.dtype != torch.long:
            msg = (
                "tensor_split: if indices_or_sections is a tensor it must have long dtype, "
                f" but received one with dtype {indices_or_sections.dtype}"
            )
            raise ValueError(msg)

    # Case 0 -- indices_or_sections is an integer or a scalar tensor n and a is split along dim into n parts of equal-ish length
    if isinstance(indices_or_sections, IntLike) or (
        isinstance(indices_or_sections, TensorLike) and indices_or_sections.ndim == 0
    ):
        sections: int = (
            indices_or_sections  # type: ignore[assignment]
            if isinstance(indices_or_sections, Number)
            else indices_or_sections.item()
        )

        if sections <= 0:
            msg = f"tensor_split: number of sections must be greater than 0, but was {sections}"
            raise ValueError(msg)

        dim_size = a.shape[_dim]
        min_split_size = math.floor(dim_size / sections)
        num_splits_one_extra = dim_size % sections

        split_sizes = []
        for split_idx in range(sections):
            split_size = (
                min_split_size + 1
                if (split_idx < num_splits_one_extra)
                else min_split_size
            )
            split_sizes.append(split_size)

        return tuple(aten.split_with_sizes(a, split_sizes, dim=_dim))
    # Case 1 -- indices_or_sections is a sequence of integers or a 1D tensor describing the splits
    else:
        indices = indices_or_sections
        if isinstance(indices_or_sections, TensorLike):
            if indices_or_sections.ndim != 1:
                msg = (
                    "tensor_split: non-scalar indices_or_sections tensors must have only one dimension, "
                    f"but received a tensor with {indices_or_sections.ndim} dimensions"
                )
                raise ValueError(msg)

            indices = indices_or_sections.tolist()

        indices = [0] + list(indices) + [a.shape[_dim]]
        split_sizes = [indices[i + 1] - indices[i] for i in range(len(indices) - 1)]
        return tuple(aten.split_with_sizes(a, split_sizes, dim=_dim))


# CompositeImplicitAutograd - don't register decomp
def hsplit(
    a: TensorLikeType, indices_or_sections: DimsType
) -> tuple[TensorLikeType, ...]:
    torch._check(
        a.ndim >= 1,
        lambda: (
            "torch.hsplit requires a tensor with at least 1 dimension, but got a tensor with "
            + str(a.ndim)
            + " dimensions!"
        ),
    )
    dim = 0 if a.ndim == 1 else 1
    if isinstance(indices_or_sections, IntLike):
        split_size = indices_or_sections
        torch._check(
            (split_size != 0 and a.shape[dim] % split_size == 0),
            lambda: (
                "torch.hsplit attempted to split along dimension "
                + str(dim)
                + ", but the size of the dimension "
                + str(a.shape[dim])
                + " is not divisible by the split_size "
                + str(split_size)
                + "!"
            ),
        )
        return tensor_split(a, split_size, dim)

    torch._check_type(
        isinstance(indices_or_sections, (list, tuple)),
        lambda: (
            "hsplit(): received an invalid combination of arguments. "
            "Expected indices_or_sections to be of type int, list of ints or tuple of ints "
            f"but got type {type(indices_or_sections)}"
        ),
    )

    split_sizes = indices_or_sections
    return tensor_split(a, split_sizes, dim)


# CompositeImplicitAutograd - don't register decomp
def vsplit(
    a: TensorLikeType, indices_or_sections: DimsType
) -> tuple[TensorLikeType, ...]:
    torch._check(
        a.ndim >= 2,
        lambda: (
            "torch.vsplit requires a tensor with at least 2 dimension, but got a tensor with "
            + str(a.ndim)
            + " dimensions!"
        ),
    )
    if isinstance(indices_or_sections, IntLike):
        split_size = indices_or_sections
        torch._check(
            (split_size != 0 and a.shape[0] % split_size == 0),
            lambda: (
                f"torch.vsplit attempted to split along dimension 0"
                f", but the size of the dimension "
                f"{a.shape[0]}"
                f" is not divisible by the split_size "
                f"{split_size}"
                f"!"
            ),
        )
        return tensor_split(a, split_size, 0)

    torch._check_type(
        isinstance(indices_or_sections, (list, tuple)),
        lambda: (
            "vsplit(): received an invalid combination of arguments. "
            "Expected indices_or_sections to be of type int, list of ints or tuple of ints "
            f"but got type {type(indices_or_sections)}"
        ),
    )

    split_sizes = indices_or_sections
    return tensor_split(a, split_sizes, 0)


@register_decomposition(aten.diag.out)
@out_wrapper()
def diag(
    self: TensorLikeType,
    offset: int = 0,
) -> TensorLikeType:
    ndim = self.dim()
    torch._check(
        ndim in (1, 2), lambda: f"diag(): Supports 1D or 2D tensors. Got {ndim}D"
    )
    if ndim == 1:
        return torch.diag_embed(self, offset)
    else:
        return torch.diagonal_copy(self, offset)


@register_decomposition(aten.diagonal_scatter)
@out_wrapper()
def diagonal_scatter(
    input: TensorLikeType,
    src: TensorLikeType,
    offset: int = 0,
    dim1: int = 0,
    dim2: int = 1,
) -> TensorLikeType:
    out = utils.clone_preserve_strides(input)
    diag = out.diagonal(offset, dim1, dim2)
    torch._check(
        diag.shape == src.shape,
        lambda: "expected src to have a size equal to the diagonal of the input."
        f"Got {src.shape} for a diagonal of shape {diag.shape}",
    )
    copy_to(diag, src)
    return out


@register_decomposition(aten.diagonal)
def diagonal(
    self: TensorLikeType,
    offset: int = 0,
    dim1: int = 0,
    dim2: int = 1,
) -> TensorLikeType:
    """
    Reference implementation of torch.diagonal
    """
    num_dims = self.dim()
    dim1 = utils.canonicalize_dim(idx=dim1, rank=num_dims)
    dim2 = utils.canonicalize_dim(idx=dim2, rank=num_dims)

    torch._check(
        dim1 != dim2, lambda: f"diagonal dimensions cannot be identical {dim1}, {dim2}"
    )

    storage_offset = self.storage_offset()

    if offset >= 0:
        diag_size = max(min(self.size()[dim1], self.size()[dim2] - offset), 0)
    else:
        diag_size = max(min(self.size()[dim1] + offset, self.size()[dim2]), 0)

    if diag_size > 0:
        if offset >= 0:
            storage_offset += offset * self.stride()[dim2]
        else:
            storage_offset -= offset * self.stride()[dim1]

    sizes = [s for i, s in enumerate(self.size()) if i not in (dim1, dim2)]
    sizes.append(diag_size)

    strides = [s for i, s in enumerate(self.stride()) if i not in (dim1, dim2)]
    strides.append(self.stride()[dim1] + self.stride()[dim2])

    result = self.as_strided(size=sizes, stride=strides, storage_offset=storage_offset)

    return result


@register_decomposition(aten.diag_embed)
@out_wrapper()
def diag_embed(
    t: TensorLikeType,
    offset: int = 0,
    dim1: int = -2,
    dim2: int = -1,
) -> TensorLikeType:
    """
    Reference implementation of torch.diag_embed
    """
    # convert from negative dims
    rank = t.ndim + 1
    dim1 = utils.canonicalize_dim(rank=rank, idx=dim1)
    dim2 = utils.canonicalize_dim(rank=rank, idx=dim2)

    # as per the docs, exchanging dims is equivalent to changing the sign of
    # offset
    if dim1 > dim2:
        dim1, dim2 = dim2, dim1
        offset = -offset

    torch._check(
        dim1 != dim2, lambda: f"diagonal dimensions cannot be identical {dim1}, {dim2}"
    )

    # as per the docs, the size of last dim is placed at dim1 and dim2
    last_dim = t.size(-1)

    if offset != 0:
        # add padding to match the new size
        t_shape = list(t.shape)
        t_shape[-1] = builtins.abs(offset)
        z = torch.zeros(t_shape, dtype=t.dtype, device=t.device, requires_grad=False)
        pair = (z, t) if offset > 0 else (t, z)
        t = torch.cat(pair, dim=-1)
        # make sure the diagonal always has the same size
        last_dim += builtins.abs(offset)

    # preserve original data, but place 1 at dim1 and move last dim to dim2
    t = t.unsqueeze(dim1).movedim(-1, dim2)

    # generate ranges shifting indices based on offset
    a_range = torch.arange(last_dim, device=t.device, dtype=torch.int64)
    b_range = torch.arange(
        offset, last_dim + offset, device=t.device, dtype=torch.int64
    )

    # broadcast
    cond = a_range == b_range.unsqueeze(-1)
    cond_shape = [last_dim if i in (dim1, dim2) else 1 for i in range(len(t.shape))]
    cond = cond.reshape(cond_shape)

    # aten.diag_embed always returns a new contiguous tensor
    # contiguous() is needed to correctly model the output stride
    return utils.mask_tensor(cond, t).contiguous()


@register_decomposition(aten.block_diag)
@out_wrapper()
def _block_diag_iterable(tensors: list[TensorLikeType]) -> TensorLikeType:
    """
    Reference implementation of torch.block_diag
    """
    tensors_2d = [
        tensor.view(1, -1) if tensor.dim() <= 1 else tensor for tensor in tensors
    ]

    ncols = builtins.sum(tensor.shape[1] for tensor in tensors_2d)
    device = tensors_2d[0].device

    result = []

    col_start = 0
    for i, tensor in enumerate(tensors_2d):
        torch._check(
            tensor.dim() == 2,
            lambda: "Input tensors must have 2 or fewer dimensions. "
            f"Input {i} has {tensor.dim()} dimensions",
        )
        torch._check(
            tensor.device == device,
            lambda: "Input tensors must all be on the same device. "
            f"Input 0 is on device {device} and input {i} is on device {tensor.device}.",
        )
        row, col = tensor.shape
        left = torch.zeros((row, col_start), device=device, dtype=tensor.dtype)
        right = torch.zeros(
            (row, ncols - col_start - col), device=device, dtype=tensor.dtype
        )
        result += [torch.cat((left, tensor, right), dim=1)]
        col_start += col

    return torch.cat(result, dim=0)


def block_diag(*tensors: list[TensorLikeType]) -> TensorLikeType:
    """
    This is used as an input to PythonRefInfo. `torch.block_diag`
    expects arguments splatted, but `aten.block_diag` expects only
    one argument that is a list of Tensors.
    """
    return _block_diag_iterable(tensors)  # type: ignore[arg-type]


# CompositeImplicitAutograd - don't register decomp
def dsplit(a: TensorLikeType, sections: DimsType) -> TensorSequenceType:
    if a.ndim < 3:
        raise RuntimeError(
            f"torch.dsplit requires a tensor with at least 3 dimension, but got a tensor with {a.ndim} dimensions!"
        )
    if isinstance(sections, IntLike) and (sections == 0 or a.shape[2] % sections != 0):
        raise RuntimeError(
            "torch.dsplit attempted to split along dimension 2, "
            + f"but the size of the dimension {a.shape[2]} is not divisible by the split_size {sections}!"
        )
    return tensor_split(a, sections, 2)


@register_decomposition(aten.t.default)
def t(a: TensorLikeType):
    # TODO: Add sparse support
    # if a.is_sparse:
    #     sparse_dim = a.sparse_dim()
    #     dense_dim = a.dense_dim()
    #     if not (sparse_dim <= 2 and dense_dim == 0):
    #         raise RuntimeError(
    #             f"t() expects a tensor with <= 2 sparse and 0 dense dimensions, but got {sparse_dim} sparse and"
    #             f"{dense_dim} dense dimensions"
    #         )
    if a.ndim > 2:
        raise RuntimeError(
            f"t() expects a tensor with <= 2 dimensions, but self is {a.ndim}D"
        )
    return torch.transpose(a, 0, 0 if a.ndim < 2 else 1)


# CompositeImplicitAutograd - don't register decomp
def T(a: TensorLikeType) -> TensorLikeType:
    # n != 2 && n != 0 is deprecated in regular PyTorch.
    torch._check(
        a.ndim in (0, 2),
        lambda: (
            "The use of `x.T` on tensors of dimension other than 0 or 2 "
            "to reverse their shape is not supported."
        ),
    )
    return a.t()


@register_decomposition(aten.alias)
def alias(a: TensorLikeType) -> TensorLikeType:
    return prims.view_of(a)


@register_decomposition(aten.transpose)
def transpose(a: TensorLikeType, dim0: int, dim1: int) -> TensorLikeType:
    _dim0, _dim1 = utils.canonicalize_dims(a.ndim, (dim0, dim1))  # type: ignore[misc]

    if a.ndim <= 1 or dim0 == dim1:
        return aten.alias.default(a)

    _permutation = list(range(0, a.ndim))
    _permutation[_dim0] = _dim1
    _permutation[_dim1] = _dim0
    return torch.permute(a, _permutation)


# Aliases for transpose
swap_axes = transpose


@register_decomposition(aten.unfold)
def unfold(
    self: TensorLikeType, dimension: int, size: int, step: int
) -> TensorLikeType:
    shape, strides = _get_unfold_shape_stride(
        self.shape, self.stride(), dimension, size, step
    )
    return self.as_strided(shape, strides)


@register_decomposition(aten.unfold_copy)
@out_wrapper()
def unfold_copy(self: TensorLikeType, dimension: int, size: int, step: int):
    return self.unfold(dimension, size, step).clone(
        memory_format=torch.contiguous_format
    )


def _cumsumprod_common(
    func,
    init,
    a: TensorLikeType,
    dim: int,
    *,
    dtype: Optional[torch.dtype] = None,
    out: Optional[Tensor] = None,
) -> TensorLikeType:
    # We implement all the kwargs of a reduction. ATen just handles dtype
    # nb. This decomposition may not be as efficient as a backend-specific implementation
    ndim = a.ndim
    dim = utils.canonicalize_dim(ndim, dim)
    if ndim == 0:
        return func(a.unsqueeze(0), dim=0, dtype=dtype, out=out)
    a = a.unsqueeze(dim + 1)
    rg = torch.arange(a.shape[dim], device=a.device)
    mask = rg.unsqueeze(1) <= rg
    for _ in range(ndim - dim - 1):
        mask = mask.unsqueeze(-1)
    masked_a = torch.where(mask, a, init)
    return func(masked_a, dim=dim, dtype=dtype, out=out)


@register_decomposition(aten.cumsum)
def cumsum(
    a: TensorLikeType,
    dim: int,
    *,
    dtype: Optional[torch.dtype] = None,
    out: Optional[Tensor] = None,
) -> TensorLikeType:
    return _cumsumprod_common(func=sum, init=0, a=a, dim=dim, dtype=dtype, out=out)


@register_decomposition(aten.cumprod)
def cumprod(
    a: TensorLikeType,
    dim: int,
    *,
    dtype: Optional[torch.dtype] = None,
    out: Optional[Tensor] = None,
) -> TensorLikeType:
    return _cumsumprod_common(func=prod, init=1, a=a, dim=dim, dtype=dtype, out=out)


# Note: although squeeze is documented as having the out= kwarg it doesn't
@register_decomposition(aten.unsqueeze)
def unsqueeze(a: TensorLikeType, dim: int) -> TensorLikeType:
    # Note that unsqueeze canonicalizes with rank + 1 because it allows
    # a new innermost dimension to be specified
    ndim = a.ndim + 1
    dim = utils.canonicalize_dim(ndim, dim)
    return prims.expand_dims(a, (dim,), ndim=ndim)


# NOTE: shape is a vararg because Tensor.reshape can be called with as
# Tensor.view(a, b, c) or Tensor.view((a, b, c)) Function call torch.view
# doesn't support unpacked shapes
# TODO: Turn this into a decomposition (currently fails on reshape meta tests)
@register_decomposition(aten.view.default)
def view(a: TensorLikeType, *shape: ShapeType) -> TensorLikeType:
    return _reshape_view_helper(a, *shape, allow_copy=False)


# CompositeImplicitAutograd - don't register decomp
def view_as(self: TensorLikeType, other: TensorLikeType) -> TensorLikeType:
    return self.view(other.size())


# CompositeImplicitAutograd - don't register decomp
def ravel(a: TensorLikeType) -> TensorLikeType:
    return reshape(a, (-1,))


# CompositeImplicitAutograd - don't register decomp
# missing ref impl. for aten.gather
@out_wrapper()
def take_along_dim(
    a: torch.Tensor, indices: torch.Tensor, dim: Optional[int] = None
) -> torch.Tensor:
    torch._check(
        a.ndim == indices.ndim,
        lambda: (
            "torch.take_along_dim(): input and indices should have the same "
            f"number of dimensions, but got {a.ndim} dimensions for input, and "
            f"{indices.ndim} dimensions for indices"
        ),
    )

    torch._check(
        utils.is_integer_dtype(indices.dtype),
        lambda: (
            "torch.take_along_dim(): dtype of indices should be int but got "
            f"{indices.dtype} instead"
        ),
    )

    if dim is None:
        return torch.gather(a.view(-1), 0, indices.view(-1))
    else:
        self_sizes = list(a.shape)
        self_sizes[dim] = indices.size(dim)
        broadcast_shape = utils.infer_size_shapes(self_sizes, indices.size())
        indices_broadcast = broadcast_to(indices, broadcast_shape)

        indices_sizes = list(indices.shape)
        indices_sizes[dim] = a.size(dim)
        broadcast_shape = utils.infer_size_shapes(indices_sizes, a.size())
        self_broadcast = broadcast_to(a, broadcast_shape)

        return torch.gather(self_broadcast, dim, indices_broadcast)


@out_wrapper()
def empty(
    *shape,
    dtype: Optional[torch.dtype] = None,
    layout: torch.layout = torch.strided,
    device: Optional[DeviceLikeType] = None,
    requires_grad: bool = False,
    pin_memory: bool = False,
    memory_format: torch.memory_format = torch.contiguous_format,
) -> TensorLikeType:
    torch._check(
        memory_format != torch.preserve_format,
        lambda: "torch.empty: the Preserve memory format is not supported",
    )

    shape = utils.extract_shape_from_varargs(shape)

    if memory_format == torch.contiguous_format:
        strides = utils.make_contiguous_strides_for(shape)
    elif memory_format == torch.channels_last_3d:
        strides = utils.make_channels_last_3d_strides_for(shape)
    else:  # memory_format == torch.channels_last
        torch._check(
            memory_format == torch.channels_last,
            lambda: f"torch.empty: received an unknown memory format {memory_format}!",
        )
        strides = utils.make_channels_last_2d_strides_for(shape)

    return torch.empty_strided(
        shape,
        strides,
        dtype=dtype,
        layout=layout,
        device=device,
        pin_memory=pin_memory,
        requires_grad=requires_grad,
    )


@out_wrapper()
def empty_permuted(
    shape,
    physical_layout,
    dtype: Optional[torch.dtype] = None,
    layout: torch.layout = torch.strided,
    device: Optional[DeviceLikeType] = None,
    requires_grad: bool = False,
    pin_memory: bool = False,
) -> TensorLikeType:
    return prims.empty_permuted(
        shape,
        physical_layout,
        dtype=dtype,
        device=device,
        requires_grad=requires_grad,
    )


@register_decomposition(aten.new_empty)
@out_wrapper()
def new_empty(
    a: TensorLikeType,
    size: ShapeType,
    *,
    dtype: Optional[torch.dtype] = None,
    layout: Optional[torch.layout] = None,
    device: Optional[DeviceLikeType] = None,
    pin_memory: bool = False,
) -> TensorLikeType:
    dtype = a.dtype if dtype is None else dtype
    layout = a.layout if layout is None else layout
    device = a.device if device is None else device

    return torch.empty(
        size,
        dtype=dtype,
        device=device,
        pin_memory=pin_memory,
        layout=layout,
    )


@register_decomposition(aten.new_empty_strided)
@out_wrapper()
def new_empty_strided(
    a: TensorLikeType,
    size: ShapeType,
    stride: StrideType,
    *,
    dtype: Optional[torch.dtype] = None,
    layout: Optional[torch.layout] = None,
    device: Optional[DeviceLikeType] = None,
    pin_memory: bool = False,
) -> TensorLikeType:
    """
    Reference implementation of torch.Tensor.new_empty_strided
    """

    dtype = a.dtype if dtype is None else dtype
    layout = a.layout if layout is None else layout
    device = a.device if device is None else device

    return torch.empty_strided(
        size,
        stride,
        dtype=dtype,
        device=device,
        pin_memory=pin_memory,
        layout=layout,
    )


@register_decomposition(aten.zeros.default)
@out_wrapper()
def zeros(
    *size,
    dtype: Optional[torch.dtype] = None,
    layout: torch.layout = torch.strided,
    device: Optional[DeviceLikeType] = None,
    pin_memory: bool = False,
    requires_grad: bool = False,
) -> TensorLikeType:
    size = utils.extract_shape_from_varargs(size)

    if dtype is None:
        dtype = torch.get_default_dtype()

    return torch.full(
        size,
        False if dtype == torch.bool else 0,
        dtype=dtype,
        layout=layout,
        device=device,
        pin_memory=pin_memory,
        requires_grad=requires_grad,
    )


@register_decomposition(aten.new_zeros)
@out_wrapper()
def new_zeros(
    a: TensorLikeType,
    size: ShapeType,
    *,
    dtype: Optional[torch.dtype] = None,
    layout: Optional[torch.layout] = None,
    device: Optional[DeviceLikeType] = None,
    pin_memory: bool = False,
    requires_grad: bool = False,
) -> TensorLikeType:
    dtype = a.dtype if dtype is None else dtype
    layout = a.layout if layout is None else layout
    device = a.device if device is None else device

    return torch.full(
        size,
        False if (dtype or a.dtype) == torch.bool else 0,
        dtype=dtype,
        layout=layout,
        device=device,
        pin_memory=pin_memory,
        requires_grad=requires_grad,
    )


@register_decomposition(aten.ones.default)
@out_wrapper()
def ones(
    *size,
    dtype: Optional[torch.dtype] = None,
    layout: torch.layout = torch.strided,
    device: Optional[DeviceLikeType] = None,
    pin_memory: bool = False,
    requires_grad: bool = False,
) -> TensorLikeType:
    size = utils.extract_shape_from_varargs(size)

    if dtype is None:
        dtype = torch.get_default_dtype()

    return torch.full(
        size,
        True if dtype == torch.bool else 1,
        dtype=dtype,
        layout=layout,
        device=device,
        pin_memory=pin_memory,
        requires_grad=requires_grad,
    )


@register_decomposition(aten.new_ones)
@out_wrapper()
def new_ones(
    a: TensorLikeType,
    size: ShapeType,
    *,
    dtype: Optional[torch.dtype] = None,
    layout: Optional[torch.layout] = None,
    device: Optional[DeviceLikeType] = None,
    pin_memory: bool = False,
    requires_grad: bool = False,
) -> TensorLikeType:
    dtype = a.dtype if dtype is None else dtype
    layout = a.layout if layout is None else layout
    device = a.device if device is None else device

    return torch.full(
        size,
        True if (dtype or a.dtype) == torch.bool else 1,
        dtype=dtype,
        layout=layout,
        device=device,
        pin_memory=pin_memory,
        requires_grad=requires_grad,
    )


@register_decomposition(aten.new_full)
@out_wrapper()
def new_full(
    a: TensorLikeType,
    size: ShapeType,
    fill_value: NumberType,
    *,
    dtype: Optional[torch.dtype] = None,
    layout: Optional[torch.layout] = None,
    device: Optional[DeviceLikeType] = None,
    pin_memory: bool = False,
) -> TensorLikeType:
    dtype = a.dtype if dtype is None else dtype
    layout = a.layout if layout is None else layout
    device = a.device if device is None else device

    return torch.full(
        size,
        fill_value,
        dtype=dtype,
        layout=layout,
        device=device,
        pin_memory=pin_memory,
    )


@aten.empty.out.py_impl(DispatchKey.CompositeImplicitAutograd)
def empty_out(
    size: TensorLikeType,
    out: TensorLikeType,
    memory_format: Optional[torch.memory_format] = None,
) -> TensorLikeType:
    return out


@register_decomposition(aten.empty_like)
@out_wrapper()
def empty_like(
    a: TensorLikeType,
    *,
    dtype: Optional[torch.dtype] = None,
    device: Optional[DeviceLikeType] = None,
    layout: Optional[torch.layout] = None,
    pin_memory: bool = False,
    requires_grad: bool = False,
    memory_format: torch.memory_format = torch.preserve_format,
) -> TensorLikeType:
    dtype = a.dtype if dtype is None else dtype
    layout = a.layout if layout is None else layout
    device = a.device if device is None else device

    if memory_format != torch.preserve_format:
        return torch.empty(
            a.shape,
            dtype=dtype,
            layout=layout,
            device=device,
            requires_grad=requires_grad,
            pin_memory=pin_memory,
            memory_format=memory_format,
        )

    # memory_format == torch.preserve_format
    logical_to_physical_perm = (
        utils.compute_elementwise_output_logical_to_physical_perm(a)
    )
    # identity perm is [2, 1, 0]
    return torch.empty_permuted(
        a.shape,
        logical_to_physical_perm,
        dtype=dtype,
        layout=layout,
        device=device,
        pin_memory=pin_memory,
        requires_grad=requires_grad,
    )


@register_decomposition([aten.arange.start_step, aten.arange.start_out])
@out_wrapper()
def arange(
    start: NumberType = 0,
    end: Optional[NumberType] = None,
    step: NumberType = 1,
    *,
    dtype: Optional[torch.dtype] = None,
    layout: torch.layout = torch.strided,
    device: Optional[DeviceLikeType] = None,
    pin_memory: bool = False,
    requires_grad: bool = False,
) -> TensorLikeType:
    utils.check_layout(layout)
    utils.check_pin_memory(pin_memory)
    device = torch.device(utils.device_or_default(device))

    assert not isinstance(start, complex)
    assert not isinstance(end, complex)
    assert not isinstance(step, complex)

    # Case: torch.arange(5)
    if end is None:
        end = start
        start = 0
    torch._check(step != 0, lambda: "step must be nonzero")
    if step > 0:
        torch._check(
            end >= start,
            lambda: "upper bound and lower bound inconsistent with step sign",
        )
    elif step < 0:
        torch._check(
            end <= start,
            lambda: "upper bound and lower bound inconsistent with step sign",
        )

    def is_finite(x):
        return not isinstance(x, FloatWithoutSymFloat) or math.isfinite(x)

    torch._check(
        is_finite(start) and is_finite(end),
        lambda: f"unsupported range: {start} -> {end}",
    )
    torch._check(
        is_finite(step),
        lambda: f"step must be finite but got {step}",
    )

    args = (start, end, step)
    integer_args = builtins.all(isinstance(arg, IntLike) for arg in args)

    if dtype is None:
        dtype = torch.int64 if integer_args else torch.get_default_dtype()

    is_integer = utils.is_integer_dtype(dtype)
    if is_integer or integer_args:
        xstart = sym_int(start)
        xend = sym_int(end)
        xstep = sym_int(step)

    # For int64 we truncate arguments to int before calculating length, but
    # other integral dtypes we don't. Weird... but needed to match ATen shapes.
    if dtype == torch.int64 or integer_args:
        # Uses floordiv to avoid ceil in inductor.
        sgn = bool(xstep > 0) - bool(xstep < 0)  # type: ignore[possibly-undefined]
        length = (xend - xstart + xstep - sgn) // xstep  # type: ignore[possibly-undefined]
    else:
        length = math.ceil((end - start) / step)

    if is_integer:
        return prims.iota(
            length,
            start=xstart,  # type: ignore[possibly-undefined]
            step=xstep,  # type: ignore[possibly-undefined]
            dtype=dtype,
            device=device,
            requires_grad=requires_grad,
        )

    index = prims.iota(
        length,
        start=0,
        step=1,
        dtype=torch.int64,
        device=device,
        requires_grad=False,
    )

    computation_dtype = (
        torch.long if integer_args else utils.get_acc_type(dtype, device)
    )
    index = _maybe_convert_to_dtype(index, computation_dtype)
    result = start + step * index
    result = _maybe_convert_to_dtype(result, dtype)

    if requires_grad:
        result.requires_grad_(True)
    return result


@register_decomposition(aten.lerp)
@out_wrapper()
@elementwise_type_promotion_wrapper(
    type_promoting_args=("start", "end", "weight"),
    type_promotion_kind=ELEMENTWISE_TYPE_PROMOTION_KIND.DEFAULT,
)
def lerp(start: Tensor, end: Tensor, weight: Union[Tensor, NumberType]):
    inputs = [start, end]
    if isinstance(weight, Number):
        weight = start.new_full((), weight)  # type: ignore[arg-type]
    else:
        inputs.append(weight)
    assert isinstance(weight, Tensor)  # mypy
    # We implement it this way for numerical stability. We assume (in the stability optimisation)
    # that 0 <= weight <= 1. We take the abs to deal with complex numbers
    # We want to perform operations near zero, which is where floating points are most precise
    # thus, we perform the following optimisation:
    # If weight.abs() >= 0.5:
    #    return (1 - weight) * (start - end) + end
    mask = weight.abs() >= 0.5
    coeff = torch.where(mask, weight - 1, weight)
    base = torch.where(mask, end, start)
    output = coeff * (end - start) + base
    # make sure the decomposition output's stride is same as non-decomposition path.
    stride = utils.compute_elementwise_output_strides(*_maybe_broadcast(*inputs))
    if output.stride() != stride:
        output = prims.copy_strided(output, stride)

    return handle_noncontiguous_outputs(inputs, output)


@register_decomposition(aten.linspace)
@out_wrapper()
def linspace(
    start: Union[NumberType, TensorLikeType],
    end: Union[NumberType, TensorLikeType],
    steps: NumberType,
    *,
    dtype: Optional[torch.dtype] = None,
    device: Optional[DeviceLikeType] = None,
    layout: torch.layout = torch.strided,
    pin_memory: bool = False,
    requires_grad: bool = False,
) -> TensorLikeType:
    if isinstance(start, TensorLikeType):
        torch._check(
            start.dim() == 0,
            lambda: "linspace only supports 0-dimensional start and end tensors",
        )
        start = _maybe_convert_to_dtype(start, torch.float64)
    if isinstance(end, TensorLikeType):
        torch._check(
            end.dim() == 0,
            lambda: "linspace only supports 0-dimensional start and end tensors",
        )
        end = _maybe_convert_to_dtype(end, torch.float64)

    if builtins.any(isinstance(arg, complex) for arg in (start, end, steps)):
        default_complex_dtype = utils.corresponding_complex_dtype(
            torch.get_default_dtype()
        )
        if dtype is None:
            dtype = default_complex_dtype
        else:
            torch._check(
                utils.is_complex_dtype(dtype),
                lambda: f"linspace(): inferred dtype {default_complex_dtype} can't be safely cast to passed dtype {dtype}",
            )
    else:
        dtype = dtype or torch.get_default_dtype()
    assert isinstance(dtype, torch.dtype)

    # steps does not participate in the computation of the dtype
    torch._check_type(
        isinstance(steps, IntLike),
        lambda: f"received an invalid combination of arguments - got \
({type(start).__name__}, {type(end).__name__}, {type(steps).__name__})",
    )
    assert isinstance(steps, IntLike)  # for mypy
    torch._check(steps >= 0, lambda: "number of steps must be non-negative")

    factory_kwargs = {
        "layout": layout,
        "device": device,
        "pin_memory": pin_memory,
        "requires_grad": requires_grad,
    }
    if steps == 0:
        return torch.full((0,), 0, dtype=dtype, **factory_kwargs)  # type: ignore[arg-type]
    if steps == 1:
        if isinstance(start, TensorLikeType):
            empty_tensor = torch.empty((steps,), dtype=dtype, **factory_kwargs)  # type: ignore[arg-type]
            return torch.ops.aten.copy.default(empty_tensor, start)
        else:
            return torch.full((steps,), start, dtype=dtype, **factory_kwargs)  # type: ignore[arg-type]

    # Perform in arange in int because some backends like ATen or Triton do not support all the dtypes
    rg = torch.arange(0, steps, **factory_kwargs)  # type: ignore[arg-type]

    # Small types need to be computed in higher precision as this is, at heart, an associative scan
    dtype_red = (
        torch.int64
        if (utils.is_boolean_dtype(dtype) or utils.is_integer_dtype(dtype))
        else dtype
    )
    computation_dtype, _ = utils.reduction_dtypes(
        rg, REDUCTION_OUTPUT_TYPE_KIND.SAME, dtype_red
    )
    cast_rg = partial(_maybe_convert_to_dtype, dtype=computation_dtype)

    # We implement torch.lerp without performing rg / (steps - 1) explicitly
    # With this we get out[0] == start, out[-1] == end
    step = (end - start) / (steps - 1)
    out = torch.where(
        rg < steps / 2,
        start + step * cast_rg(rg),  # type: ignore[arg-type,operator]
        end - step * cast_rg((steps - 1) - rg),  # type: ignore[arg-type,operator]
    )
    return _maybe_convert_to_dtype(out, dtype)  # type: ignore[return-value]


@register_decomposition(aten.logspace)
@out_wrapper()
def logspace(
    start: Union[NumberType, TensorLikeType],
    end: Union[NumberType, TensorLikeType],
    steps: NumberType,
    base: NumberType = 10,
    *,
    dtype: Optional[torch.dtype] = None,
    device: Optional[DeviceLikeType] = None,
    layout: torch.layout = torch.strided,
    pin_memory: bool = False,
    requires_grad: bool = False,
) -> TensorLikeType:
    if dtype is None:
        dtype = torch.get_default_dtype()

    # NB: NumPy doesn't have this cast
    if prims.utils.is_integer_dtype(dtype):
        if isinstance(start, FloatLike):
            start = sym_int(start)
        elif isinstance(start, TensorLikeType):
            torch._check(
                start.dim() == 0,
                lambda: "logspace only supports 0-dimensional start and end tensors",
            )
            start = _maybe_convert_to_dtype(start, dtype)
        if isinstance(end, FloatLike):
            end = sym_int(end)
        elif isinstance(end, TensorLikeType):
            torch._check(
                end.dim() == 0,
                lambda: "logspace only supports 0-dimensional start and end tensors",
            )
            end = _maybe_convert_to_dtype(end, dtype)

    if builtins.any(isinstance(arg, complex) for arg in (start, end, steps)):
        default_complex_dtype = utils.corresponding_complex_dtype(
            torch.get_default_dtype()
        )
        dtype = default_complex_dtype
        _dtype = None  # torch.linspace will update the correct dtype
    else:
        _dtype = torch.float64

    assert not isinstance(base, complex)  # for mypy
    if base < 0:
        raise NotImplementedError
    ret = torch.linspace(  # type: ignore[misc]
        start,  # type: ignore[arg-type]
        end,  # type: ignore[arg-type]
        steps,  # type: ignore[arg-type]
        dtype=_dtype,
        layout=layout,
        device=device,
        pin_memory=pin_memory,
        requires_grad=requires_grad,
    )
    return _maybe_convert_to_dtype(torch.pow(base, ret), dtype)  # type: ignore[arg-type,return-value]


@overload
def meshgrid(tensors: Sequence[TensorLikeType], indexing: str):
    pass


@overload
def meshgrid(*tensors: TensorLikeType, indexing: str):
    pass


@register_decomposition(aten.meshgrid)  # type: ignore[misc]
def meshgrid(
    *tensors: Union[TensorLikeType, list[TensorLikeType], tuple[TensorLikeType]],
    indexing: str,
) -> list[TensorLikeType]:
    # This ref simultaneously handles two overloads (see stubs above)
    # The `indexing` argument is currently optional for torch.meshgrid, but we
    # plan to make the argument required: https://github.com/pytorch/pytorch/issues/50276
    if isinstance(tensors[0], (list, tuple)):
        assert len(tensors) == 1
        tensors = tuple(tensors[0])

    torch._check(
        builtins.all(isinstance(a, TensorLike) for a in tensors),
        lambda: "meshgrid expects its inputs to be tensors",
    )

    torch._check(len(tensors) > 0, lambda: "meshgrid expects a non-empty TensorList")

    for i in range(len(tensors) - 1):
        torch._check(
            tensors[i].dtype == tensors[i + 1].dtype,  # type: ignore[union-attr]
            lambda: "meshgrid expects all tensors to have the same dtype",
        )
        torch._check(
            tensors[i].device == tensors[i + 1].device,  # type: ignore[union-attr]
            lambda: "meshgrid expects all tensors to have the same device",
        )

    swap_first_and_second_tensors = False
    if indexing == "xy":
        swap_first_and_second_tensors = len(tensors) >= 2
        if swap_first_and_second_tensors:
            tensors = (tensors[1], tensors[0], *tensors[2:])
    else:
        torch._check(
            indexing == "ij",
            lambda: (
                'torch.meshgrid: indexing must be one of "xy" or "ij", '
                f"but received: {indexing}"
            ),
        )

    result_shape: list[int] = []
    for t in tensors:
        assert isinstance(t, TensorLike)  # mypy
        torch._check(
            t.ndim == 0 or t.ndim == 1,
            lambda: f"torch.meshgrid: Expected 0D or 1D tensor in the tensor list but got: {t}",
        )
        result_shape.append(t.numel())

    grids: list[TensorLikeType] = []
    for i, t in enumerate(tensors):
        assert isinstance(t, TensorLike)  # mypy
        if t.ndim == 0:
            t = t.view((1,))
        grids.append(prims.broadcast_in_dim(t, result_shape, (i,)))

    if swap_first_and_second_tensors:
        # Swap outputs if we originally swapped at the beginning
        grids[0], grids[1] = grids[1], grids[0]

    return grids


# CompositeImplicitAutograd - don't register decomp
def movedim(
    input: TensorLikeType,
    source: Union[int, DimsSequenceType],
    destination: Union[int, DimsSequenceType],
) -> TensorLikeType:
    """
    Reference implementation of torch.movedim
    """
    if type(source) is int:
        source = (source,)
    if type(destination) is int:
        destination = (destination,)

    # Converts to list to produce a compatible error message with core PyTorch,
    # which prints sequences in square brackets.
    torch._check(
        len(source) == len(destination),  # type: ignore[arg-type]
        lambda: (
            "movedim: Invalid source or destination dims: source "  # type: ignore[arg-type]
            f"({list(source)} dims) should contain the same number "  # type: ignore[arg-type]
            f"of dims as destination ({list(destination)} dims)"  # type: ignore[arg-type]
        ),
    )

    rank = input.ndim
    ss = tuple(utils.canonicalize_dims(rank=rank, indices=source))  # type: ignore[arg-type]
    ds = tuple(utils.canonicalize_dims(rank=rank, indices=destination))  # type: ignore[arg-type]

    sss = set(ss)
    dss = set(ds)

    # See above on why this converts to list in error messages.
    torch._check(
        len(ss) == len(sss),
        lambda: f"movedim: repeated dim in `source` ({list(source)})",  # type: ignore[arg-type]
    )
    torch._check(
        len(ds) == len(dss),
        lambda: f"movedim: repeated dim in `destination` ({list(destination)})",  # type: ignore[arg-type]
    )

    m = dict(zip(ds, ss))
    dims = []
    si = 0  # source index
    for di in range(rank):
        # check if the destination index is in the mapping
        s = m.get(di)
        if s is not None:
            # insert source index if found
            dims.append(s)
        else:
            # insert source index sequentially, skipping indices from the mapping
            while si in sss:
                si += 1
            dims.append(si)
            si += 1

    result = torch.permute(input, tuple(dims))

    return result


# NOTE: for convenience, shape can be a tuple of ints or a tuple containing a tuple of ints
@register_decomposition(aten.empty_strided)
@out_wrapper()
def empty_strided(
    shape: Union[ShapeType, tuple[ShapeType]],
    strides: StrideType,
    *,
    dtype: Optional[torch.dtype] = None,
    device: Optional[DeviceLikeType] = None,
    layout: torch.layout = torch.strided,
    requires_grad: bool = False,
    pin_memory: bool = False,
) -> TensorLikeType:
    # Layout == strided, pin_memory is False
    utils.check_layout(layout)
    utils.check_pin_memory(pin_memory)

    shape = utils.extract_shape_from_varargs(shape)
    dtype = torch.get_default_dtype() if dtype is None else dtype
    device = torch.device("cpu") if device is None else device

    return prims.empty_strided(
        shape,
        strides,
        dtype=dtype,
        device=device,
        requires_grad=requires_grad,
    )


@register_decomposition(aten.eye)
@out_wrapper()
def eye(
    n: int,
    m: Optional[int] = None,
    *,
    dtype: Optional[torch.dtype] = None,
    layout: torch.layout = torch.strided,
    device: Optional[DeviceLikeType] = None,
    pin_memory: bool = False,
    requires_grad: bool = False,  # TODO: unused
) -> TensorLikeType:
    """
    Reference implementation of torch.eye
    """
    if m is None:
        m = n

    torch._check(n >= 0, lambda: f"n must be greater or equal to 0, got {n}")
    torch._check(m >= 0, lambda: f"m must be greater or equal to 0, got {m}")

    range_n = torch.arange(n, dtype=torch.int64, device=device, requires_grad=False)
    range_m = torch.arange(m, dtype=torch.int64, device=device, requires_grad=False)

    cond = range_n.unsqueeze(-1) == range_m
    if dtype is torch.bool:
        return cond
    else:
        one = torch.ones(
            (1,),
            dtype=dtype,
            layout=layout,
            device=device,
            pin_memory=pin_memory,
            requires_grad=False,
        )
        return torch.where(cond, one, 0)
    # TODO: Use requires_grad.  All refs taking the requires_grad kwarg must
    # return a leaf tensor.
    # result.requires_grad_(requires_grad)


@register_decomposition([aten.full.default, aten.full.out])
@out_wrapper()
def full(
    shape: ShapeType,
    fill_value: NumberType,
    *,
    dtype: Optional[torch.dtype] = None,
    layout: torch.layout = torch.strided,
    device: Optional[DeviceLikeType] = None,
    pin_memory: bool = False,
    requires_grad: bool = False,
) -> TensorLikeType:
    utils.check_layout(layout)
    utils.check_pin_memory(pin_memory)

    dtype = dtype if dtype is not None else utils.type_to_dtype(type(fill_value))
    device = device if device is not None else torch.device("cpu")

    e = empty(
        shape,
        dtype=dtype,
        layout=layout,
        device=device,
        pin_memory=pin_memory,
        requires_grad=requires_grad,
    )
    return torch.fill(e, fill_value)  # type: ignore[arg-type]


def full_like(
    a: TensorLikeType,
    fill_value: NumberType,
    *,
    dtype: Optional[torch.dtype] = None,
    layout: Optional[torch.layout] = None,
    device: Optional[DeviceLikeType] = None,
    pin_memory: bool = False,
    requires_grad: bool = False,
    memory_format: torch.memory_format = torch.preserve_format,
) -> TensorLikeType:
    e = torch.empty_like(
        a,
        dtype=dtype,
        layout=layout,
        device=device,
        pin_memory=pin_memory,
        requires_grad=requires_grad,
        memory_format=memory_format,
    )
    return fill(e, fill_value)


@register_decomposition(aten.zeros_like)
@out_wrapper()
def zeros_like(
    a: TensorLikeType,
    *,
    dtype: Optional[torch.dtype] = None,
    layout: Optional[torch.layout] = None,
    device: Optional[DeviceLikeType] = None,
    pin_memory: bool = False,
    requires_grad: bool = False,
    memory_format: torch.memory_format = torch.preserve_format,
) -> TensorLikeType:
    return torch.full_like(
        a,
        False if (dtype or a.dtype) == torch.bool else 0,
        dtype=dtype,
        layout=layout,
        device=device,
        pin_memory=pin_memory,
        requires_grad=requires_grad,
        memory_format=memory_format,
    )


@register_decomposition(aten.ones_like)
@out_wrapper()
def ones_like(
    a: TensorLikeType,
    *,
    dtype: Optional[torch.dtype] = None,
    layout: Optional[torch.layout] = None,
    device: Optional[DeviceLikeType] = None,
    pin_memory: bool = False,
    requires_grad: bool = False,
    memory_format: torch.memory_format = torch.preserve_format,
) -> TensorLikeType:
    return torch.full_like(
        a,
        True if (dtype or a.dtype) == torch.bool else 1,
        dtype=dtype,
        layout=layout,
        device=device,
        pin_memory=pin_memory,
        requires_grad=requires_grad,
        memory_format=memory_format,
    )


@register_decomposition(aten.randn.default)
@out_wrapper()
def randn(
    *shape,
    dtype: Optional[torch.dtype] = None,
    device: Optional[DeviceLikeType] = None,
    layout: Optional[torch.layout] = None,
    requires_grad: bool = False,
    pin_memory: bool = False,
) -> TensorLikeType:
    utils.check_pin_memory(pin_memory)

    shape_ = utils.extract_shape_from_varargs(shape)

    dtype = utils.dtype_or_default(dtype)
    device = utils.device_or_default(device)

    return prims.normal(
        shape_,
        mean=0.0,
        std=1.0,
        dtype=dtype,
        device=device,
        requires_grad=requires_grad,
    )


def scalar_tensor(
    a: NumberType,
    *,
    dtype: Optional[torch.dtype] = None,
    layout: torch.layout = torch.strided,
    device: Optional[DeviceLikeType] = None,
    pin_memory: bool = False,
) -> TensorLikeType:
    utils.check_layout(layout)
    utils.check_pin_memory(pin_memory)
    dtype = dtype if dtype is not None else utils.type_to_dtype(type(a))
    device = device if device is not None else torch.device("cpu")
    return prims.scalar_tensor(a, dtype=dtype, device=device)


#
# Randomness References
#


def _uniform_helper(
    shape: ShapeType,
    low: Union[bool, int, float] = 0.0,
    high: Union[bool, int, float] = 1.0,
    *,
    dtype: torch.dtype,
    device: DeviceLikeType,
) -> TensorLikeType:
    utils.validate_shape(shape)

    assert isinstance(low, Number)
    assert isinstance(high, Number)
    low = sym_float(low)
    high = sym_float(high)

    assert isinstance(dtype, torch.dtype)
    device = utils.canonicalize_device(device)

    return prims._uniform_helper(shape, low=low, high=high, dtype=dtype, device=device)


@register_decomposition(aten.masked_fill)
@out_wrapper()
def masked_fill(a: TensorLikeType, mask: TensorLikeType, value: TensorOrNumberLikeType):
    python_type = utils.dtype_to_type(a.dtype)
    if isinstance(value, Number):
        value_type = type(value)
    else:
        # NOTE: Could not use value = item(value) as it resulted in
        # RuntimeError: Cannot cast FakeTensor(cpu) to number
        value_ndim = value.ndim
        torch._check(
            value_ndim == 0,
            lambda: f"only supports a 0-dimensional value tensor, but got tensor with {value_ndim} dimension",
        )
        # `masked_fill` allows cpu scalar to be moved to cuda, xpu and hpu but not otherwise.
        is_cpu_scalar = (
            a.device.type
            in ["cuda", "xpu", "mps", torch._C._get_privateuse1_backend_name(), "hpu"]
            and value.device.type == "cpu"
        )
        torch._check(
            is_cpu_scalar or value.device == a.device,
            lambda: "Expected `value` to be on same device as `a`",
        )
        value_type = utils.dtype_to_type(value.dtype)

    if value_type is complex:
        # only downcasting from complex to lower type is not allowed.
        # We allow casting `value` to lower type for other case
        # Eg. float -> int.
        # Ref: https://github.com/pytorch/pytorch/issues/79195
        torch._check(
            utils.is_weakly_lesser_type(value_type, python_type),
            lambda: f"could not convert to type {python_type} without overflow",
        )

    # Since `where` allows type-promotion,
    # cast value to correct type before passing to `where`
    value = _maybe_convert_to_dtype(value, a.dtype)
    r = torch.where(mask, value, a)  # type: ignore[arg-type]

    # aten.mask_fill always return a new contiguous tensor
    # contiguous() is needed to correctly model the output stride
    return r.contiguous()


@register_decomposition(aten.masked_fill_)
def masked_fill_(
    a: TensorLikeType, mask: TensorLikeType, value: TensorOrNumberLikeType
) -> TensorLikeType:
    b = torch.masked_fill(a, mask, value)  # type: ignore[arg-type]
    a.copy_(b)
    return a


# CompositeImplicitAutograd - don't register decomp
def allclose(
    a: TensorLikeType,
    b: TensorLikeType,
    rtol: float = 1e-05,
    atol: float = 1e-08,
    equal_nan: bool = False,
) -> bool:
    """
    Reference implementation of torch.allclose
    """
    _check_close_args(name="torch.allclose", a=a, b=b, rtol=rtol, atol=atol)

    return bool(
        torch.all(torch.isclose(a, b, rtol=rtol, atol=atol, equal_nan=equal_nan)).item()
    )


def equal(a: TensorLikeType, b: TensorLikeType) -> bool:
    utils.check_same_device(a, b, allow_cpu_scalar_tensors=False)
    utils.check_same_dtype(a, b)

    # Shape check
    if a.ndim != b.ndim:
        return False

    for x, y in zip(a.shape, b.shape):
        if x != y:
            return False

    # Short-circuits if there are no elements to validate
    if a.numel() == 0:
        return True

    return item(all(eq(a, b)))  # type: ignore[return-value]


@register_decomposition(aten.norm)
@out_wrapper(exact_dtype=True)
def norm(
    input: TensorLikeType,
    p: Optional[Union[float, str]] = "fro",
    dim: Optional[DimsType] = None,
    keepdim: bool = False,
    *,
    dtype: Optional[torch.dtype] = None,
) -> TensorLikeType:
    # In these cases we compute the "Frobenius norm"
    if (
        p == "fro" and (dim is None or isinstance(dim, Dim) or len(dim) <= 2)
    ) or p is None:
        p = 2
    if isinstance(dim, Dim):
        dim = [dim]
    if isinstance(p, str):
        # Here we either call the nuclear norm, or we call matrix_norm with some arguments
        # that will throw an error
        if dim is None:
            dim = tuple(range(input.ndim))
        return torch.linalg.matrix_norm(input, p, dim, keepdim, dtype=dtype)
    else:
        return torch.linalg.vector_norm(input, p, dim, keepdim, dtype=dtype)


@register_decomposition(aten.trace)
@out_wrapper()
def trace(self: TensorLikeType) -> TensorLikeType:
    torch._check(
        self.ndim == 2, lambda: "expected a matrix, but got tensor with dim {self.ndim}"
    )
    return torch.sum(torch.diag(self, 0))


def _make_r_binary_op(base_op):
    def rop(
        a: Union[TensorLikeType, NumberType],
        b: Union[TensorLikeType, NumberType],
    ) -> TensorLikeType:
        return base_op(b, a)

    return rop


rtruediv = _make_r_binary_op(true_divide)
rfloordiv = _make_r_binary_op(floor_divide)
rpow = _make_r_binary_op(pow)


@register_decomposition(aten.triu)
@out_wrapper()
def triu(a: TensorLikeType, diagonal: int = 0) -> TensorLikeType:
    torch._check(
        a.ndim >= 2, lambda: "triu: input tensor must have at least 2 dimensions"
    )
    h, w = a.shape[-2:]
    mask = (
        torch.arange(w, device=a.device).unsqueeze(-2)
        - torch.arange(h, device=a.device).unsqueeze(-1)
    ) >= diagonal

    # aten.triu always returns a new contiguous tensor
    # contiguous() is needed to correctly model the output stride
    return utils.mask_tensor(mask, a).contiguous()


@register_decomposition(aten.tril)
@out_wrapper()
def tril(a: TensorLikeType, diagonal: int = 0) -> TensorLikeType:
    torch._check(
        a.ndim >= 2, lambda: "tril: input tensor must have at least 2 dimensions"
    )
    h, w = a.shape[-2:]
    mask = (
        torch.arange(w, device=a.device).unsqueeze(-2)
        - torch.arange(h, device=a.device).unsqueeze(-1)
    ) <= diagonal

    # aten.tril always returns a new contiguous tensor
    # contiguous() is needed to correctly model the output stride
    return utils.mask_tensor(mask, a).contiguous()


# This is based on get_tril_size in aten/src/ATen/native/TensorFactories.h
# The components of the matrix that belong to the lower triangle with offset
# form a pentagon that can be broken down into a top trapezoid and a bottom
# rectangle. For the implementation of tril_indices, we need the sizes of
# both of these, as well as the length of the top side of the trapezoid.
def _get_tril_sizes(row: int, col: int, offset: int) -> tuple[int, int, int]:
    if row == 0 or col == 0:
        return 0, 0, 0

    m_first_row = min(col, 1 + offset) if offset > 0 else int(row + offset > 0)
    m_last_row = max(0, min(col, row + offset))
    n_row_all = max(0, min(row, row + offset))
    n_row_trapezoid = m_last_row - m_first_row + 1

    # Number of elements in top trapezoid
    trapezoid_size = (m_first_row + m_last_row) * n_row_trapezoid // 2
    # Number of elements in bottom rectangle
    diff_row = n_row_all - n_row_trapezoid
    rectangle_size = max(0, diff_row * col)

    return trapezoid_size, rectangle_size, m_first_row


def _trilu_checks(
    name: str,
    row: int,
    col: int,
    dtype: torch.dtype,
    layout: torch.layout,
    pin_memory: bool,
):
    torch._check(row >= 0, lambda: f"row must be non-negative, got {row}")
    torch._check(col >= 0, lambda: f"col must be non-negative, got {col}")
    torch._check(
        dtype in (torch.int32, torch.int64),
        lambda: f"\"{name}\" not implemented for '{dtype}'",
    )


# This is based on tril_indices_cuda in aten/src/ATen/native/cuda/TensorFactories.cu
@register_decomposition(aten.tril_indices)
@out_wrapper()
def tril_indices(
    row: int,
    col: int,
    offset: int = 0,
    *,
    dtype: torch.dtype = torch.long,
    layout: torch.layout = torch.strided,
    device: DeviceLikeType = "cpu",
    pin_memory: bool = False,
) -> TensorLikeType:
    _trilu_checks("tril_indices", row, col, dtype, layout, pin_memory)

    trapezoid_size, rectangle_size, m_first_row = _get_tril_sizes(row, col, offset)
    row_offset = max(0, -offset)

    arange_kw = partial(
        torch.arange, layout=layout, device=device, pin_memory=pin_memory
    )

    # first we do the indices for top trapezoid
    xs1 = arange_kw(0, trapezoid_size, dtype=torch.float64)
    b = m_first_row - 0.5
    row_inds1 = torch.floor(-b + torch.sqrt(b * b + 2 * xs1))
    col_inds1 = torch.floor(xs1 - (2 * m_first_row - 1 + row_inds1) * row_inds1 * 0.5)
    row_inds1 = _maybe_convert_to_dtype(row_inds1 + row_offset, dtype)
    col_inds1 = _maybe_convert_to_dtype(col_inds1, dtype)

    # then bottom rectangle
    xs2 = arange_kw(0, rectangle_size, dtype=dtype)
    row_inds2 = xs2 // col + (col - m_first_row + 1 + row_offset)
    col_inds2 = xs2 % col

    return torch.stack(
        (torch.cat((row_inds1, row_inds2)), torch.cat((col_inds1, col_inds2)))
    )


# Similar to _get_tril_sizes above, but here there is a top trapezoid and
# a bottom rectangle instead. Note that you can't reduce this to
# _get_tril_sizes(col, row, -offset) because that would correspond to
# decomposing into a left trapezoid and right rectangle.
def _get_triu_sizes(row: int, col: int, offset: int) -> tuple[int, int, int]:
    if row == 0 or col == 0:
        return 0, 0, 0

    m_first_row = max(0, col - offset) if offset > 0 else col

    # Number of elements in top rectangle
    rectangle_size = max(0, min(row, -offset) * col)

    # Number of elements in bottom trapezoid
    trapezoid_size_tril, rectangle_size_tril, _ = _get_tril_sizes(row, col, offset - 1)
    triu_size = row * col - (trapezoid_size_tril + rectangle_size_tril)
    trapezoid_size = triu_size - rectangle_size

    return trapezoid_size, rectangle_size, m_first_row


@register_decomposition(aten.triu_indices)
@out_wrapper()
def triu_indices(
    row: int,
    col: int,
    offset: int = 0,
    *,
    dtype: torch.dtype = torch.long,
    layout: torch.layout = torch.strided,
    device: DeviceLikeType = "cpu",
    pin_memory: bool = False,
) -> TensorLikeType:
    _trilu_checks("triu_indices", row, col, dtype, layout, pin_memory)

    trapezoid_size, rectangle_size, m_first_row = _get_triu_sizes(row, col, offset)
    col_offset = max(0, offset)

    arange_kw = partial(
        torch.arange, layout=layout, device=device, pin_memory=pin_memory
    )

    # indices for top rectangle
    xs2 = arange_kw(0, rectangle_size, dtype=dtype)
    row_inds2 = xs2 // col
    col_inds2 = xs2 % col

    # bottom trapezoid
    xs1 = arange_kw(0, trapezoid_size, dtype=torch.float64)
    b = -0.5 - m_first_row
    row_inds1 = torch.floor(-b - torch.sqrt(b * b - 2 * xs1))
    col_inds1 = torch.floor(xs1 - ((2 * m_first_row - 1 - row_inds1) * row_inds1) * 0.5)
    row_inds1 = _maybe_convert_to_dtype(row_inds1, dtype)
    col_inds1 = _maybe_convert_to_dtype(col_inds1, dtype)

    if col:
        row_inds1 = row_inds1 + (rectangle_size // col)
    col_inds1 = col_inds1 + col_offset

    return torch.stack(
        (torch.cat((row_inds2, row_inds1)), torch.cat((col_inds2, col_inds1)))
    )


@register_decomposition(aten.bucketize)
@out_wrapper(exact_dtype=True)
def bucketize(
    a: TensorOrNumberLikeType,
    boundaries: TensorLikeType,
    *,
    out_int32: bool = False,
    right: bool = False,
):
    torch._check(
        boundaries.dim() == 1,
        lambda: f"boundaries tensor must be 1 dimension but got dim({boundaries.dim()})",
    )

    a = a if isinstance(a, torch.Tensor) else torch.tensor(a)
    out_dtype = torch.int32 if out_int32 else torch.int64
    n_boundaries = boundaries.shape[-1]
    if n_boundaries == 0:
        return torch.zeros_like(a)
    # We are trying to find the bucket (defined by pairs of consecutive elements of `boundaries`)
    # each element of `a` belongs to. We use binary search to achieve logarithmic complexity,
    # but each step of the search is done "in parallel" over all elements of `a`
    # can't use int32 as indexes, so we have to do all computations with int64 and convert at the end
    start = torch.zeros(a.shape, device=a.device, dtype=torch.int64)
    end = start + n_boundaries
    # Max depth of the binary search
    # Since we can't break out of the loop at different points for different elements of a,
    # we just do the max amount of iterations that binary search requires and add condition
    # tensor (cond_update below) to stop updating once the search terminates

    # For first iteration through loop we can skip some checks, we have separate implementation
    mid = start + (end - start) // 2
    mid_val = boundaries[mid]
    if right:
        cond_mid = mid_val > a
    else:
        cond_mid = mid_val >= a
    start = torch.where(cond_mid, start, mid + 1)

    if n_boundaries > 1:
        cond_update = torch.ones_like(a, dtype=torch.bool)
        niters = int(math.log2(n_boundaries))
        for _ in range(niters):
            end = torch.where(cond_mid & cond_update, mid, end)
            cond_update = start < end
            # start might end up pointing to 1 past the end, we guard against that
            mid = torch.where(cond_update, start + (end - start) // 2, 0)
            mid_val = boundaries[mid]
            # If right is true, the buckets are closed on the *left*
            # (i.e., we are doing the equivalent of std::upper_bound in C++)
            # Otherwise they are closed on the right (std::lower_bound)
            if right:
                cond_mid = mid_val > a
            else:
                cond_mid = mid_val >= a
            start = torch.where((~cond_mid) & cond_update, mid + 1, start)

    return start.to(dtype=out_dtype)


@register_decomposition(aten.cauchy)
@out_wrapper()
@elementwise_type_promotion_wrapper(
    type_promoting_args=("self",),
    type_promotion_kind=ELEMENTWISE_TYPE_PROMOTION_KIND.DEFAULT,
)
def cauchy(self, median=0, sigma=1, generator=None):
    assert generator is None
    torch._check(
        not utils.is_complex_dtype(self.dtype)
        and not utils.is_integer_dtype(self.dtype)
        and not utils.is_boolean_dtype(self.dtype),
        lambda: f"Cauchy distribution is a continuous probability distribution. \
        dtype must be a floating point but you specified {self.dtype}",
    )
    torch._check(
        sigma > 0.0,
        lambda: f"cauchy_ expects sigma > 0.0, but found sigma={sigma}",
    )
    return median + sigma * torch.tan(math.pi * (torch.rand_like(self) - 0.5))


@register_decomposition(aten.exponential)
@out_wrapper()
@elementwise_type_promotion_wrapper(
    type_promoting_args=("self",),
    type_promotion_kind=ELEMENTWISE_TYPE_PROMOTION_KIND.DEFAULT,
)
def exponential(self, rate=1, generator=None):
    assert generator is None
    torch._check(
        not utils.is_complex_dtype(self.dtype)
        and not utils.is_integer_dtype(self.dtype)
        and not utils.is_boolean_dtype(self.dtype),
        lambda: f"Exponential distribution is a continuous probability distribution. \
        dtype must be a floating point but you specified {self.dtype}",
    )
    torch._check(
        rate > 0.0,
        lambda: f"exponential_ expects lambda > 0.0, but found lambda={rate}",
    )

    uniform_val = torch.rand_like(self)

    # copying numerics of transformation::exponential see comment:
    # curand_uniform has (0,1] bounds. log(1) is 0 and exponential excludes 0.
    # we need log to be not 0, and not underflow when converted to half
    # fast __logf approximation can underflow, so set log to -epsilon/2 for 1 or close to 1 args
    epsilon = torch.finfo(uniform_val.dtype).eps / 2
    condition = uniform_val >= 1.0 - epsilon
    log_uniform = torch.where(condition, -epsilon, torch.log(uniform_val))

    return -1 / rate * log_uniform


@register_decomposition(aten.geometric)
@out_wrapper()
@elementwise_type_promotion_wrapper(
    type_promoting_args=("self",),
    type_promotion_kind=ELEMENTWISE_TYPE_PROMOTION_KIND.DEFAULT,
)
def geometric(self, p, generator=None):
    assert generator is None
    # TODO: fix inductor rand_like for integer, bool dtypes
    torch._check(
        not utils.is_complex_dtype(self.dtype)
        and not utils.is_boolean_dtype(self.dtype),
        lambda: f"geometric not implemented for {self.dtype}",
    )
    torch._check(
        0 < p and p < 1,
        lambda: f"geometric_ expects p to be in (0, 1), but got p={p}",
    )
    return torch.floor(torch.log1p(-torch.rand_like(self)) / math.log1p(-p)) + 1


@register_decomposition(aten.log_normal)
@out_wrapper()
@elementwise_type_promotion_wrapper(
    type_promoting_args=("self",),
    type_promotion_kind=ELEMENTWISE_TYPE_PROMOTION_KIND.DEFAULT,
)
def log_normal(self, mean=1, std=2, generator=None):
    assert generator is None
    torch._check(
        not utils.is_complex_dtype(self.dtype)
        and not utils.is_integer_dtype(self.dtype)
        and not utils.is_boolean_dtype(self.dtype),
        lambda: f"log_normal not implemented for {self.dtype}",
    )
    torch._check(
        0 < std,
        lambda: f"log_normal_ expects std > 0.0, but found std={std}",
    )
    return torch.exp(std * torch.randn_like(self) + mean)


# TODO: add support for functionalization aten.normal_functional
# NOTE: the device and dtype will be ignored when shape is None
@register_decomposition(aten.normal)
@out_wrapper()
@elementwise_type_promotion_wrapper(
    type_promoting_args=(
        "mean",
        "std",
    ),
    type_promotion_kind=ELEMENTWISE_TYPE_PROMOTION_KIND.DEFAULT,
)
def normal(
    mean=0,
    std=1,
    size=None,
    *,
    generator=None,
    dtype=None,
    layout=None,
    device=None,
    pin_memory=None,
):
    assert layout is None or layout == torch.strided

    if not isinstance(std, TensorLike):
        torch._check(
            std >= 0, lambda: f"normal expects std >= 0.0, but found std {std}"
        )

    if size is None:
        tensors = tuple(t for t in (mean, std) if isinstance(t, TensorLike))
        torch._check(
            len(tensors) > 0,
            lambda: "normal expects that either mean or std is a tensor, or size is defined",
        )
        torch._check(
            layout is None and pin_memory is None,
            lambda: "Cannot pass layout, or pin_memory without size",
        )

        size = _broadcast_shapes(*(t.shape for t in tensors))
        dtype = tensors[0].dtype
        device = tensors[0].device
    else:
        torch._check(
            not isinstance(mean, TensorLike) and not isinstance(std, TensorLike),
            lambda: "normal expects mean and std to be scalars when size is defined",
        )
        dtype = torch.get_default_dtype() if dtype is None else dtype
        device = torch.device("cpu") if device is None else device

    normal_samples = prims.normal(
        size,
        mean=0.0,
        std=1.0,
        dtype=dtype,
        device=device,
        requires_grad=False,
        generator=generator,
    )
    return std * normal_samples + mean


@register_decomposition(aten.normal_)
def normal_(self, mean=0, std=1, *, generator=None):
    return normal(mean, std, self.shape, out=self, generator=generator)


@_make_elementwise_unary_reference(ELEMENTWISE_TYPE_PROMOTION_KIND.INT_TO_FLOAT)
def rad2deg(self: TensorLikeType):
    torch._check(
        not utils.is_complex_dtype(self.dtype),
        lambda: "rad2deg is not supported for complex tensors.",
    )
    M_180_PI = 57.295779513082320876798154814105170332405472466564
    return self * M_180_PI


@_make_elementwise_unary_reference(ELEMENTWISE_TYPE_PROMOTION_KIND.INT_TO_FLOAT)
def deg2rad(self: TensorLikeType):
    torch._check(
        not utils.is_complex_dtype(self.dtype),
        lambda: "deg2rad is not supported for complex tensors.",
    )
    M_PI_180 = 0.017453292519943295769236907684886127134428718885417
    return self * M_PI_180


@register_decomposition(aten.count_nonzero)
@out_wrapper()
def count_nonzero(self, dim: Optional[DimsType] = None):
    return (self != 0).sum(dim)


def _dot_check(self, other):
    torch._check(
        self.dim() == 1 and other.dim() == 1,
        lambda: f"1D tensors expected, but got {self.dim()}D and {other.dim()}D tensors",
    )

    torch._check(
        self.dtype == other.dtype,
        lambda: "dot : expected both vectors to have same dtype, but found "
        f"{self.dtype} and {other.dtype}",
    )

    def numel_error():
        return (
            f"inconsistent tensor size, expected tensor [{self.numel()}] and src [{other.numel()}] to have the"
            f"same number of elements, but got {self.numel()} and {other.numel()} elements respectively"
        )

    torch._check(self.numel() == other.numel(), numel_error)


def _dot_check_wrapper(fn):
    @wraps(fn)
    def wrapper(self, other):
        _dot_check(self, other)
        return fn(self, other)

    return wrapper


@register_decomposition(aten.dot)
@out_wrapper(exact_dtype=True)
@_dot_check_wrapper
@elementwise_type_promotion_wrapper(
    type_promoting_args=("self", "other"),
    type_promotion_kind=ELEMENTWISE_TYPE_PROMOTION_KIND.DEFAULT,
)
def dot(self, other):
    if self.is_complex():
        if self.is_conj():
            if other.is_conj():
                return torch.dot(self.conj(), other.conj()).conj()
            else:
                return torch.vdot(self.conj(), other)
        elif other.is_conj():
            return torch.vdot(other.conj(), self)

    return (self * other).sum()


@register_decomposition(aten.vdot)
@out_wrapper(exact_dtype=True)
@_dot_check_wrapper
@elementwise_type_promotion_wrapper(
    type_promoting_args=("self", "other"),
    type_promotion_kind=ELEMENTWISE_TYPE_PROMOTION_KIND.DEFAULT,
)
def vdot(self, other):
    if not self.is_complex():
        return torch.dot(self, other)

    if self.is_conj():
        if other.is_conj():
            return torch.vdot(other.conj(), self.conj())
        else:
            return torch.dot(self.conj(), other)
    elif other.is_conj():
        return torch.dot(self, other.conj()).conj()

    # The decomposition fails if you do self.conj()... not sure why
    return (self.conj_physical() * other).sum()


@register_decomposition(aten.select_scatter)
@out_wrapper()
def select_scatter(x: TensorLikeType, src: TensorLikeType, dim: int, index: int):
    dim = utils.canonicalize_dim(x.ndim, dim)
    mask_shape = [1] * x.ndim
    mask_shape[dim] = -1
    if index < 0:
        index = index + x.shape[dim]
    mask = torch.arange(x.shape[dim], device=x.device).view(mask_shape) == index
    src = torch.unsqueeze(src, dim).expand(x.shape)
    return torch.where(mask, src, x)


# inplace
abs_ = _make_inplace(abs)
acos_ = _make_inplace(acos)
acosh_ = _make_inplace(acosh)
add_ = _make_inplace(add)
addcmul_ = _make_inplace(addcmul)
addcdiv_ = _make_inplace(addcdiv)
asin_ = _make_inplace(asin)
asinh_ = _make_inplace(asinh)
atan_ = _make_inplace(atan)
atanh_ = _make_inplace(atanh)
atan2_ = _make_inplace(atan2)
bitwise_and_ = _make_inplace(bitwise_and)
bitwise_left_shift_ = _make_inplace(bitwise_left_shift)
bitwise_not_ = _make_inplace(bitwise_not)
bitwise_or_ = _make_inplace(bitwise_or)
bitwise_right_shift_ = _make_inplace(bitwise_right_shift)
bitwise_xor_ = _make_inplace(bitwise_xor)
ceil_ = _make_inplace(ceil)
clamp_ = _make_inplace(clamp)
clamp_min_ = _make_inplace(clamp_min)
clamp_max_ = _make_inplace(clamp_max)
conj_physical_ = _make_inplace(conj_physical)
copysign_ = _make_inplace(copysign)
cos_ = _make_inplace(cos)
cosh_ = _make_inplace(cosh)
cumsum_ = _make_inplace(cumsum)
cumprod_ = _make_inplace(cumprod)
deg2rad_ = _make_inplace(deg2rad)
digamma_ = _make_inplace(digamma)
div_ = _make_inplace(div)
eq_ = _make_inplace(eq)
erf_ = _make_inplace(erf)
erfc_ = _make_inplace(erfc)
erfinv_ = _make_inplace(erfinv)
exp_ = _make_inplace(exp)
exp2_ = _make_inplace(exp2)
expm1_ = _make_inplace(expm1)
float_power_ = _make_inplace(float_power)
floor_ = _make_inplace(floor)
floor_divide_ = _make_inplace(floor_divide)
fmod_ = _make_inplace(fmod)
frac_ = _make_inplace(frac)
gcd_ = _make_inplace(gcd)
ge_ = _make_inplace(ge)
gt_ = _make_inplace(gt)
heaviside_ = _make_inplace(heaviside)
hypot_ = _make_inplace(hypot)
igamma_ = _make_inplace(igamma)
igammac_ = _make_inplace(igammac)
i0_ = _make_inplace(i0)
lcm_ = _make_inplace(lcm)
le_ = _make_inplace(le)
lerp_ = _make_inplace(lerp)
lgamma_ = _make_inplace(lgamma)
log10_ = _make_inplace(log10)
log1p_ = _make_inplace(log1p)
log2_ = _make_inplace(log2)
log_ = _make_inplace(log)
logical_and_ = _make_inplace(logical_and)
logical_not_ = _make_inplace(logical_not)
logical_or_ = _make_inplace(logical_or)
logical_xor_ = _make_inplace(logical_xor)
lt_ = _make_inplace(lt)
mul_ = _make_inplace(mul)
mvlgamma_ = _make_inplace(mvlgamma)
nan_to_num_ = _make_inplace(nan_to_num)
ne_ = _make_inplace(ne)
neg_ = _make_inplace(neg)
nextafter_ = _make_inplace(nextafter)
pow_ = _make_inplace(pow)
rad2deg_ = _make_inplace(rad2deg)
reciprocal_ = _make_inplace(reciprocal)
remainder_ = _make_inplace(remainder)
rsqrt_ = _make_inplace(rsqrt)
sgn_ = _make_inplace(sgn)
sigmoid_ = _make_inplace(sigmoid)
sign_ = _make_inplace(sign)
sin_ = _make_inplace(sin)
sinc_ = _make_inplace(sinc)
sinh_ = _make_inplace(sinh)
sqrt_ = _make_inplace(sqrt)
square_ = _make_inplace(square)
sub_ = _make_inplace(sub)
tan_ = _make_inplace(tan)
tanh_ = _make_inplace(tanh)
tril_ = _make_inplace(tril)
triu_ = _make_inplace(triu)
true_divide_ = _make_inplace(true_divide)
trunc_ = _make_inplace(trunc)
xlogy_ = _make_inplace(xlogy)
cauchy_ = _make_inplace(cauchy)
exponential_ = _make_inplace(exponential)
geometric_ = _make_inplace(geometric)
log_normal_ = _make_inplace(log_normal)
zero_ = _make_inplace(zero)

alias_copy = _make_copy_from_view(aten.alias)
as_strided_copy = _make_copy_from_view(aten.as_strided)
diagonal_copy = _make_copy_from_view(aten.diagonal)
expand_copy = _make_copy_from_view(aten.expand)
# TODO: This must return a sparse tensor if the input is sparse, but refs have
# no sparse support. See narrow_copy_sparse in core.
narrow_copy = _make_copy_from_view(aten.narrow)
squeeze_copy = _make_copy_from_view(aten.squeeze)
permute_copy = _make_copy_from_view(aten.permute)
t_copy = _make_copy_from_view(aten.t)
transpose_copy = _make_copy_from_view(aten.transpose)
unbind_copy = _make_copy_from_view(aten.unbind)
unsqueeze_copy = _make_copy_from_view(aten.unsqueeze)
view_copy = _make_copy_from_view(aten.view)


# xref: isStorage in torch/csrc/DynamicTypes.cpp
def _isStorage(obj):
    return isinstance(obj, (torch.TypedStorage, torch.UntypedStorage))


# xref: compute_sizes in torch/csrc/utils/tensor_new.cpp
def _compute_sizes(seq, scalar_type):
    MAX_DIMS = 128
    is_storage = _isStorage(seq)
    sizes = []
    # TODO: this is inaccurate, we actually test PySequence_Check
    while isinstance(seq, (list, tuple)):
        length = len(seq)
        if is_storage:
            length //= scalar_type.itemsize
        sizes.append(length)
        if len(sizes) > MAX_DIMS:
            raise ValueError(f"too many dimensions '{type(seq).__name__}'")
        if length == 0:
            break
        try:
            handle = seq[0]
        except Exception:
            raise ValueError(  # noqa: B904
                f"could not determine the shape of object type '{type(seq).__name__}'"
            )
        seq = handle

    return sizes


# xref: infer_scalar_type in torch/csrc/utils/tensor_new.cpp
def _infer_scalar_type(obj):
    if isinstance(obj, FloatLike):
        return torch.get_default_dtype()
    if isinstance(obj, IntLike) and not isinstance(obj, bool):  # careful!
        return torch.int64
    if isinstance(obj, BoolLike):
        return torch.bool
    if isinstance(obj, complex):
        default_dtype = torch.get_default_dtype()
        if default_dtype is torch.float:
            return torch.cfloat
        elif default_dtype is torch.double:
            return torch.cdouble
        elif default_dtype is torch.half:
            return torch.chalf
        else:
            raise RuntimeError("invalid default scalar type for complex")
    if isinstance(obj, torch.Tensor):
        return obj.dtype
    if isinstance(obj, str):
        raise TypeError(f"new(): invalid data type '{type(obj).__name__}'")
    # TODO: this is inaccurate, we actually test PySequence_Check
    if isinstance(obj, (list, tuple)):
        scalarType = None
        length = len(obj)
        # match NumPy semantics, except use default tensor type instead of
        # double.
        if length == 0:
            return torch.get_default_dtype()
        for i in range(length):
            cur_item = obj[i]
            # TODO: test this
            """
            if cur_item is obj:
                raise TypeError("new(): self-referential lists are incompatible")
            """
            item_scalarType = _infer_scalar_type(cur_item)  # recurse!
            if scalarType is not None:
                scalarType = torch.promote_types(scalarType, item_scalarType)
            else:
                scalarType = item_scalarType
            if scalarType is torch.cdouble:
                # this won't change (unless we hit undefined, but that will
                # fail later)
                return scalarType
        return scalarType
    raise RuntimeError(f"Could not infer dtype of {type(obj).__name__}")


# Analogous to recursive_store
# xref: recursive_store in torch/csrc/utils/tensor_new.cpp
def _recursive_build(
    scalarType: torch.dtype, obj: Union[TensorOrNumberLikeType, TensorSequenceType]
):
    if isinstance(obj, Tensor) and obj.numel() == 1:
        return obj.detach().to(dtype=scalarType, device="cpu", copy=True).view(())
    elif isinstance(obj, Tensor):
        # It is invalid to call ".tensor([...])" with a non-scalar tensor in eager mode
        # >>> torch.tensor([torch.randn(2)])
        # ValueError: only one element tensors can be converted to Python scalars
        #
        # But it is possible with a NumPy array
        # >>> torch.tensor([np.random.uniform(size=(2,))]).shape
        # torch.Size([1, 2])
        return obj.detach().to(dtype=scalarType, device="cpu", copy=True)
    elif isinstance(obj, Number):
        return torch.scalar_tensor(obj, dtype=scalarType)

    # seq can be a list of tensors
    seq = obj
    return (
        torch.empty(0)
        if not seq
        else torch.stack([_recursive_build(scalarType, item) for item in seq])
    )


# xref: internal_new_from_data in torch/csrc/utils/tensor_new.cpp
def _internal_new_from_data(
    options,
    scalar_type,
    device_opt,
    data,
    copy_variables,
    copy_numpy,
    type_inference,
    pin_memory=False,
):
    if isinstance(data, torch.Tensor):
        torch._check(
            not pin_memory, lambda: "Can't pin tensor constructed from a variable"
        )
        var = data
        if copy_variables:
            var = var.detach()
        inferred_scalar_type = var.dtype if type_inference else scalar_type
        device = device_opt if device_opt is not None else var.device
        return var.to(
            device=device,
            dtype=inferred_scalar_type,
            non_blocking=False,
            copy=copy_variables,
        )

    # TODO
    if hasattr(data, "__cuda_array_interface__"):
        return NotImplemented

    # TODO: test for numpy input with PyArray_Check

    device = device_opt if device_opt is not None else options["device"]
    inferred_scalar_type = _infer_scalar_type(data) if type_inference else scalar_type

    # NB: Don't need to avoid tracing, as we aren't going to do any manual
    # pointer filling tricks
    if _isStorage(data):
        return NotImplemented
    else:
        if torch.device(device).type == "meta":
            return NotImplemented

        # In the C implementation, we would directly start poking the memory
        # of a freshly allocated CPU tensor.  Here, we're going to do an
        # alternate, heinously slow implementation: turn each individual
        # scalar into a tensor, and then repeatedly cat them together
        tensor = _recursive_build(inferred_scalar_type, data)

        tensor = tensor.to(device, inferred_scalar_type, non_blocking=False, copy=False)

    # NB: lift_fresh is not needed, because we built the tensor from scalars
    # guaranteeing a fresh tensor in this case
    return tensor


# xref: tensor_ctor in torch/csrc/utils/tensor_new.cpp
def tensor(data, *, dtype=None, device=None, pin_memory=False, requires_grad=False):
    # TODO (or not): support names kwarg
    if isinstance(data, torch.Tensor):
        warnings.warn(
            "To copy construct from a tensor, it is recommended to use sourceTensor.detach().clone() "
            "or sourceTensor.detach().clone().requires_grad_(True), rather than torch.tensor(sourceTensor)",
            UserWarning,
            stacklevel=2,
        )
    type_inference = dtype is None
    new_tensor = _internal_new_from_data(
        # device="cpu" because that's what you get with torch.tensor(2) no
        # device by default
        {"device": "cpu"},  # TODO: use torch.get_default_tensor_type
        dtype if dtype is not None else torch.get_default_dtype(),
        device,
        data,
        copy_variables=True,
        copy_numpy=True,
        type_inference=type_inference,
        pin_memory=pin_memory,
    )
    new_tensor.detach_()
    if requires_grad:
        new_tensor.requires_grad_(requires_grad)
    return new_tensor


# Views
# We can't model these as above, as the pattern of doing `op(a, out=a)` does not work for a view function
# given that it does not reshape the input (it just copies the result into it)

# squeeze_ = _make_inplace(squeeze)
# t_ = _make_inplace(t)
# transpose_ = _make_inplace(transpose)
# unsqueeze_ = _make_inplace(unsqueeze)


import torch._refs._conversions
import torch._refs.fft
import torch._refs.linalg
import torch._refs.nn.functional
import torch._refs.special<|MERGE_RESOLUTION|>--- conflicted
+++ resolved
@@ -3735,110 +3735,6 @@
     return permuted_result.reshape(target_shape)
 
 
-<<<<<<< HEAD
-# this function is python match of computeStride_impl in TensorUtils.cpp
-def _compute_stride(old_shape, old_stride, new_shape):
-    from torch.fx.experimental.symbolic_shapes import (
-        guard_or_false,
-        guard_or_true,
-        sym_eq,
-    )
-
-    if len(old_shape) == 0:
-        return [1] * len(new_shape)
-
-    numel = reduce(operator.mul, old_shape, 1)
-    zero_numel = guard_or_false(numel == 0)
-    if zero_numel and guard_or_false(sym_eq(old_shape, new_shape)):
-        return old_stride
-
-    new_stride = [0] * len(new_shape)
-
-    if zero_numel:
-        for view_d in range(len(new_shape) - 1, -1, -1):
-            if view_d == len(new_shape) - 1:
-                new_stride[view_d] = 1
-            else:
-                new_stride[view_d] = (
-                    max(new_shape[view_d + 1], 1) * new_stride[view_d + 1]
-                )
-        return new_stride
-
-    view_d = len(new_shape) - 1
-    chunk_base_stride = old_stride[-1]
-    tensor_numel = 1
-    view_numel = 1
-
-    for tensor_d in range(len(old_shape) - 1, -1, -1):
-        tensor_numel *= old_shape[tensor_d]
-
-        if tensor_d == 0 or (
-            guard_or_true(old_shape[tensor_d - 1] != 1)
-            and guard_or_true(
-                old_stride[tensor_d - 1] != tensor_numel * chunk_base_stride
-            )
-        ):
-            while view_d >= 0 and (
-                guard_or_true(view_numel < tensor_numel)
-                or guard_or_false(new_shape[view_d] == 1)
-            ):
-                new_stride[view_d] = view_numel * chunk_base_stride
-                view_numel *= new_shape[view_d]
-                view_d -= 1
-
-            if guard_or_true(view_numel != tensor_numel):
-                return None
-
-            if tensor_d > 0:
-                chunk_base_stride = old_stride[tensor_d - 1]
-                tensor_numel = 1
-                view_numel = 1
-    if view_d != -1:
-        return None
-    return new_stride
-
-
-# This function is called to trace through view operation during fake tensor tracing.
-# It will be called when the existing path throws a data dependent error. It's much
-# simpler that reshape_view_helper, if it fails it will throw the original data_dependent_error
-# that was passed to it.
-# The function does the following:
-# (1) if _compute_stride succeeds, the requested shape is valid, the output strides are those
-# returned by _compute_stride.
-# (2) if a contiguous, we know the requested shape is valid, the output strides can be computed using
-# make_contiguous_strides_for.
-def _view_simple(a: TensorLikeType, shape, data_dependent_error) -> TensorLikeType:
-    from torch.fx.experimental.symbolic_shapes import statically_known_true, sym_eq
-
-    # Creates a valid shape
-    shape = utils.extract_shape_from_varargs(shape, validate=False)
-
-    # Reshape may be given a shape with a -1 length
-    # This indicates that the dimension's length should be inferred
-    shape = utils.infer_size(shape, a.numel())
-
-    # Handles general case: a 1+D tensor reshaped into a distinct 1+D shape
-    shape_numel = reduce(operator.mul, shape, 1)
-    torch._check(
-        a.numel() == shape_numel,
-        f"Could not reshape a tensor with shape {a.shape} as a tensor with shape {shape}!",
-    )
-
-    if len(shape) == len(a.shape) and statically_known_true(sym_eq(shape, a.shape)):
-        return prims.view_of(a)
-
-    new_strides = _compute_stride(a.size(), a.stride(), shape)
-    if new_strides is not None:
-        return a.as_strided(shape, new_strides)
-
-    if definitely_contiguous(a):
-        return a.as_strided(shape, utils.make_contiguous_strides_for(shape))
-
-    raise data_dependent_error
-
-
-=======
->>>>>>> e3b44edf
 def _reshape_view_helper_core_alg(
     a: TensorLikeType, shape, allow_copy: bool
 ) -> TensorLikeType:
@@ -6169,7 +6065,7 @@
     if n_boundaries == 0:
         return torch.zeros_like(a)
     # We are trying to find the bucket (defined by pairs of consecutive elements of `boundaries`)
-    # each element of `a` belongs to. We use binary search to achieve logarithmic complexity,
+    # each element of `a` belongs to. We use binary search to achieve logarithimic complexity,
     # but each step of the search is done "in parallel" over all elements of `a`
     # can't use int32 as indexes, so we have to do all computations with int64 and convert at the end
     start = torch.zeros(a.shape, device=a.device, dtype=torch.int64)
