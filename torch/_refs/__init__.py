--- conflicted
+++ resolved
@@ -3730,16 +3730,8 @@
 
 
 def _reshape_view_helper(a: TensorLikeType, *shape, allow_copy: bool) -> TensorLikeType:
-<<<<<<< HEAD
-    from torch.fx.experimental.symbolic_shapes import (
-        guard_size_oblivious,
-        statically_known_true,
-        sym_eq,
-    )
-=======
     from torch._dynamo.exc import UserError, UserErrorType
     from torch.fx.experimental.symbolic_shapes import guard_or_false, guard_or_true
->>>>>>> c4a0b31c
 
     # Creates a valid shape
     shape = utils.extract_shape_from_varargs(shape, validate=False)
@@ -3774,15 +3766,14 @@
             return _a
 
     if a.is_contiguous():
-        if len(shape) >= 1 and a.ndim >= 1:
-            if len(shape) == len(a.shape) and statically_known_true(sym_eq(shape, a.shape)):
-                return prims.view_of(a)
-
-            strides = [1]
-            for x in reversed(shape[1:]):
-                strides.append(strides[-1] * x)
-            strides.reverse()
-            return torch.as_strided(a, shape, strides)
+        # Special-cases for nd_to_1d
+        if len(shape) == 1 and a.ndim > 1:
+            return torch.as_strided(a, [a.numel()], [1])
+        # Special-cases for 1d_to_2d
+        if len(shape) == 2 and a.ndim == 1:
+            dim0 = shape[0]
+            dim1 = shape[1]
+            return torch.as_strided(a, [dim0, dim1], [dim1, 1])
 
     # Handles general case: a 1+D tensor reshaped into a distinct 1+D shape
     shape_numel = reduce(operator.mul, shape, 1)
@@ -3823,12 +3814,7 @@
             continue
 
         # Skips dimensions that are already the correct length
-<<<<<<< HEAD
-        # can use guard_or_false for sure.
-        if guard_size_oblivious(length == a_.shape[idx]):
-=======
         if guard_or_false(length == a_.shape[idx]):
->>>>>>> c4a0b31c
             idx = idx + 1
             continue
 
@@ -4059,15 +4045,14 @@
 
 @register_decomposition(aten.unbind)
 def unbind(t: TensorLikeType, dim: int = 0) -> TensorSequenceType:
-    from torch.fx.experimental.symbolic_shapes import guard_or_false
+    from torch.fx.experimental.symbolic_shapes import guard_size_oblivious
 
     dim = utils.canonicalize_dim(t.ndim, dim)
     torch._check_index(
         len(t.shape) > 0,
         lambda: "Dimension specified as 0 but tensor has no dimensions",
     )
-
-    if guard_or_false(t.shape[dim] == 0):
+    if guard_size_oblivious(t.shape[dim] == 0):
         return ()
     else:
         return tuple(
