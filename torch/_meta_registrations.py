--- conflicted
+++ resolved
@@ -7537,18 +7537,6 @@
     mat_a_is_2d = mat_a.dim() == 2
     mat_b_is_2d = mat_b.dim() == 2
 
-<<<<<<< HEAD
-    torch._check(
-        mat_a.shape[-1] % 16 == 0,
-        lambda: f"Expected mat_a.shape[-1] to be divisible by 16, but got mat_a.shape[-1]={mat_a.shape[1]}",
-    )
-    torch._check(
-        mat_b.shape[-2] % 16 == 0 and mat_b.shape[-1] % 16 == 0,
-        lambda: f"Expected mat_b.shape[-2] and mat_b.shape[-1] to be both divisible by 16 but got {mat_b.shape[-2]} and {mat_b.shape[-1]}",  # noqa: B950
-    )
-
-=======
->>>>>>> e3b44edf
     if scaled:
 
         def is_row_major(mat):
