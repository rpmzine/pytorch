--- conflicted
+++ resolved
@@ -2572,7 +2572,7 @@
     out_shape = input_tensor.shape
 
     # If tensor is provided for running_mean and running_var then use this. If these are not
-    # provided then we return the shape of weight tensor. Similar to how this is handled in the decomposition
+    # provded then we return the shape of weight tensor. Similar to how this is handled in the decomposition
     save_mean_shape = running_mean.shape if running_mean is not None else weight.shape
     save_var_shape = running_var.shape if running_var is not None else weight.shape
 
@@ -3936,7 +3936,7 @@
                     + kai_num_bytes_bias
                 )
 
-            # This function returns size of these datatypes stored as enum. We modify it to just return bf16 datatype
+            # This funtion retuns size of these datatypes stored as enum. We modify it to just return bf16 datatype
             # https://gitlab.arm.com/kleidi/kleidiai/-/blob/main/kai/kai_common.h?ref_type=heads#L55
             def kai_get_bf16_datatype_size_in_bytes():
                 return 2  # 2 bytes
@@ -4899,7 +4899,7 @@
     else:
         torch._check(
             False,
-            lambda: "Unsupported memory format. Supports only ChannelsLast, Contiguous",
+            lambda: "Unsupport memory format. Supports only ChannelsLast, Contiguous",
         )
 
     outputHeight = pooling_output_shape(inputHeight, kH, padH, dH, dilationH, ceil_mode)
@@ -5021,7 +5021,7 @@
         torch._check(
             self.size(d) > 0,
             f"fractional_max_pool2d: Expected input to have non-zero "
-            f" size for non-batch dimensions, but got {self.size()} with dimension {d} empty",
+            f" size for non-batch dimenions, but got {self.size()} with dimension {d} empty",
         )
 
     # the check and message are out of sync, but this matches the structured meta
@@ -5812,7 +5812,7 @@
     # it's possible we'll need to have some special handling in inductor for sdpa
     # See [Note] BC breaking change to flash seed/offset
     if torch.version.hip and torch.cuda.is_available():
-        # Maintain old path on AMD
+        # Maintian old path on AMD
         seed = torch.empty((), dtype=torch.long, device="meta")
         offset = torch.empty((), dtype=torch.long, device="meta")
     else:
@@ -6236,7 +6236,7 @@
     # See [Note] BC breaking change to flash seed/offset
     seed, offset = None, None
     if torch.version.hip and torch.cuda.is_available():
-        # Maintain old path on AMD
+        # Maintian old path on AMD
         seed = torch.empty((), dtype=torch.long, device="meta")
         offset = torch.empty((), dtype=torch.long, device="meta")
     else:
@@ -6448,7 +6448,7 @@
         )
         torch._check(
             mat2.size(0) % 16 == 0 and mat2.size(1) % 16 == 0,
-            lambda: f"Expected both dimensions of mat2 to be divisible by 16 but got {mat2.shape}",
+            lambda: f"Expected both dimensions of mat2 to be divisble by 16 but got {mat2.shape}",
         )
 
         # determine scaling type and check input dimensions (refer to Blas.cpp op)
@@ -6575,7 +6575,7 @@
 def meta_multinomial(input, num_samples, replacement=False, *, generator=None):
     torch._check(
         0 < input.dim() <= 2,
-        lambda: f"The probability distributions dimensions must be 1 or 2, but got {input.dim()}",
+        lambda: f"The probabilty distributions dimensions must be 1 or 2, but got {input.dim()}",
     )
     if input.dim() == 1:
         return torch.empty(num_samples, dtype=torch.long, device=input.device)
@@ -7537,18 +7537,6 @@
     mat_a_is_2d = mat_a.dim() == 2
     mat_b_is_2d = mat_b.dim() == 2
 
-<<<<<<< HEAD
-    torch._check(
-        mat_a.shape[-1] % 16 == 0,
-        lambda: f"Expected mat_a.shape[-1] to be divisible by 16, but got mat_a.shape[-1]={mat_a.shape[1]}",
-    )
-    torch._check(
-        mat_b.shape[-2] % 16 == 0 and mat_b.shape[-1] % 16 == 0,
-        lambda: f"Expected mat_b.shape[-2] and mat_b.shape[-1] to be both divisible by 16 but got {mat_b.shape[-2]} and {mat_b.shape[-1]}",  # noqa: B950
-    )
-
-=======
->>>>>>> e3b44edf
     if scaled:
 
         def is_row_major(mat):
