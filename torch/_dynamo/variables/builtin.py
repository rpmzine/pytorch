# mypy: allow-untyped-defs

"""
Built-in function and type variable tracking for TorchDynamo's symbolic execution.

This module contains variable tracker classes for Python built-in functions, types,
and operations during graph compilation. It handles symbolic execution of:

- Built-in functions (len, getattr, isinstance, etc.)
- Type constructors (int, float, str, list, dict, etc.)
- Built-in operators and methods
- Special Python constructs (super, hasattr, etc.)

Key classes:
- BuiltinVariable: Tracks built-in functions and handles their execution
- TypeVariable: Manages type constructor calls and type checking
- SuperVariable: Handles super() calls in class hierarchies

These variable trackers ensure that built-in Python operations are correctly
handled during symbolic execution, either by executing them directly when safe
or by creating appropriate graph nodes when needed.
"""

import contextlib
import functools
import inspect
import itertools
import logging
import math
import operator
import sys
import types
import typing
import unittest
from collections import defaultdict, OrderedDict
from collections.abc import KeysView, Sequence
from typing import Callable, TYPE_CHECKING, Union

import torch
from torch import sym_float, sym_int
from torch._subclasses.meta_utils import is_sparse_any
from torch.utils._python_dispatch import is_traceable_wrapper_subclass

from .. import config, graph_break_hints, polyfills, variables
from ..exc import (
    AttributeMutationError,
    ObservedAttributeError,
    raise_observed_exception,
    unimplemented_v2,
    Unsupported,
    UserError,
    UserErrorType,
)
from ..guards import GuardBuilder, install_guard
from ..replay_record import DummyModule
from ..source import (
    AttrSource,
    GetItemSource,
    GlobalSource,
    is_constant_source,
    TypeSource,
)
from ..utils import (
    check_constant_args,
    check_numpy_ndarray_args,
    check_unspec_or_constant_args,
    check_unspec_python_args,
    cmp_name_to_op_mapping,
    dict_methods,
    extract_fake_example_value,
    frozenset_methods,
    get_fake_value,
    guard_if_dyn,
    is_tensor_getset_descriptor,
    is_wrapper_or_member_descriptor,
    istype,
    numpy_operator_wrapper,
    proxy_args_kwargs,
    set_methods,
    str_methods,
    tensortype_to_dtype,
)
from .base import AsPythonConstantNotImplementedError, ValueMutationNew, VariableTracker
from .constant import ConstantVariable
from .ctx_manager import EventVariable, StreamVariable
from .dicts import (
    ConstDictVariable,
    DefaultDictVariable,
    DictKeysVariable,
    DictViewVariable,
    FrozensetVariable,
    is_hashable,
    SetVariable,
)
from .lists import (
    BaseListVariable,
    ListIteratorVariable,
    ListVariable,
    SizeVariable,
    TupleIteratorVariable,
    TupleVariable,
)
from .tensor import (
    FakeItemVariable,
    supported_comparison_ops,
    SymNodeVariable,
    TensorVariable,
    UnspecializedPythonVariable,
)
from .user_defined import (
<<<<<<< HEAD
    UserDefinedDictVariable,
    UserDefinedObjectVariable,
=======
    UserDefinedObjectVariable,
    UserDefinedSetVariable,
>>>>>>> 974ff088
    UserDefinedVariable,
)


if TYPE_CHECKING:
    # Cyclic dependency...
    from torch._dynamo.codegen import PyCodegen
    from torch._dynamo.symbolic_convert import InstructionTranslator

log = logging.getLogger(__name__)


IN_PLACE_DESUGARING_MAP = {
    operator.iadd: operator.add,
    operator.isub: operator.sub,
    operator.imul: operator.mul,
    operator.ifloordiv: operator.floordiv,
    operator.itruediv: operator.truediv,
    operator.imod: operator.mod,
    operator.imatmul: operator.imatmul,
    operator.ilshift: operator.lshift,
    operator.irshift: operator.rshift,
    operator.ipow: operator.pow,
    operator.iand: operator.and_,
    operator.ior: operator.or_,
    operator.ixor: operator.xor,
}


_HandlerCallback = Callable[
    ["InstructionTranslator", typing.Any, typing.Any], VariableTracker
]
_TrackersType = Union[type[VariableTracker], tuple[type[VariableTracker], ...]]
polyfill_fn_mapping = {
    operator.eq: polyfills.cmp_eq,
    operator.ne: polyfills.cmp_ne,
    operator.lt: polyfills.cmp_lt,
    operator.le: polyfills.cmp_le,
    operator.gt: polyfills.cmp_gt,
    operator.ge: polyfills.cmp_ge,
}


class BuiltinVariable(VariableTracker):
    """
    A VariableTracker that represents a built-in value (functions and operators).
    A lot of the code here assumes it will be a function object.

    The BuiltinVariable class wraps Python built-in functions (like len, isinstance, etc.)
    and operators (like +, -, *, etc.) to enable symbolic execution during tracing. This allows
    Dynamo to properly handle these operations when converting Python code to FX graphs while
    maintaining correct semantics and enabling optimizations.
    """

    _SENTINEL = object()
    _nonvar_fields = {
        "fn",
        *VariableTracker._nonvar_fields,
    }

    @classmethod
    def create_with_source(cls, value, source):
        install_guard(source.make_guard(GuardBuilder.BUILTIN_MATCH))
        return cls(value, source=source)

    @staticmethod
    @functools.cache
    def _constant_fold_functions():
        fns = {
            abs,
            all,
            any,
            bool,
            callable,
            chr,
            divmod,
            float,
            getattr,
            int,
            len,
            max,
            min,
            ord,
            pow,
            repr,
            round,
            str,
            str.format,
            sum,
            type,
            operator.abs,
            operator.pos,
            operator.neg,
            operator.not_,
            operator.truth,
            operator.invert,
            operator.pow,
            operator.mul,
            operator.matmul,
            operator.floordiv,
            operator.truediv,
            operator.mod,
            operator.add,
            operator.sub,
            operator.getitem,
            operator.length_hint,
            operator.lshift,
            operator.rshift,
            operator.and_,
            operator.or_,
            operator.xor,
            operator.ipow,
            operator.imul,
            operator.imatmul,
            operator.ifloordiv,
            operator.itruediv,
            operator.imod,
            operator.iadd,
            operator.isub,
            operator.ilshift,
            operator.irshift,
            operator.iand,
            operator.ixor,
            operator.ior,
            operator.index,
        }
        from .tensor import supported_comparison_ops

        fns.update(supported_comparison_ops.values())
        fns.update(x for x in math.__dict__.values() if isinstance(x, type(math.sqrt)))
        return fns

    def can_constant_fold_through(self):
        return self.fn in self._constant_fold_functions()

    @staticmethod
    @functools.cache
    def _fx_graph_functions():
        fns = {
            operator.abs,
            operator.pos,
            operator.neg,
            operator.not_,
            operator.invert,
            operator.pow,
            operator.mul,
            operator.matmul,
            operator.floordiv,
            operator.truediv,
            operator.mod,
            operator.add,
            operator.lt,
            operator.gt,
            operator.ge,
            operator.le,
            operator.ne,
            operator.eq,
            operator.sub,
            operator.length_hint,
            operator.lshift,
            operator.rshift,
            operator.and_,
            operator.or_,
            operator.xor,
            operator.ipow,
            operator.imul,
            operator.imatmul,
            operator.ifloordiv,
            operator.itruediv,
            operator.getitem,
            operator.imod,
            operator.iadd,
            operator.isub,
            operator.ilshift,
            operator.irshift,
            operator.iand,
            operator.ixor,
            operator.ior,
        }
        return fns

    @staticmethod
    @functools.cache
    def _binops() -> dict[
        Callable[..., object], tuple[list[str], Callable[..., object]]
    ]:
        # function -> ([forward name, reverse name, in-place name], in-place op)
        fns: dict[Callable[..., object], tuple[list[str], Callable[..., object]]] = {
            operator.add: (["__add__", "__radd__", "__iadd__"], operator.iadd),
            operator.sub: (["__sub__", "__rsub__", "__isub__"], operator.isub),
            operator.mul: (["__mul__", "__rmul__", "__imul__"], operator.imul),
            operator.truediv: (
                ["__truediv__", "__rtruediv__", "__itruediv__"],
                operator.itruediv,
            ),
            operator.floordiv: (
                ["__floordiv__", "__rfloordiv__", "__ifloordiv__"],
                operator.ifloordiv,
            ),
            operator.mod: (["__mod__", "__rmod__", "__imod__"], operator.imod),
            pow: (["__pow__", "__rpow__", "__ipow__"], operator.ipow),
            operator.pow: (["__pow__", "__rpow__", "__ipow__"], operator.ipow),
            operator.lshift: (
                ["__lshift__", "__rlshift__", "__ilshift__"],
                operator.ilshift,
            ),
            operator.rshift: (
                ["__rshift__", "__rrshift__", "__irshift__"],
                operator.irshift,
            ),
            # NB: The follow binary operators are not supported for now, since the
            # corresponding magic methods aren't defined on SymInt / SymFloat:
            # operator.matmul
            # divmod
            # operator.and_
            # operator.or_
            # operator.xor
        }
        return fns

    @staticmethod
    @functools.cache
    def _binop_handlers():
        # Multiple dispatch mechanism defining custom binop behavior for certain type
        # combinations. Handlers are attempted in order, and will be used if the type checks
        # match. They are expected to have the signature:
        # fn(tx, arg0: VariableTracker, arg1: VariableTracker) -> VariableTracker
        from .functions import BaseUserFunctionVariable, UserFunctionVariable
        from .nn_module import NNModuleVariable
        from .tensor import supported_const_comparison_ops
        from .torch import BaseTorchVariable
        from .user_defined import (
            UserDefinedClassVariable,
            UserDefinedObjectVariable,
            UserDefinedVariable,
        )

        # Override table contains: op_fn -> [list of handlers]
        op_handlers: dict[
            Callable[..., object],
            list[
                tuple[
                    tuple[
                        type[VariableTracker],
                        _TrackersType,
                    ],
                    _HandlerCallback,
                ]
            ],
        ] = {}
        for (
            op,
            (magic_method_names, in_place_op),
        ) in BuiltinVariable._binops().items():
            op_handlers[op] = []
            op_handlers[in_place_op] = []

            forward_name, reverse_name, inplace_name = magic_method_names

            # User-defined args (highest precedence)
            def user_defined_handler(
                tx,
                a,
                b,
                *,
                forward_name=forward_name,
                reverse_name=reverse_name,
            ):
                # Manually handle reversing logic if needed (e.g. call __radd__)

                # TODO: If we expand this to handle tensor args, we need to manually
                # handle cases like this:
                #
                # class A(int):
                #     def __radd__(self, other):
                #         print("woof")
                # torch.randn(3) + A(3)
                #
                # In this example, A.__radd__() is not called -> nothing is printed, because
                # Tensor.__add__ only does a subtype test against int, ignoring the subclass.
                # To be fully correct, we should not call A.__radd__() here, and there may be
                # other cases to reason about and add exceptions for.
                if isinstance(a, UserDefinedVariable):
                    return a.call_method(tx, forward_name, [b], {})
                else:
                    return b.call_method(tx, reverse_name, [a], {})

            op_handlers[op].append(
                ((UserDefinedVariable, VariableTracker), user_defined_handler)
            )
            op_handlers[op].append(
                ((VariableTracker, UserDefinedVariable), user_defined_handler)
            )

            def user_defined_inplace_handler(
                tx: "InstructionTranslator", a, b, *, forward_name=inplace_name
            ):
                return a.call_method(tx, forward_name, [b], {})

            op_handlers[in_place_op].append(
                ((UserDefinedVariable, VariableTracker), user_defined_inplace_handler)
            )
            op_handlers[in_place_op].append(
                ((VariableTracker, UserDefinedVariable), user_defined_inplace_handler)
            )

            # Dynamic shape args
            def dynamic_handler(tx: "InstructionTranslator", a, b, *, fn=op):
                from .builder import wrap_fx_proxy

                return wrap_fx_proxy(
                    tx,
                    tx.output.create_proxy(
                        "call_function", fn, *proxy_args_kwargs([a, b], {})
                    ),
                )

            op_handlers[op].append(
                ((SymNodeVariable, VariableTracker), dynamic_handler)
            )
            op_handlers[op].append(
                ((VariableTracker, SymNodeVariable), dynamic_handler)
            )

            # NB: Prefer out-of-place op when calling in-place op to generate valid graph
            op_handlers[in_place_op].append(
                ((SymNodeVariable, VariableTracker), dynamic_handler)
            )
            op_handlers[in_place_op].append(
                ((VariableTracker, SymNodeVariable), dynamic_handler)
            )

        # Special cases - lower precedence but still prefer these over constant folding

        # List-like addition (e.g. [1, 2] + [3, 4])
        def tuple_add_handler(tx: "InstructionTranslator", a, b):
            return TupleVariable([*a.items, *b.unpack_var_sequence(tx)])

        def size_add_handler(tx: "InstructionTranslator", a, b):
            return SizeVariable([*a.items, *b.unpack_var_sequence(tx)])

        list_like_addition_handlers: list[
            tuple[
                tuple[
                    type[VariableTracker],
                    _TrackersType,
                ],
                _HandlerCallback,
            ]
        ] = [
            # NB: Prefer the tuple-specific logic over base logic because of
            # some SizeVariable weirdness. Specifically, the tuple-specific logic
            # drops the subclass type (e.g. SizeVariable) and returns TupleVariables.
            (
                (SizeVariable, SizeVariable),
                size_add_handler,
            ),
            (
                (SizeVariable, TupleVariable),
                size_add_handler,
            ),
            (
                (TupleVariable, SizeVariable),
                size_add_handler,
            ),
            (
                (TupleVariable, TupleVariable),
                tuple_add_handler,
            ),
            (
                (TupleVariable, ConstantVariable),
                tuple_add_handler,
            ),
            (
                (ConstantVariable, TupleVariable),
                lambda tx, a, b: TupleVariable(
                    [
                        *a.unpack_var_sequence(tx),
                        *b.items,
                    ],
                ),
            ),
            (
                (
                    ListVariable,
                    (BaseListVariable, ConstantVariable, ListIteratorVariable),
                ),
                lambda tx, a, b: ListVariable(
                    [*a.items, *b.unpack_var_sequence(tx)],
                    mutation_type=ValueMutationNew(),
                ),
            ),
            (
                (BaseListVariable, BaseListVariable),
                lambda tx, a, b: type(a)(
                    [
                        *a.items,
                        *b.items,
                    ]
                ),
            ),
        ]
        op_handlers[operator.add].extend(list_like_addition_handlers)

        def list_iadd_handler(tx: "InstructionTranslator", a, b):
            if a.is_immutable() or not b.has_unpack_var_sequence(tx):
                # Handler doesn't apply
                return None

            seq = b.unpack_var_sequence(tx)
            tx.output.side_effects.mutation(a)
            a.items.extend(seq)
            return a

        list_like_iadd_handlers: list[
            tuple[
                tuple[type[VariableTracker], type[VariableTracker]],
                _HandlerCallback,
            ]
        ] = [
            (
                (ListVariable, VariableTracker),
                list_iadd_handler,
            ),
            (
                (TupleVariable, TupleVariable),
                tuple_add_handler,
            ),
            (
                (TupleVariable, ConstantVariable),
                tuple_add_handler,
            ),
        ]
        op_handlers[operator.iadd].extend(list_like_iadd_handlers)

        # List-like expansion (e.g. [1, 2, 3] * 3)
        def expand_list_like(tx: "InstructionTranslator", lst, const):
            if isinstance(lst, ConstantVariable):
                lst, const = const, lst
            return lst.__class__(
                items=lst.items * const.as_python_constant(),
                mutation_type=ValueMutationNew(),
            )

        list_like_expansion_handlers: list[
            tuple[
                tuple[type[VariableTracker], type[VariableTracker]],
                _HandlerCallback,
            ]
        ] = [
            ((ListVariable, ConstantVariable), expand_list_like),
            ((TupleVariable, ConstantVariable), expand_list_like),
            ((ConstantVariable, ListVariable), expand_list_like),
            ((ConstantVariable, TupleVariable), expand_list_like),
        ]
        op_handlers[operator.mul].extend(list_like_expansion_handlers)

        def create_cmp_op_handlers(op):
            def compare_by_value(tx: "InstructionTranslator", a, b):
                return ConstantVariable(op(a.value, b.value))

            result: list[
                tuple[
                    tuple[
                        _TrackersType,
                        _TrackersType,
                    ],
                    _HandlerCallback,
                ]
            ] = [((ConstantVariable, ConstantVariable), compare_by_value)]

            if op in polyfill_fn_mapping:
                # For constants, speedup the comparison instead of using
                # polyfill. Removing this line causes major regression for pr
                # time benchmark - add_loop_eager.
                result = [((ConstantVariable, ConstantVariable), compare_by_value)]

                op_var = BuiltinVariable(op)
                # Special handling of SymNode variable
                result.extend(
                    [
                        (
                            (SymNodeVariable, VariableTracker),
                            op_var._comparison_with_symnode,
                        ),
                        (
                            (VariableTracker, SymNodeVariable),
                            op_var._comparison_with_symnode,
                        ),
                    ]
                )

                def handler(tx, a, b):
                    return tx.inline_user_function_return(
                        VariableTracker.build(tx, polyfill_fn_mapping[op]), [a, b], {}
                    )

                result.append(((VariableTracker, VariableTracker), handler))
                return result

            result = [((ConstantVariable, ConstantVariable), compare_by_value)]

            if op in supported_const_comparison_ops.values() and op.__name__.startswith(
                "is_"
            ):
                # Tensor is None, List is not None, etc
                none_result = op(object(), None)

                def never(tx: "InstructionTranslator", a, b):
                    return ConstantVariable(none_result)

                obj_op_none = never
                none_op_obj = never

                types_that_are_never_none = (
                    TensorVariable,
                    SymNodeVariable,
                    NNModuleVariable,
                    BaseListVariable,
                    UserDefinedVariable,
                    BaseUserFunctionVariable,
                    ConstDictVariable,
                    BaseTorchVariable,
                )
                result.extend(
                    [
                        (
                            (types_that_are_never_none, ConstantVariable),
                            obj_op_none,
                        ),
                        (
                            (ConstantVariable, types_that_are_never_none),
                            none_op_obj,
                        ),
                    ]
                )

                op_var = BuiltinVariable(op)
                result.extend(
                    [
                        (
                            (
                                (UserFunctionVariable, BuiltinVariable),
                                (UserFunctionVariable, BuiltinVariable),
                            ),
                            lambda tx, a, b: ConstantVariable(op(a.fn, b.fn)),
                        ),
                        (
                            (
                                NNModuleVariable,
                                NNModuleVariable,
                            ),
                            lambda tx, a, b: ConstantVariable(
                                op(
                                    tx.output.get_submodule(a.module_key),
                                    tx.output.get_submodule(b.module_key),
                                )
                            ),
                        ),
                        (
                            (UserDefinedObjectVariable, UserDefinedObjectVariable),
                            compare_by_value,
                        ),
                        (
                            (UserDefinedClassVariable, UserDefinedClassVariable),
                            compare_by_value,
                        ),
                        (
                            (
                                (StreamVariable, EventVariable, ConstantVariable),
                                (StreamVariable, EventVariable, ConstantVariable),
                            ),
                            compare_by_value,
                        ),
                        (
                            (TensorVariable, VariableTracker),
                            op_var._comparison_with_tensor,
                        ),
                        (
                            (VariableTracker, TensorVariable),
                            op_var._comparison_with_tensor,
                        ),
                        (
                            (SymNodeVariable, VariableTracker),
                            op_var._comparison_with_symnode,
                        ),
                        (
                            (VariableTracker, SymNodeVariable),
                            op_var._comparison_with_symnode,
                        ),
                    ]
                )

                def handle_is(tx: "InstructionTranslator", left, right):
                    # If the two objects are of different type, we can safely return False
                    # and True for `is` and `is not`, respectively
                    if type(left) is not type(right):
                        return ConstantVariable.create(op.__name__ != "is_")
                    if left is right:
                        return ConstantVariable.create(op(left, right))
                    if (
                        istype(left, variables.ExceptionVariable)
                        and istype(right, variables.ExceptionVariable)
                        and left.exc_type is not right.exc_type
                    ):
                        return ConstantVariable.create(op(left, right))

                result.append(((VariableTracker, VariableTracker), handle_is))

            return result

        for op in supported_comparison_ops.values():
            assert callable(op)
            assert op not in op_handlers
            op_handlers[op] = create_cmp_op_handlers(op)

        return op_handlers

    @staticmethod
    def _find_binop_handler(op, a_type, b_type):
        handlers = BuiltinVariable._binop_handlers().get(op)
        if handlers is None:
            return None

        matches = []
        for (type1, type2), handler in handlers:
            if issubclass(a_type, type1) and issubclass(b_type, type2):
                matches.append(handler)
        return matches

    def can_insert_in_graph(self):
        return self.fn in self._fx_graph_functions()

    def __init__(self, fn, **kwargs) -> None:
        super().__init__(**kwargs)
        self.fn = fn

    def __repr__(self) -> str:
        if self.fn is None:
            name = "None"
        else:
            name = self.fn.__name__

        return f"{self.__class__.__name__}({name})"

    def as_python_constant(self):
        return self.fn

    def as_proxy(self):
        DTYPE = {
            bool: torch.bool,
            int: torch.int64,
            float: torch.float64,
        }
        if self.fn in DTYPE:
            return DTYPE[self.fn]
        return super().as_proxy()

    def reconstruct(self, codegen: "PyCodegen"):
        name = self.fn.__name__
        assert self.fn.__module__ == "builtins"
        assert name not in codegen.tx.f_globals, "shadowed global"
        codegen.append_output(codegen.create_load_global(name, add=True))

    def constant_args(self, *args, **kwargs):
        return check_constant_args(args, kwargs)

    def tensor_args(self, *args):
        any_tensor = False
        for arg in args:
            if isinstance(arg, variables.GetAttrVariable):
                return False
            any_tensor = any_tensor or isinstance(arg, variables.TensorVariable)
        return any_tensor

    def tensor_args_type(self, arg_types):
        any_tensor = False
        for arg_type in arg_types:
            if issubclass(arg_type, variables.GetAttrVariable):
                return False
            any_tensor = any_tensor or issubclass(arg_type, variables.TensorVariable)
        return any_tensor

    def python_and_tensor_constant_only(self, *args, **kwargs):
        tensor_args = []
        non_tensor_args = []
        for i in itertools.chain(args, kwargs.values()):
            if isinstance(i, variables.TensorVariable):
                tensor_args.append(i)
            else:
                non_tensor_args.append(i)
        return all(
            is_constant_source(t.source) if t.source is not None else False
            for t in tensor_args
        ) and self.constant_args(*non_tensor_args)

    @staticmethod
    def unwrap_unspec_args_kwargs(args, kwargs):
        return [x.as_python_constant() for x in args], {
            k: v.as_python_constant() for k, v in kwargs.items()
        }

    def has_constant_handler(self, args, kwargs):
        return self.can_constant_fold_through() and check_unspec_or_constant_args(
            args, kwargs
        )

    @staticmethod
    def _make_handler(fn, arg_types: list[type], has_kwargs: bool):
        from .lazy import LazyVariableTracker

        obj = BuiltinVariable(fn)
        handlers: list[_HandlerCallback] = []

        if any(issubclass(t, LazyVariableTracker) for t in arg_types):
            return lambda tx, args, kwargs: obj.call_function(
                tx, [v.realize() for v in args], kwargs
            )

        if inspect.isclass(fn) and (
            issubclass(fn, Exception)
            # GeneratorExit doesn't inherit from Exception
            # >>> issubclass(GeneratorExit, Exception)
            # False
            or fn is GeneratorExit
        ):

            def create_exception_class_object(
                tx: "InstructionTranslator", args, kwargs
            ):
                if fn is AssertionError and not all(
                    isinstance(x, variables.ConstantVariable)
                    and isinstance(x.value, str)
                    for x in args
                ):
                    unimplemented_v2(
                        gb_type="assert with non-string message",
                        context=str(args),
                        explanation="Dynamo only supports asserts with string messages",
                        hints=[*graph_break_hints.SUPPORTABLE],
                    )

                return variables.ExceptionVariable(fn, args, **kwargs)

            return create_exception_class_object

        if obj.can_insert_in_graph() and not (
            fn is operator.getitem
            and not issubclass(arg_types[0], variables.TensorVariable)
        ):
            if obj.tensor_args_type(arg_types):
                return obj._handle_insert_op_in_graph
            elif has_kwargs:
                # need runtime check for kwargs
                handlers.append(obj._handle_insert_op_in_graph)

        # Handle binary ops (e.g. __add__ / __radd__, __iadd__, etc.)
        # NB: Tensor args are handled above and not here
        if len(arg_types) == 2 and not has_kwargs:
            # Try to find a handler for the arg types; otherwise, fall through to constant handler
            binop_handlers = BuiltinVariable._find_binop_handler(fn, *arg_types)
            if not binop_handlers:
                pass
            elif len(binop_handlers) == 1:
                (binop_handler,) = binop_handlers
                handlers.append(lambda tx, args, _: binop_handler(tx, *args))
            else:

                def call_binop_handlers(tx: "InstructionTranslator", args, _):
                    for fn in binop_handlers:
                        rv = fn(tx, *args)
                        if rv:
                            return rv

                handlers.append(call_binop_handlers)

        self_handler = getattr(obj, f"call_{fn.__name__}", None)
        if self_handler:

            def call_self_handler(tx: "InstructionTranslator", args, kwargs):
                try:
                    result = self_handler(tx, *args, **kwargs)
                    if result is not None:
                        return result
                except TypeError:
                    # Check if binding is bad. inspect signature bind is expensive.
                    # So check only when handler call fails.
                    try:
                        inspect.signature(self_handler).bind(tx, *args, **kwargs)
                    except TypeError as e:
                        has_constant_handler = obj.has_constant_handler(args, kwargs)
                        if not has_constant_handler:
                            log.warning(
                                "incorrect arg count %s %s and no constant handler",
                                self_handler,
                                e,
                            )
                            unimplemented_v2(
                                gb_type="invalid call to builtin op handler",
                                context=f"invalid args to {self_handler}: {args} {kwargs}",
                                explanation=f"Encountered TypeError when trying to handle op {fn.__name__}",
                                hints=[*graph_break_hints.DIFFICULT],
                            )
                    else:
                        raise
                except Unsupported as exc:
                    has_constant_handler = obj.has_constant_handler(args, kwargs)
                    if not has_constant_handler:
                        raise
                    # Actually, we will handle this just fine
                    exc.remove_from_stats()

            handlers.append(call_self_handler)

        if obj.can_constant_fold_through():
            if (
                all(issubclass(x, ConstantVariable) for x in arg_types)
                and not has_kwargs
            ):

                def constant_fold_handler(tx: "InstructionTranslator", args, kwargs):
                    # fast path
                    try:
                        res = fn(
                            *[x.as_python_constant() for x in args],
                        )
                    except Exception as exc:
                        raise_observed_exception(
                            type(exc),
                            tx,
                            args=list(map(ConstantVariable.create, exc.args)),
                        )
                    except AsPythonConstantNotImplementedError as exc:
                        unimplemented_v2(
                            gb_type="constant fold exception",
                            context=f"attempted to run function {fn} with arguments {args}",
                            explanation="Encountered exception when attempting to constant fold.",
                            hints=[*graph_break_hints.DYNAMO_BUG],
                            from_exc=exc,
                        )
                    return VariableTracker.build(tx, res)

            else:

                def constant_fold_handler(tx: "InstructionTranslator", args, kwargs):
                    # path with a runtime check
                    if check_unspec_or_constant_args(args, kwargs):
                        try:
                            res = fn(
                                *[x.as_python_constant() for x in args],
                                **{
                                    k: v.as_python_constant() for k, v in kwargs.items()
                                },
                            )
                        except AsPythonConstantNotImplementedError as exc:
                            unimplemented_v2(
                                gb_type="constant fold exception",
                                context=f"attempted to run function {fn} with arguments {args}",
                                explanation="Encountered exception when attempting to constant fold.",
                                hints=[*graph_break_hints.DYNAMO_BUG],
                                from_exc=exc,
                            )
                        except Exception as exc:
                            raise_observed_exception(
                                type(exc),
                                tx,
                                args=list(map(ConstantVariable.create, exc.args)),
                            )
                        return VariableTracker.build(tx, res)

            handlers.append(constant_fold_handler)

        def call_unimplemented_v2(args):
            real_arg_types = [arg.python_type_name() for arg in args]
            unimplemented_v2(
                gb_type="Failed to trace builtin operator",
                context=f"builtin {fn.__name__} {arg_types} {has_kwargs}",
                explanation=f"Dynamo does not know how to trace builtin operator `{fn.__name__}` "
                f"with argument types {real_arg_types} (has_kwargs {has_kwargs})",
                hints=[
                    f"Avoid calling builtin `{fn.__name__}` with argument types {real_arg_types}. "
                    f"Consider using an equivalent alternative function/method to `{fn.__name__}`.",
                    "If you are attempting to call a logging function (e.g. `print`), "
                    "you can try adding it to `torch._dynamo.config.reorderable_logging_functions`.",
                    "Please report an issue to PyTorch.",
                ],
            )

        if len(handlers) == 0:
            return lambda tx, args, kwargs: call_unimplemented_v2(args)
        elif len(handlers) == 1:
            (handler,) = handlers

            def builtin_dispatch(tx: "InstructionTranslator", args, kwargs):
                rv = handler(tx, args, kwargs)
                if rv:
                    return rv
                call_unimplemented_v2(args)

        else:

            def builtin_dispatch(tx: "InstructionTranslator", args, kwargs):
                for fn in handlers:
                    rv = fn(tx, args, kwargs)
                    if rv:
                        return rv
                call_unimplemented_v2(args)

        return builtin_dispatch

    def _handle_insert_op_in_graph(self, tx: "InstructionTranslator", args, kwargs):
        from .builder import wrap_fx_proxy, wrap_fx_proxy_cls

        if kwargs and not self.tensor_args(*args, *kwargs.values()):
            return

        # insert handling for torch function here
        from .builder import SourcelessBuilder
        from .torch_function import (
            BUILTIN_TO_TENSOR_FN_MAP,
            BUILTIN_TO_TENSOR_RFN_MAP,
            can_dispatch_torch_function,
            dispatch_torch_function,
        )

        if can_dispatch_torch_function(tx, args, kwargs):
            # Only remap the fn to tensor methods if we aren't exporting
            # export serde does not handle method descriptors today
            if not tx.export:
                # Use sourceless builder, we built the map ourselves
                if not isinstance(args[0], TensorVariable):
                    if self.fn in BUILTIN_TO_TENSOR_RFN_MAP:
                        func = BUILTIN_TO_TENSOR_RFN_MAP[self.fn]
                    else:
                        func = BUILTIN_TO_TENSOR_FN_MAP[self.fn]

                    tmp = args[0]
                    # swap args and call reverse version of func
                    args[0] = args[1]
                    args[1] = tmp
                else:
                    func = BUILTIN_TO_TENSOR_FN_MAP[self.fn]
            else:
                func = self.fn

            fn_var = SourcelessBuilder.create(tx, func)

            return dispatch_torch_function(tx, fn_var, args, kwargs)

        fn = self.fn
        try:
            # Constant fold for constant tensor and python constants
            if self.python_and_tensor_constant_only(*args, **kwargs):
                from ..bytecode_transformation import unique_id
                from .functions import invoke_and_store_as_constant

                return invoke_and_store_as_constant(
                    tx, fn, unique_id(fn.__name__), args, kwargs
                )

            if fn in IN_PLACE_DESUGARING_MAP and isinstance(
                args[0], variables.ConstantVariable
            ):
                # In-place operators like += usually mustate tensor
                # values, but in the edge case of immutable values they
                # re-bind the variable.
                #
                # The easiest way to keep the graph consistent in this
                # scenario is to de-sugar eagerly.
                fn, args = IN_PLACE_DESUGARING_MAP[fn], [args[0], args[1]]

            if fn is operator.getitem and isinstance(args[1], SymNodeVariable):
                # Standard indexing will force specialization due to
                # __index__.  Rewrite as a regular torch op which will
                # trace fine
                fn, args = (
                    torch.select,
                    [
                        args[0],
                        variables.ConstantVariable.create(0),
                        args[1],
                    ],
                )

            # Interaction between ndarray and tensors:
            #   We prefer the tensor op whenever there are tensors involved
            if check_numpy_ndarray_args(args, kwargs) and not any(
                type(arg) == variables.TensorVariable for arg in args
            ):
                proxy = tx.output.create_proxy(
                    "call_function",
                    numpy_operator_wrapper(fn),
                    *proxy_args_kwargs(args, kwargs),
                )

                return wrap_fx_proxy_cls(variables.NumpyNdarrayVariable, tx, proxy)

            if (
                fn is operator.eq
                and len(args) == 2
                and isinstance(args[0], variables.TensorVariable)
            ):
                # Dynamo expects `__eq__` str while operator.eq gives just `eq`
                # TODO - supporting all comparison operators could also work but
                # it fails lots of tests because graph str changes.
                return args[0].call_method(tx, "__eq__", args[1:], kwargs)
            proxy = tx.output.create_proxy(
                "call_function",
                fn,
                *proxy_args_kwargs(args, kwargs),
            )
            if any(isinstance(arg, FakeItemVariable) for arg in args):
                return wrap_fx_proxy_cls(
                    FakeItemVariable,
                    tx,
                    proxy,
                )
            elif check_unspec_python_args(args, kwargs):
                _args, _kwargs = self.unwrap_unspec_args_kwargs(args, kwargs)
                raw_value = fn(*_args, **_kwargs)

                need_unwrap = any(
                    x.need_unwrap
                    for x in itertools.chain(args, kwargs.values())
                    if isinstance(x, variables.UnspecializedPythonVariable)
                )

                return wrap_fx_proxy_cls(
                    UnspecializedPythonVariable,
                    tx,
                    proxy,
                    raw_value=raw_value,
                    need_unwrap=need_unwrap,
                )
            elif all(isinstance(x, SymNodeVariable) for x in args):
                return SymNodeVariable.create(tx, proxy, None)
            else:
                # Work around for vision_maskrcnn due to precision difference
                # specialize the dividend when float divide by tensor
                if fn is operator.truediv and isinstance(
                    args[0], variables.UnspecializedPythonVariable
                ):
                    args[0] = args[0].as_python_constant()
                return wrap_fx_proxy(tx, proxy)

        except NotImplementedError:
            unimplemented_v2(
                gb_type="unimplemented builtin op on tensor arguments",
                context=f"partial tensor op: {self} {args} {kwargs}",
                explanation=f"Dynamo does not know how to trace builtin operator {self.fn} with tensor arguments",
                hints=[*graph_break_hints.SUPPORTABLE],
            )

    call_function_handler_cache: dict[
        tuple[object, ...],
        Callable[
            [
                "InstructionTranslator",
                Sequence[VariableTracker],
                dict[str, VariableTracker],
            ],
            VariableTracker,
        ],
    ] = {}

    def call_function(
        self,
        tx: "InstructionTranslator",
        args: Sequence["VariableTracker"],
        kwargs: "dict[str, VariableTracker]",
    ) -> "VariableTracker":
        key: tuple[object, ...]
        if kwargs:
            kwargs = {k: v.realize() for k, v in kwargs.items()}
            key = (self.fn, *(type(x) for x in args), True)
        else:
            key = (self.fn, *(type(x) for x in args))

        handler = self.call_function_handler_cache.get(key)
        if not handler:
            self.call_function_handler_cache[key] = handler = self._make_handler(
                self.fn, [type(x) for x in args], bool(kwargs)
            )
        return handler(tx, args, kwargs)

    def call_method(
        self,
        tx,
        name,
        args: "list[VariableTracker]",
        kwargs: "dict[str, VariableTracker]",
    ) -> "VariableTracker":
        if self.fn is object and name == "__setattr__":
            assert len(args) == 3
            assert len(kwargs) == 0
            obj, name_var, val = args
            obj = obj.realize()
            if (
                isinstance(obj, UserDefinedObjectVariable)
                and tx.output.side_effects.is_attribute_mutation(obj)
                and name_var.is_python_constant()
            ):
                return obj.method_setattr_standard(tx, name_var, val)

        if name == "__new__":
            # Supported __new__ methods
            if self.fn is object and len(args) == 1:
                assert len(kwargs) == 0
                return tx.output.side_effects.track_new_user_defined_object(
                    self, args[0], args[1:]
                )

            if self.fn is dict and len(args) == 1 and not kwargs:
                dict_vt = ConstDictVariable({}, dict, mutation_type=ValueMutationNew())
                if isinstance(args[0], BuiltinVariable) and args[0].fn is dict:
                    return dict_vt
                # We don't have to set the underlying dict_vt in
                # UserDefinedDictVariable because it will be set to empty
                # ConstDictVariableTracker in the constructor.
                return tx.output.side_effects.track_new_user_defined_object(
                    self,
                    args[0],
                    args[1:],
                )

            if (
                self.fn is tuple
                and len(args) == 2
                and args[1].has_unpack_var_sequence(tx)
                and not kwargs
            ):
                if isinstance(args[0], BuiltinVariable) and args[0].fn is tuple:
                    init_args = args[1].unpack_var_sequence(tx)
                    return variables.TupleVariable(
                        init_args, mutation_type=ValueMutationNew()
                    )

                return tx.output.side_effects.track_new_user_defined_object(
                    self,
                    args[0],
                    args[1:],
                )

            if self.fn is list:
                list_vt = ListVariable([], mutation_type=ValueMutationNew())
                if isinstance(args[0], BuiltinVariable) and args[0].fn is list:
                    return list_vt
                return tx.output.side_effects.track_new_user_defined_object(
                    self,
                    args[0],
                    args[1:],
                )

        if self.fn is object and name == "__init__":
            # object.__init__ is a no-op
            return variables.ConstantVariable(None)

        if self.fn is dict and name == "fromkeys":
            return BuiltinVariable.call_custom_dict_fromkeys(tx, dict, *args, **kwargs)

        if self.fn is dict:
            resolved_fn = getattr(self.fn, name)
            if resolved_fn in dict_methods:
                if isinstance(args[0], variables.UserDefinedDictVariable):
                    return args[0]._dict_vt.call_method(tx, name, args[1:], kwargs)
                elif isinstance(args[0], variables.ConstDictVariable):
                    return args[0].call_method(tx, name, args[1:], kwargs)

        if self.fn is set:
            resolved_fn = getattr(self.fn, name)
            if resolved_fn in set_methods:
                if isinstance(args[0], variables.UserDefinedSetVariable):
                    return args[0]._set_vt.call_method(tx, name, args[1:], kwargs)
                elif isinstance(args[0], variables.SetVariable):
                    return args[0].call_method(tx, name, args[1:], kwargs)

        if self.fn is frozenset:
            resolved_fn = getattr(self.fn, name)
            if resolved_fn in frozenset_methods:
                if isinstance(args[0], variables.FrozensetVariable):
                    return args[0].call_method(tx, name, args[1:], kwargs)

        if self.fn is str and len(args) >= 1:
            resolved_fn = getattr(self.fn, name)
            if resolved_fn in str_methods:
                if isinstance(args[0], ConstantVariable):
                    return args[0].call_method(tx, name, args[1:], kwargs)

        if self.fn is float and len(args) >= 1:
            if isinstance(args[0], ConstantVariable):
                return ConstantVariable.create(
                    getattr(float, name)(args[0].as_python_constant())
                )

        return super().call_method(tx, name, args, kwargs)

    def _call_int_float(self, tx: "InstructionTranslator", arg):
        # Handle cases like int(torch.seed())
        # Also handle sym_float to sym_int cases
        if isinstance(arg, (SymNodeVariable, variables.TensorVariable)):
            if isinstance(arg, variables.TensorVariable):
                item = arg.call_method(tx, "item", [], {})
            else:
                item = arg
            fn_ = sym_int if self.fn is int else sym_float
            from torch._dynamo.variables.builder import wrap_fx_proxy

            return wrap_fx_proxy(
                tx=tx,
                proxy=tx.output.create_proxy(
                    "call_function",
                    fn_,
                    (item.as_proxy(),),
                    {},
                ),
            )

    call_int = _call_int_float
    call_float = _call_int_float

    def call_bool(self, tx: "InstructionTranslator", arg):
        # Emulate `PyBool_Type.tp_vectorcall` which boils down to `PyObject_IsTrue`.
        # https://github.com/python/cpython/blob/3.12/Objects/object.c#L1674-L1697
        if isinstance(arg, SymNodeVariable):
            # Note that we delay specializing on symbolic values to avoid
            # unnecessary guards. Specialization will happen later if, e.g., the
            # resulting boolean is used for branching.
            if isinstance(arg.sym_num, torch.SymBool):
                return arg

            # Emulate `nb_bool` of int/float objects
            # - https://github.com/python/cpython/blob/3.12/Objects/longobject.c#L4940-L4944
            # - https://github.com/python/cpython/blob/3.12/Objects/floatobject.c#L878-L882
            assert istype(arg.sym_num, (torch.SymInt, torch.SymFloat))
            return SymNodeVariable.create(tx, arg.as_proxy() != 0)

        # TODO handle more cases and merge this with this with `generic_jump`.

    def call_str(self, tx: "InstructionTranslator", arg):
        # Handle `str` on a user defined function or object
        if isinstance(arg, (variables.UserFunctionVariable)):
            return variables.ConstantVariable.create(value=str(arg.fn))
        elif isinstance(arg, (variables.UserDefinedObjectVariable)):
            # Check if object has __str__ method
            if hasattr(arg.value, "__str__"):
                str_method = arg.value.__str__
            elif hasattr(arg.value, "__repr__"):
                # account for __repr__ functions when __str__ is absent
                str_method = arg.value.__repr__
            else:
                unimplemented_v2(
                    gb_type="failed to call str() on user defined object",
                    context=str(arg),
                    explanation="User defined object has no __str__ or __repr__ method",
                    hints=[*graph_break_hints.USER_ERROR],
                )

            if type(arg.value).__str__ is object.__str__:
                # Rely on the object str method
                try:
                    return variables.ConstantVariable.create(value=str_method())
                except AttributeError:
                    # Graph break
                    return
            elif is_wrapper_or_member_descriptor(str_method):
                unimplemented_v2(
                    gb_type="Attempted to a str() method implemented in C/C++",
                    context="",
                    explanation=f"{type(arg.value)} has a C/C++ based str method. This is not supported.",
                    hints=["Write the str method in Python"],
                )
            else:
                # Overrides for custom str method
                # Pass method as function to call tx.inline_user_function_return
                bound_method = str_method.__func__  # type: ignore[attr-defined]

                try:
                    # Only supports certain function types
                    user_func_variable = variables.UserFunctionVariable(bound_method)
                except AssertionError as e:
                    # Won't be able to do inline the str method, return to avoid graph break
                    log.warning("Failed to create UserFunctionVariable: %s", e)
                    return

                # Inline the user function
                return tx.inline_user_function_return(user_func_variable, [arg], {})
        elif isinstance(arg, (variables.ExceptionVariable,)):
            if len(arg.args) == 0:
                value = f"{arg.exc_type}"
            else:
                value = ", ".join(a.as_python_constant() for a in arg.args)
            return variables.ConstantVariable.create(value=value)

    def _call_min_max(self, tx: "InstructionTranslator", *args):
        if len(args) == 1 and args[0].has_force_unpack_var_sequence(tx):
            items = args[0].force_unpack_var_sequence(tx)
            return self._call_min_max_seq(tx, items)
        elif len(args) == 2:
            return self._call_min_max_binary(tx, args[0], args[1])
        elif len(args) > 2:
            return self._call_min_max_seq(tx, args)

    def _call_min_max_seq(self, tx: "InstructionTranslator", items):
        assert len(items) > 0
        if len(items) == 1:
            return items[0]

        return functools.reduce(functools.partial(self._call_min_max_binary, tx), items)

    def _call_min_max_binary(self, tx: "InstructionTranslator", a, b):
        if a is None or b is None:
            # a or b could be none if we reduce and _call_min_max_binary failed
            # to return something
            return
        if self.tensor_args(a, b):
            if not isinstance(a, variables.TensorVariable):
                a, b = b, a
            assert isinstance(a, variables.TensorVariable)

            # result of an item call is a scalar convert to a tensor
            if isinstance(a, FakeItemVariable):
                a = variables.TorchInGraphFunctionVariable(torch.tensor).call_function(
                    tx, [a], {}
                )

            # Dynamic input does not get resolved, rather, gets stored as call_function
            if isinstance(a, SymNodeVariable) or isinstance(b, SymNodeVariable):
                from .builder import wrap_fx_proxy_cls

                return wrap_fx_proxy_cls(
                    type(a),
                    tx=tx,
                    proxy=tx.output.create_proxy(
                        "call_function",
                        self.fn,
                        *proxy_args_kwargs([a, b], {}),
                    ),
                )

            # convert min/max to torch ops
            if b.is_python_constant():
                fn: VariableTracker
                if isinstance(a, variables.NumpyNdarrayVariable):
                    import numpy as np

                    fn = variables.NumpyVariable(np.clip)
                else:
                    fn = variables.TorchInGraphFunctionVariable(torch.clamp)
                kwargs = {"min": b} if (self.fn is max) else {"max": b}
                result = fn.call_function(tx, [a], kwargs)
            else:
                if isinstance(a, variables.NumpyNdarrayVariable):
                    import numpy as np

                    np_fn = {max: np.maximum, min: np.minimum}[self.fn]
                    fn = variables.NumpyVariable(np_fn)
                else:
                    torch_fn = {max: torch.maximum, min: torch.minimum}[self.fn]
                    fn = variables.TorchInGraphFunctionVariable(torch_fn)
                result = fn.call_function(tx, [a, b], {})

            # return unspec if both a, b are unspec or const
            if all(
                isinstance(
                    i,
                    (
                        variables.UnspecializedPythonVariable,
                        variables.ConstantVariable,
                    ),
                )
                for i in [a, b]
            ):
                if any(isinstance(val, FakeItemVariable) for val in [a, b]):
                    return variables.FakeItemVariable.from_tensor_variable(result)

                if b.is_python_constant():
                    raw_b = b.as_python_constant()
                else:
                    raw_b = b.raw_value
                if self.fn is max:
                    raw_res = max(a.raw_value, raw_b)
                else:
                    raw_res = min(a.raw_value, raw_b)

                need_unwrap = any(
                    x.need_unwrap
                    for x in [a, b]
                    if isinstance(x, variables.UnspecializedPythonVariable)
                )
                return variables.UnspecializedPythonVariable.from_tensor_variable(
                    result, raw_res, need_unwrap
                )
            # otherwise return tensor
            else:
                return result
        elif isinstance(a, SymNodeVariable) or isinstance(b, SymNodeVariable):
            py_fn = torch.sym_max if self.fn is max else torch.sym_min
            proxy = tx.output.create_proxy(
                "call_function", py_fn, *proxy_args_kwargs([a, b], {})
            )
            return SymNodeVariable.create(tx, proxy, None)
        elif isinstance(a, ConstantVariable) and isinstance(b, ConstantVariable):
            value = self.fn(
                a.as_python_constant(),
                b.as_python_constant(),
            )
            return ConstantVariable(value)

    call_min = _call_min_max
    call_max = _call_min_max

    def call_abs(self, tx: "InstructionTranslator", arg: "VariableTracker"):
        # Call arg.__abs__()
        abs_method = BuiltinVariable(getattr).call_function(
            tx, [arg, ConstantVariable.create("__abs__")], {}
        )
        return abs_method.call_function(tx, [], {})

    def call_pos(self, tx: "InstructionTranslator", arg: "VariableTracker"):
        # Call arg.__pos__()
        pos_method = BuiltinVariable(getattr).call_function(
            tx, [arg, ConstantVariable.create("__pos__")], {}
        )
        return pos_method.call_function(tx, [], {})

    def call_index(self, tx: "InstructionTranslator", arg: "VariableTracker"):
        if isinstance(arg, variables.TensorVariable):
            unimplemented_v2(
                gb_type="unsupported index(Tensor)",
                context="",
                explanation="Dynamo does not support tracing builtin index() on a Tensor",
                hints=[],
            )

        arg = guard_if_dyn(arg)
        constant_value = operator.index(arg)
        return variables.ConstantVariable.create(constant_value)

    def call_round(self, tx: "InstructionTranslator", arg, *args, **kwargs):
        # Call arg.__round__()
        round_method = BuiltinVariable(getattr).call_function(
            tx, [arg, ConstantVariable.create("__round__")], {}
        )
        return round_method.call_function(tx, args, kwargs)

    def call_range(self, tx: "InstructionTranslator", *args):
        if check_unspec_or_constant_args(args, {}):
            return variables.RangeVariable(args)
        elif self._dynamic_args(*args):
            args = tuple(
                variables.ConstantVariable.create(guard_if_dyn(arg)) for arg in args
            )
            return variables.RangeVariable(args)
        # None no-ops this handler and lets the driving function proceed
        return None

    def _dynamic_args(self, *args, **kwargs):
        return any(isinstance(x, SymNodeVariable) for x in args) or any(
            isinstance(x, SymNodeVariable) for x in kwargs.values()
        )

    def call_slice(self, tx: "InstructionTranslator", *args):
        return variables.SliceVariable(args)

    def _dyn_proxy(self, tx: "InstructionTranslator", *args, **kwargs):
        from .builder import wrap_fx_proxy

        return wrap_fx_proxy(
            tx,
            tx.output.create_proxy(
                "call_function", self.fn, *proxy_args_kwargs(args, kwargs)
            ),
        )

    # NOTE must handle IteratorVariable separately!
    def _call_iter_tuple_list(
        self, tx: "InstructionTranslator", obj=None, *args, **kwargs
    ):
        assert not isinstance(obj, variables.IteratorVariable)

        if self._dynamic_args(*args, **kwargs):
            return self._dyn_proxy(tx, *args, **kwargs)

        cls = variables.BaseListVariable.cls_for(self.fn)
        if obj is None:
            return cls(
                [],
                mutation_type=ValueMutationNew(),
            )
        elif obj.has_unpack_var_sequence(tx):
            if obj.source and not is_constant_source(obj.source):
                if isinstance(obj, TupleIteratorVariable):
                    install_guard(
                        obj.source.make_guard(GuardBuilder.TUPLE_ITERATOR_LEN)
                    )
                else:
                    if (
                        getattr(obj, "source", False)
                        and isinstance(obj, ConstDictVariable)
                        and not istype(obj, (SetVariable, FrozensetVariable))
                    ):
                        tx.output.guard_on_key_order.add(obj.source)

                    if isinstance(obj, variables.MappingProxyVariable):
                        # This could be an overguarding, but its rare to iterate
                        # through a mapping proxy and not use the keys.
                        install_guard(
                            obj.source.make_guard(GuardBuilder.MAPPING_KEYS_CHECK)
                        )
                    elif not isinstance(obj, variables.UnspecializedNNModuleVariable):
                        # Prevent calling __len__ method for guards, the tracing
                        # of __iter__ will insert the right guards later.
                        install_guard(
                            obj.source.make_guard(GuardBuilder.SEQUENCE_LENGTH)
                        )

            return cls(
                list(obj.unpack_var_sequence(tx)),
                mutation_type=ValueMutationNew(),
            )

    def _call_iter_tuple_generator(self, tx, obj, *args, **kwargs):
        cls = variables.BaseListVariable.cls_for(self.fn)
        return cls(
            list(obj.force_unpack_var_sequence(tx)),  # exhaust generator
            mutation_type=ValueMutationNew(),
        )

    def _call_tuple_list(self, tx, obj=None, *args, **kwargs):
        if isinstance(obj, variables.IteratorVariable):
            cls = variables.BaseListVariable.cls_for(self.fn)
            return cls(
                list(obj.force_unpack_var_sequence(tx)),
                mutation_type=ValueMutationNew(),
            )
        elif isinstance(obj, variables.LocalGeneratorObjectVariable):
            return self._call_iter_tuple_generator(tx, obj, *args, **kwargs)
        else:
            return self._call_iter_tuple_list(tx, obj, *args, **kwargs)

    def call_iter(self, tx: "InstructionTranslator", obj, *args, **kwargs):
        if isinstance(obj, variables.IteratorVariable):
            ret = obj
        else:
            # Handle the case where we are iterating over a tuple, list or iterator
            ret = self._call_iter_tuple_list(tx, obj, *args, **kwargs)

        if ret is None:
            # If the object doesn't implement a __iter__ method, it will be an error in eager mode when calling iter on it anyway.
            # If the object implements a __iter__ method, inlining effectively forwards the call to another iter call
            # (e.g. when __iter__ just returns iter(self.list)) or return a user-defined iterator.
            return obj.call_method(tx, "__iter__", args, kwargs)
        return ret

    call_tuple = _call_tuple_list
    call_list = _call_tuple_list

    def call_callable(self, tx: "InstructionTranslator", arg):
        from .functions import BaseUserFunctionVariable, FunctoolsPartialVariable
        from .nn_module import NNModuleVariable

        if isinstance(
            arg,
            (
                variables.UserDefinedClassVariable,
                BaseUserFunctionVariable,
                FunctoolsPartialVariable,
                NNModuleVariable,
            ),
        ):
            return variables.ConstantVariable.create(True)
        elif isinstance(arg, UserDefinedVariable):
            return variables.ConstantVariable.create(callable(arg.value))
        elif isinstance(
            arg,
            (
                ConstantVariable,
                SymNodeVariable,
                TensorVariable,
                ListVariable,
                TupleVariable,
                ListIteratorVariable,
            ),
        ):
            return variables.ConstantVariable.create(False)

    def call_cast(self, _, *args, **kwargs):
        if len(args) == 2:
            return args[1]

        unimplemented_v2(
            gb_type="bad args to builtin cast()",
            context=f"got args {args} {kwargs}",
            explanation="Dynamo expects exactly 2 args to builtin cast().",
            hints=["Ensure your call to cast() has exactly 2 arguments."],
        )

    def call_dict(self, tx: "InstructionTranslator", *args, **kwargs):
        return BuiltinVariable.call_custom_dict(tx, dict, *args, **kwargs)

    @staticmethod
    def call_custom_dict(tx: "InstructionTranslator", user_cls, *args, **kwargs):
        return tx.inline_user_function_return(
            VariableTracker.build(tx, polyfills.construct_dict),
            [VariableTracker.build(tx, user_cls), *args],
            kwargs,
        )

    @staticmethod
    def call_custom_dict_fromkeys(
        tx: "InstructionTranslator", user_cls, *args, **kwargs
    ):
        assert user_cls in {dict, OrderedDict, defaultdict}
        if kwargs:
            # Only `OrderedDict.fromkeys` accepts `value` passed by keyword
            assert user_cls is OrderedDict
            assert len(args) == 1 and len(kwargs) == 1 and "value" in kwargs
            args = (*args, kwargs.pop("value"))
        if len(args) == 0:
            msg = ConstantVariable.create(
                "fromkeys expected at least 1 arguments, got 0"
            )
            raise_observed_exception(TypeError, tx, args=[msg])
        if len(args) == 1:
            args = (*args, ConstantVariable.create(None))
        assert len(args) == 2
        arg, value = args
        DictVariableType = (
            ConstDictVariable if user_cls is not defaultdict else DefaultDictVariable
        )

        if isinstance(arg, dict):
            arg = [ConstantVariable.create(k) for k in arg.keys()]
            return DictVariableType(
                dict.fromkeys(arg, value), user_cls, mutation_type=ValueMutationNew()
            )
        elif arg.has_force_unpack_var_sequence(tx):
            keys = arg.force_unpack_var_sequence(tx)
            if all(is_hashable(v) for v in keys):
                return DictVariableType(
                    dict.fromkeys(keys, value),
                    user_cls,
                    mutation_type=ValueMutationNew(),
                )

        unimplemented_v2(
            gb_type="failed to call dict.fromkeys()",
            context=f"{user_cls.__name__}.fromkeys(): {args} {kwargs}",
            explanation=f"Failed to call {user_cls.__name__}.fromkeys() because "
            "arguments could not be automatically converted to a list, "
            "or some dict key is not hashable.",
            hints=[
                "Manually convert the argument to a list.",
                "Ensure all keys are hashable.",
            ],
        )

    def call_set(self, tx: "InstructionTranslator", *args, **kwargs):
        # Can we merge this implementation and call_dict's one?
        assert not kwargs
        if not args:
            return SetVariable([], mutation_type=ValueMutationNew())
        if len(args) != 1:
            raise_observed_exception(
                TypeError,
                tx,
                args=[
                    ConstantVariable.create(
                        f"set() takes 1 positional argument but {len(args)} were given"
                    )
                ],
            )
        arg = args[0]
        if istype(arg, variables.SetVariable):
            return arg.clone(mutation_type=ValueMutationNew())
        elif arg.has_force_unpack_var_sequence(tx):
            items = arg.force_unpack_var_sequence(tx)
            return SetVariable(items, mutation_type=ValueMutationNew())
        elif isinstance(arg, variables.UserDefinedObjectVariable) and isinstance(
            arg.value, KeysView
        ):
            iter_fn = arg.var_getattr(tx, "__iter__")
            if isinstance(iter_fn, variables.UserMethodVariable):
                out = tx.inline_user_function_return(iter_fn, args, kwargs)
                if isinstance(out, SetVariable):
                    return out
                return BuiltinVariable(set).call_set(tx, out)
        raise_observed_exception(
            TypeError,
            tx,
            args=[ConstantVariable.create("failed to construct builtin set()")],
        )

    def call_frozenset(self, tx: "InstructionTranslator", *args, **kwargs):
        assert not kwargs
        if not args:
            return FrozensetVariable([])
        if len(args) != 1:
            raise_observed_exception(
                TypeError,
                tx,
                args=[
                    ConstantVariable.create(
                        f"frozenset() takes 1 positional argument but {len(args)} were given"
                    )
                ],
            )
        arg = args[0]
        if istype(arg, variables.FrozensetVariable):
            return FrozensetVariable([x.vt for x in arg.set_items])
        elif arg.has_force_unpack_var_sequence(tx):
            items = arg.force_unpack_var_sequence(tx)
            return FrozensetVariable(items)
        raise_observed_exception(
            TypeError,
            tx,
            args=[ConstantVariable.create("failed to construct builtin frozenset()")],
        )

    def call_zip(self, tx: "InstructionTranslator", *args, **kwargs):
        if kwargs:
            assert len(kwargs) == 1 and "strict" in kwargs
        strict = kwargs.pop("strict", False)
        args = [
            arg.unpack_var_sequence(tx) if arg.has_unpack_var_sequence(tx) else arg
            for arg in args
        ]
        return variables.ZipVariable(
            args, strict=strict, mutation_type=ValueMutationNew()
        )

    def call_len(self, tx: "InstructionTranslator", *args, **kwargs):
        try:
            return args[0].call_method(tx, "__len__", args[1:], kwargs)
        except AttributeError as e:
            raise_observed_exception(type(e), tx, args=list(e.args))

    def call_getitem(self, tx: "InstructionTranslator", *args, **kwargs):
        return args[0].call_method(tx, "__getitem__", args[1:], kwargs)

    def call_isinstance(self, tx: "InstructionTranslator", arg, isinstance_type):
        try:
            arg_type = arg.python_type()
        except NotImplementedError:
            unimplemented_v2(
                gb_type="builtin isinstance() cannot determine type of argument",
                context=f"isinstance({arg}, {isinstance_type})",
                explanation=f"Dynamo doesn't have a rule to determine the type of argument {arg}",
                hints=[*graph_break_hints.DYNAMO_BUG],
            )

        isinstance_type = isinstance_type.as_python_constant()

        if isinstance(arg, variables.TensorVariable) and arg.dtype is not None:

            def _tensor_isinstance(tensor_var, tensor_type):
                def check_type(ty):
                    if ty not in tensortype_to_dtype:
                        example_val = arg.as_proxy().node.meta["example_value"]
                        if (
                            is_traceable_wrapper_subclass(example_val)
                            and ty is torch.nn.parameter.Parameter
                        ):
                            # N.B: we are calling isinstance directly on the example value.
                            # torch.nn.Parameter has a meta-class that overrides __isinstance__,
                            # the isinstance check here allows us to invoke that logic.
                            return isinstance(example_val, ty)
                        else:
                            return issubclass(arg.python_type(), ty)

                    dtypes = tensortype_to_dtype[ty]
                    return arg.dtype in dtypes

                if type(tensor_type) is tuple:
                    return any(check_type(ty) for ty in tensor_type)
                else:
                    return check_type(tensor_type)

            return variables.ConstantVariable.create(
                _tensor_isinstance(arg, isinstance_type)
            )
        # UserDefinedObject with C extensions can have torch.Tensor attributes,
        # so break graph.
        if isinstance(arg, variables.UserDefinedObjectVariable) and isinstance(
            arg.value, types.MemberDescriptorType
        ):
            unimplemented_v2(
                gb_type="isinstance() called on user defined object with C extensions",
                context=f"isinstance({arg}, {isinstance_type})",
                explanation="User-defined object with C extensions can have torch.Tensor "
                "attributes; intentionally graph breaking.",
                hints=[*graph_break_hints.SUPPORTABLE],
            )
        # handle __instancecheck__ defined in user class
        if (
            isinstance(arg, variables.UserDefinedObjectVariable)
            and "__instancecheck__" in isinstance_type.__class__.__dict__
        ):
            return variables.ConstantVariable.create(
                isinstance_type.__class__.__instancecheck__(isinstance_type, arg.value)
            )

        if isinstance(arg, variables.UserDefinedExceptionClassVariable):
            return ConstantVariable.create(isinstance(arg_type, isinstance_type))

        isinstance_type_tuple: tuple[type, ...]
        if isinstance(isinstance_type, type) or callable(
            # E.g. isinstance(obj, typing.Sequence)
            getattr(isinstance_type, "__instancecheck__", None)
        ):
            isinstance_type_tuple = (isinstance_type,)
        elif sys.version_info >= (3, 10) and isinstance(
            isinstance_type, types.UnionType
        ):
            isinstance_type_tuple = isinstance_type.__args__
        elif isinstance(isinstance_type, tuple) and all(
            isinstance(tp, type) or callable(getattr(tp, "__instancecheck__", None))
            for tp in isinstance_type
        ):
            isinstance_type_tuple = isinstance_type
        else:
            raise_observed_exception(
                TypeError,
                tx,
                args=[
                    "isinstance() arg 2 must be a type, a tuple of types, or a union"
                ],
            )

        try:
            # NB: `isinstance()` does not call `__subclasscheck__` but use `__instancecheck__`.
            # But usually `isinstance(obj, type_info)` and `issubclass(type(obj), type_info)` gives
            # the same result.
            # WARNING: This might run arbitrary user code `__subclasscheck__` and we did not trace
            # through it. This is a limitation of the current implementation.
            # Usually `__subclasscheck__` and `__instancecheck__` can be constant fold through, it
            # might not be a big issue and we trade off it for performance.
            val = issubclass(arg_type, isinstance_type_tuple)
        except TypeError:
            val = arg_type in isinstance_type_tuple
        return variables.ConstantVariable.create(val)

    def call_issubclass(self, tx: "InstructionTranslator", left_ty, right_ty):
        """Checks if first arg is subclass of right arg"""
        try:
            left_ty_py = left_ty.as_python_constant()
            right_ty_py = right_ty.as_python_constant()
        except NotImplementedError:
            unimplemented_v2(
                gb_type="issubclass() with non-constant arguments",
                context=f"issubclass({left_ty}, {right_ty})",
                explanation="issubclass() with non-constant arguments not supported.",
                hints=[
                    "Make sure your arguments are types.",
                    *graph_break_hints.USER_ERROR,
                ],
            )

        # WARNING: This might run arbitrary user code `__subclasscheck__`.
        # See the comment in call_isinstance above.
        return variables.ConstantVariable(issubclass(left_ty_py, right_ty_py))

    def call_super(self, tx: "InstructionTranslator", a, b):
        return variables.SuperVariable(a, b)

    def call_next(self, tx: "InstructionTranslator", arg: VariableTracker):
        try:
            return arg.next_variable(tx)
        except Unsupported as ex:
            if isinstance(arg, variables.BaseListVariable):
                ex.remove_from_stats()
                return arg.items[0]
            raise

    def call_hasattr(self, tx: "InstructionTranslator", obj, attr):
        if attr.is_python_constant():
            name = attr.as_python_constant()
            if isinstance(obj, variables.BuiltinVariable):
                return variables.ConstantVariable(hasattr(obj.fn, name))
            return obj.call_obj_hasattr(tx, name)

    def call_map(self, tx: "InstructionTranslator", fn, *seqs):
        seqs = [
            seq.unpack_var_sequence(tx) if seq.has_unpack_var_sequence(tx) else seq
            for seq in seqs
        ]
        return variables.MapVariable(fn, seqs, mutation_type=ValueMutationNew())

    def call_filter(self, tx: "InstructionTranslator", fn, seq):
        seq = seq.unpack_var_sequence(tx) if seq.has_unpack_var_sequence(tx) else seq
        return variables.FilterVariable(fn, seq, mutation_type=ValueMutationNew())

    def call_getattr(
        self,
        tx: "InstructionTranslator",
        obj: VariableTracker,
        name_var: VariableTracker,
        default=None,
    ):
        if not name_var.is_python_constant():
            unimplemented_v2(
                gb_type="getattr() with non-constant name argument",
                context=f"getattr({obj}, {name_var}, {default})",
                explanation="getattr() with non-constant name argument is not supported",
                hints=["Ensure the name argument of getattr() is a string"],
            )

        name = name_var.as_python_constant()

        # See NOTE [Tensor "grad" and "_grad" attr]
        if isinstance(obj, TensorVariable) and name == "_grad":
            name = "grad"

        if tx.output.side_effects.is_attribute_mutation(obj):
            if isinstance(obj, variables.UnspecializedNNModuleVariable):
                if (
                    name
                    in (
                        "named_parameters",
                        "parameters",
                        "named_buffers",
                        "buffers",
                        "named_modules",
                        "modules",
                    )
                    and obj.is_state_mutated
                    and tx.output.side_effects.has_pending_mutation(obj)
                ):
                    unimplemented_v2(
                        gb_type="getattr() on nn.Module with pending mutation",
                        context=f"getattr({obj}, {name}, {default})",
                        explanation="Intentionally graph breaking on getattr() on a nn.Module "
                        "with a pending mutation",
                        hints=[],
                    )

        if tx.output.side_effects.has_pending_mutation_of_attr(obj, name):
            return tx.output.side_effects.load_attr(obj, name)

        if default is not None:
            hasattr_var = self.call_hasattr(tx, obj, name_var)
            assert hasattr_var.as_python_constant() in (True, False)
            if not hasattr_var.as_python_constant():
                return default

        source = obj.source and AttrSource(obj.source, name)
        if name in {"__bases__", "__base__", "__flags__"}:
            try:
                value = obj.as_python_constant()
                if isinstance(value, type):
                    if name == "__bases__":
                        tuple_args = [
                            VariableTracker.build(
                                tx, b, source and GetItemSource(source, i)
                            )
                            for i, b in enumerate(value.__bases__)
                        ]
                        return variables.TupleVariable(tuple_args, source=source)
                    if name == "__base__":
                        return VariableTracker.build(tx, value.__base__, source)
                    if name == "__flags__":
                        return ConstantVariable.create(value.__flags__)
            except NotImplementedError:
                pass

        if isinstance(obj, variables.NNModuleVariable):
            return obj.var_getattr(tx, name)
        elif isinstance(
            obj,
            (
                variables.TensorVariable,
                variables.NamedTupleVariable,
                variables.ConstantVariable,
                variables.DistributedVariable,
                variables.UserDefinedClassVariable,
                variables.UserDefinedObjectVariable,
            ),
        ):
            if (
                isinstance(obj, variables.UserDefinedObjectVariable)
                and issubclass(obj.value.__class__, unittest.TestCase)
                and config.enable_trace_unittest
                and name
                in (
                    "assertRaisesRegex",
                    "assertNotWarns",
                    "assertWarnsRegex",
                    "assertDictEqual",
                    "assertWarns",
                )
            ):
                unimplemented_v2(
                    gb_type="Failed to trace unittest method",
                    context=f"function: unittest.TestCase.{name}",
                    explanation=f"Dynamo does not know how to trace unittest method `{name}` ",
                    hints=[
                        f"Avoid calling `TestCase.{name}`. "
                        "Please report an issue to PyTorch.",
                    ],
                )
            if isinstance(obj, TensorVariable):
                fake_val = obj.proxy.node.meta["example_value"]
                if (
                    isinstance(fake_val, torch.Tensor)
                    and is_sparse_any(fake_val)
                    and (not tx.export or not config.capture_sparse_compute)
                ):
                    unimplemented_v2(
                        gb_type="Attempted to wrap sparse Tensor",
                        context="",
                        explanation="torch.compile does not support sparse Tensors",
                        hints=[*graph_break_hints.SUPPORTABLE],
                    )

            try:
                return obj.var_getattr(tx, name)
            except NotImplementedError:
                return variables.GetAttrVariable(obj, name, source=source)
        elif isinstance(obj, variables.TorchInGraphFunctionVariable):
            # Get OpOverload from an OpOverloadPacket, e.g., torch.ops.aten.add.default.
            member = getattr(obj.value, name)
            if isinstance(
                member, (torch._ops.OpOverloadPacket, torch._ops.OpOverload)
            ) and torch._dynamo.trace_rules.is_aten_op_or_tensor_method(member):
                return variables.TorchInGraphFunctionVariable(member, source=source)
            elif name in cmp_name_to_op_mapping:
                return variables.GetAttrVariable(obj, name, source=source)
        elif isinstance(obj, DummyModule):
            # TODO(mlazos) - Do we need this?
            if obj.is_torch or name not in obj.value.__dict__:
                member = getattr(obj.value, name)
            else:
                member = obj.value.__dict__[name]

            if config.replay_record_enabled:
                tx.exec_recorder.record_module_access(obj.value, name, member)  # type: ignore[arg-type, union-attr]
            return VariableTracker.build(tx, member, source)

        elif istype(obj, variables.UserFunctionVariable) and name in (
            "__name__",
            "__module__",
        ):
            return ConstantVariable.create(getattr(obj.fn, name))
        else:
            try:
                return obj.var_getattr(tx, name)
            except NotImplementedError:
                return variables.GetAttrVariable(obj, name, source=source)

    def call_setattr(
        self,
        tx: "InstructionTranslator",
        obj: VariableTracker,
        name_var: VariableTracker,
        val: VariableTracker,
    ):
        if isinstance(
            obj,
            (
                variables.PlacementVariable,
                variables.NamedTupleVariable,
                variables.UserDefinedObjectVariable,
                variables.NestedUserFunctionVariable,
                variables.ExceptionVariable,
            ),
        ):
            return obj.call_method(tx, "__setattr__", [name_var, val], {})
        elif (
            tx.output.side_effects.is_attribute_mutation(obj)
            and name_var.is_python_constant()
        ):
            name = name_var.as_python_constant()
            if isinstance(obj, variables.TensorVariable):
                from .builder import wrap_fx_proxy

                # Some special handling for tensor attributes.
                if name == "requires_grad":
                    # TODO(voz): Make it work properly
                    unimplemented_v2(
                        gb_type="setattr() on Tensor.requires_grad",
                        context=f"setattr({obj}, {name}, {val})",
                        explanation="setattr() on Tensor.requires_grad not supported. "
                        "Mutating requires_grad can introduce a new leaf from non-leaf or vice versa in "
                        "the middle of the graph, which AOTAutograd does not currently know how to handle.",
                        hints=[*graph_break_hints.SUPPORTABLE],
                    )
                elif name == "data":
                    # See comments on `test_set_data_on_scoped_tensor` for plans
                    # to support this.
                    if obj.source is None:
                        unimplemented_v2(
                            gb_type="Failed to mutate tensor data attribute",
                            context=f"setattr({obj}, {name}, {val})",
                            explanation="Dyanmo only supports mutating `.data`"
                            " of tensor created outside `torch.compile` region",
                            hints=[
                                "Don't mutate `.data` on this tensor, or move "
                                "the mutation out of `torch.compile` region",
                            ],
                        )
                    elif obj.dtype != val.dtype:  # type: ignore[attr-defined]
                        unimplemented_v2(
                            gb_type="Failed to mutate tensor data attribute to different dtype",
                            context=f"setattr({obj}, {name}, {val})",
                            explanation="Dyanmo only supports mutating `.data`"
                            " of tensor to a new one with the same dtype",
                            hints=[
                                "Don't mutate `.data` on this tensor, or move "
                                "the mutation out of `torch.compile` region",
                            ],
                        )

                    # Remove the old reference in tracked fakes - if we don't do this
                    # new .data value size and shape differences will cause
                    # tracked fakes to produce incorrect guards. This is sound because the TensorVariable
                    # coming out of set_() below will be a new one, and get
                    # installed in tracked fakes.
                    to_remove = [
                        tf for tf in tx.output.tracked_fakes if tf.source == obj.source
                    ]
                    for tf in to_remove:
                        tx.output.tracked_fakes.remove(tf)

                    # Step 1 - disable grads
                    with dynamo_disable_grad(tx), torch.no_grad():
                        # Step 2 - call `set_`
                        out = wrap_fx_proxy(
                            tx,
                            tx.output.create_proxy(
                                "call_function",
                                torch.Tensor.set_,
                                *proxy_args_kwargs([obj, val], {}),
                            ),
                        )

                    # Step 3 - drop the version counter - this is a step required to get
                    # .data setting to play correctly with the autograd engine.
                    # Essentially, dynamo is trying to faithfully preserve the (absurd)
                    # behavior of .data= from eager mode
                    def _lower_version_count_by_1(x):
                        version = x._version
                        if version > 0:
                            version = version - 1
                        torch._C._autograd._unsafe_set_version_counter((x,), (version,))
                        return x

                    tx.output.create_proxy(
                        "call_function",
                        _lower_version_count_by_1,
                        (out.as_proxy(),),
                        {},
                    )
                    _lower_version_count_by_1(obj.as_proxy().node.meta["example_value"])
                    # This handles options prop, guards and ends with a clone
                    # Step 4 - replace all reference to the current object with the new one
                    return out
                elif name in ("_grad", "grad"):
                    # NOTE: [Tensor "grad" and "_grad" attr]
                    # _grad and grad share the same setter/getter, see
                    # THPVariable_properties, and here we make sure setting one
                    # enables reading `val` from the other, by routing all
                    # read/write to `grad`.
                    name = "grad"
                elif is_tensor_getset_descriptor(name):
                    # Attribute like `torch.Tensor.real` has special setters we
                    # don't yet support; it's not as simple adding an entry to
                    # the side effect mapping.
                    unimplemented_v2(
                        gb_type="Failed to set tensor attribute",
                        context=f"setattr({obj}, {name}, {val})",
                        explanation="Dyanmo doesn't support setting these tensor attributes",
                        hints=[
                            f"Don't mutate attribute '{name}' on tensors, or "
                            "move the mutation out of `torch.compile` region",
                        ],
                    )

            tx.output.side_effects.store_attr(obj, name, val)
            return val
        elif isinstance(obj, variables.NNModuleVariable):
            if not tx.output.is_root_tracer():
                raise AttributeMutationError(
                    "Can't inplace modify module params/buffers inside HigherOrderOp"
                )
            if name_var.is_python_constant() and isinstance(
                val, variables.TensorVariable
            ):
                assigning_fake_val = get_fake_value(val.as_proxy().node, tx)

                try:
                    getattr_var = obj.var_getattr(tx, name_var.as_python_constant())
                except (AttributeError, ObservedAttributeError):
                    getattr_var = None

                if isinstance(getattr_var, variables.TensorVariable):
                    # get_fake_val will get the same fake tensor
                    existing_fake_attr = get_fake_value(getattr_var.as_proxy().node, tx)

                    # same tensor identity, setattr is a no-op
                    mod_setattr = inspect.getattr_static(obj.module_type, "__setattr__")
                    if (
                        existing_fake_attr is assigning_fake_val
                        and mod_setattr is torch.nn.Module.__setattr__
                    ):
                        return getattr_var

            obj.convert_to_unspecialized(tx)

    def call_delattr(
        self,
        tx: "InstructionTranslator",
        obj: VariableTracker,
        name_var: VariableTracker,
    ):
        return obj.call_method(tx, "__delattr__", [name_var], {})

    def call_type(self, tx: "InstructionTranslator", obj: VariableTracker):
        try:
            py_type = obj.python_type()
        except NotImplementedError as error:
            raise UserError(
                UserErrorType.INVALID_INPUT,
                str(error),
                case_name="unknown_python_type",
            ) from None

        source = obj.source and TypeSource(obj.source)
        if (
            source is None
            and isinstance(obj, variables.UserDefinedObjectVariable)
            and obj.cls_source
        ):
            source = obj.cls_source
        if py_type is torch.Tensor:
            # In some cases torch isn't available in globals
            name = tx.output.install_global_by_id("", torch)
            source = AttrSource(GlobalSource(name), "Tensor")

        return VariableTracker.build(tx, py_type, source)

    def call_reversed(self, tx: "InstructionTranslator", obj: VariableTracker):
        if obj.has_unpack_var_sequence(tx):
            items = list(reversed(obj.unpack_var_sequence(tx)))
            return variables.TupleVariable(items)

    def call_sorted(
        self,
        tx: "InstructionTranslator",
        obj: VariableTracker,
        **kwargs: VariableTracker,
    ):
        if obj.has_force_unpack_var_sequence(tx) and not isinstance(
            obj, variables.TensorVariable
        ):
            list_var = variables.ListVariable(
                obj.force_unpack_var_sequence(tx),
                mutation_type=ValueMutationNew(),
            )
            list_var.call_method(tx, "sort", [], kwargs)
            return list_var

    # neg is a constant fold function, so we only get here if constant fold is not valid
    def call_neg(self, tx: "InstructionTranslator", a):
        if isinstance(a, SymNodeVariable):
            return SymNodeVariable.create(
                tx,
                (operator.neg)(a.as_proxy()),
                sym_num=None,
            )
        # None no-ops this handler and lets the driving function proceed
        return None

    def call_format(self, tx: "InstructionTranslator", _format_string, *args, **kwargs):
        format_string = _format_string.as_python_constant()
        format_string = str(format_string)
        return variables.StringFormatVariable.create(format_string, args, kwargs)

    def call_id(self, tx: "InstructionTranslator", *args):
        if len(args) > 0 and isinstance(args[0], variables.NNModuleVariable):
            nn_mod_variable = args[0]
            mod = tx.output.get_submodule(nn_mod_variable.module_key)
            return variables.ConstantVariable.create(id(mod))
        elif len(args) == 1 and isinstance(
            args[0],
            (variables.UserDefinedClassVariable, variables.UserDefinedObjectVariable),
        ):
            if args[0].source:
                install_guard(args[0].source.make_guard(GuardBuilder.ID_MATCH))
            constant_result = id(args[0].value)
            return variables.ConstantVariable.create(constant_result)
        elif len(args) == 1 and isinstance(args[0], TensorVariable):
            tensor_variable = args[0]
            return tensor_variable.call_id(tx)
        elif istype(args[0], variables.UserFunctionVariable):
            return variables.ConstantVariable.create(id(args[0].fn))
        elif istype(args[0], variables.SkipFunctionVariable):
            return variables.ConstantVariable.create(id(args[0].value))
        elif istype(args[0], variables.FunctoolsPartialVariable):
            return variables.ConstantVariable.create(id(args[0].fake_value))
        else:
            unimplemented_v2(
                gb_type="id() with unsupported args",
                context=str(args),
                explanation=f"Dynamo doesn't know how to trace id() call with args {args}",
                hints=[
                    "Supported args are Tensors, and functions/nn.Modules/user-defined objects "
                    "from outside the compiled region.",
                    *graph_break_hints.SUPPORTABLE,
                ],
            )

    def call_deepcopy(self, tx: "InstructionTranslator", x):
        unimplemented_v2(
            gb_type="copy.deepcopy()",
            context=f"copy.deepcopy({x})",
            explanation="Dynamo does not support copy.deepcopy()",
            hints=[
                "Avoid calling copy.deepcopy()",
                *graph_break_hints.SUPPORTABLE,
            ],
        )

    def _comparison_with_tensor(self, tx: "InstructionTranslator", left, right):
        from .builder import wrap_fx_proxy_cls
        from .tensor import supported_tensor_comparison_op_values

        op = self.fn

        if op in [operator.is_, operator.is_not]:
            is_result = (
                isinstance(left, TensorVariable)
                and isinstance(right, TensorVariable)
                and id(extract_fake_example_value(left.as_proxy().node))
                == id(extract_fake_example_value(right.as_proxy().node))
            )
            if op is operator.is_:
                return ConstantVariable.create(is_result)
            else:
                return ConstantVariable.create(not is_result)

        if op not in supported_tensor_comparison_op_values:
            unimplemented_v2(
                gb_type="unsupported Tensor comparison op",
                context=f"{op.__name__}({left}, {right})",
                explanation=f"Dynamo does not support the comparison op {op.__name__} "
                f"with Tensor arguments {left}, {right}",
                hints=[*graph_break_hints.SUPPORTABLE],
            )
        if (
            isinstance(left, TensorVariable)
            and isinstance(right, TensorVariable)
            and (left.size and right.size) is not None
            and left.size != right.size
        ):
            try:
                torch.broadcast_shapes(left.size, right.size)
            except RuntimeError:
                # not broadcastable, can't be compared
                unimplemented_v2(
                    gb_type="failed to broadcast when attempting Tensor comparison op",
                    context=f"{op.__name__}({left}, {right})",
                    explanation=f"Dynamo was unable to broad cast the arguments {left}, {right} "
                    f"when attempting to trace the comparison op {op.__name__}.",
                    hints=[*graph_break_hints.USER_ERROR],
                )
        tensor_cls = left if isinstance(left, TensorVariable) else right
        proxy = tx.output.create_proxy(
            "call_function", op, (left.as_proxy(), right.as_proxy()), {}
        )
        return wrap_fx_proxy_cls(
            type(tensor_cls),  # handle Ndarrays and Tensors
            tx,
            proxy,
        )

    def _comparison_with_symnode(self, tx: "InstructionTranslator", left, right):
        from .tensor import supported_tensor_comparison_op_values

        op = self.fn

        if op not in supported_tensor_comparison_op_values:
            unimplemented_v2(
                gb_type="unsupported SymNode comparison op",
                context=f"{op.__name__}({left}, {right})",
                explanation=f"Dynamo does not support the comparison op {op.__name__} "
                f"with SymNode arguments {left}, {right}",
                hints=[*graph_break_hints.SUPPORTABLE],
            )

        # This is seen in inspect signature where we check if the value is a default value
        if isinstance(right, variables.UserDefinedClassVariable):
            return variables.ConstantVariable(op(object(), None))

        proxy = tx.output.create_proxy(
            "call_function", op, (left.as_proxy(), right.as_proxy()), {}
        )
        return SymNodeVariable.create(
            tx,
            proxy,
            sym_num=None,
        )

    def call_xor(self, tx: "InstructionTranslator", a, b):
        if isinstance(a, (DictKeysVariable, SetVariable, UserDefinedSetVariable)):
            return a.call_method(tx, "__xor__", [b], {})

    def call_ixor(self, tx: "InstructionTranslator", a, b):
        if isinstance(a, (DictKeysVariable, SetVariable, UserDefinedSetVariable)):
            return a.call_method(tx, "__ixor__", [b], {})

    def call_sub(self, tx: "InstructionTranslator", a, b):
        if isinstance(a, (DictKeysVariable, SetVariable, UserDefinedSetVariable)):
            return a.call_method(tx, "__sub__", [b], {})

    def call_isub(self, tx: "InstructionTranslator", a, b):
        if isinstance(a, (DictKeysVariable, SetVariable, UserDefinedSetVariable)):
            return a.call_method(tx, "__isub__", [b], {})

    def call_and_(self, tx: "InstructionTranslator", a, b):
        # Rely on constant_handler
        if isinstance(a, ConstantVariable) and isinstance(b, ConstantVariable):
            return None
        if isinstance(a, (SymNodeVariable, ConstantVariable)) and isinstance(
            b, (SymNodeVariable, ConstantVariable)
        ):
            return SymNodeVariable.create(
                tx,
                tx.output.create_proxy(
                    "call_function", operator.and_, *proxy_args_kwargs([a, b], {})
                ),
                sym_num=None,
            )
        if isinstance(a, (DictKeysVariable, SetVariable, UserDefinedSetVariable)):
            return a.call_method(tx, "__and__", [b], {})
        # None no-ops this handler and lets the driving function proceed

    def call_iand(self, tx: "InstructionTranslator", a, b):
        # Rely on constant_handler
        if isinstance(a, ConstantVariable) and isinstance(b, ConstantVariable):
            return None
        if isinstance(a, (SymNodeVariable, ConstantVariable)) and isinstance(
            b, (SymNodeVariable, ConstantVariable)
        ):
            return SymNodeVariable.create(
                tx,
                tx.output.create_proxy(
                    "call_function", operator.iand, *proxy_args_kwargs([a, b], {})
                ),
                sym_num=None,
            )
        if isinstance(a, (DictKeysVariable, SetVariable, UserDefinedSetVariable)):
            return a.call_method(tx, "__iand__", [b], {})

    def call_or_(self, tx: "InstructionTranslator", a, b):
        # Rely on constant_handler
        if isinstance(a, ConstantVariable) and isinstance(b, ConstantVariable):
            return None
        if isinstance(a, (SymNodeVariable, ConstantVariable)) and isinstance(
            b, (SymNodeVariable, ConstantVariable)
        ):
            return SymNodeVariable.create(
                tx,
                tx.output.create_proxy(
                    "call_function", operator.or_, *proxy_args_kwargs([a, b], {})
                ),
                sym_num=None,
            )

        # This call looks like `{"one": torch.ones(1)} | {"two": torch.ones(2)}`.
<<<<<<< HEAD
        if isinstance(a, (ConstDictVariable, UserDefinedDictVariable)):
            return a.call_method(tx, "__or__", args=[b], kwargs={})
=======
        if isinstance(
            a,
            (ConstDictVariable, DictKeysVariable, SetVariable, UserDefinedSetVariable),
        ):
            return a.call_method(tx, "__or__", [b], {})

>>>>>>> 974ff088
        # None no-ops this handler and lets the driving function proceed
        return None

    def call_ior(self, tx: "InstructionTranslator", a, b):
        # Rely on constant_handler
        if isinstance(a, ConstantVariable) and isinstance(b, ConstantVariable):
            return None
        if isinstance(a, (SymNodeVariable, ConstantVariable)) and isinstance(
            b, (SymNodeVariable, ConstantVariable)
        ):
            return SymNodeVariable.create(
                tx,
                tx.output.create_proxy(
                    "call_function", operator.ior, *proxy_args_kwargs([a, b], {})
                ),
                sym_num=None,
            )

        # This call looks like `{"one": torch.ones(1)} |= {"two": torch.ones(2)}`.
        if isinstance(
            a,
            (ConstDictVariable, DictKeysVariable, SetVariable, UserDefinedSetVariable),
        ):
            return a.call_method(tx, "__ior__", [b], {})

        # None no-ops this handler and lets the driving function proceed
        return None

    def call_not_(self, tx: "InstructionTranslator", a):
        if isinstance(a, SymNodeVariable):
            return SymNodeVariable.create(
                tx,
                tx.output.create_proxy(
                    "call_function", operator.not_, *proxy_args_kwargs([a], {})
                ),
                sym_num=None,
            )

        # Unwrap the underlying ConstDictVariable
        if isinstance(a, DictViewVariable):
            a = a.dv_dict
        if isinstance(a, (ListVariable, ConstDictVariable)):
            return ConstantVariable.create(len(a.items) == 0)

        return None

    def call_contains(
        self, tx: "InstructionTranslator", a: VariableTracker, b: VariableTracker
    ):
        return a.call_method(tx, "__contains__", [b], {})


@contextlib.contextmanager
def dynamo_disable_grad(tx):
    from . import GradModeVariable

    gmv = GradModeVariable.create(tx, False)
    try:
        gmv.enter(tx)
        yield
    finally:
        gmv.exit(tx)<|MERGE_RESOLUTION|>--- conflicted
+++ resolved
@@ -108,13 +108,9 @@
     UnspecializedPythonVariable,
 )
 from .user_defined import (
-<<<<<<< HEAD
     UserDefinedDictVariable,
     UserDefinedObjectVariable,
-=======
-    UserDefinedObjectVariable,
     UserDefinedSetVariable,
->>>>>>> 974ff088
     UserDefinedVariable,
 )
 
@@ -2584,17 +2580,18 @@
             )
 
         # This call looks like `{"one": torch.ones(1)} | {"two": torch.ones(2)}`.
-<<<<<<< HEAD
-        if isinstance(a, (ConstDictVariable, UserDefinedDictVariable)):
-            return a.call_method(tx, "__or__", args=[b], kwargs={})
-=======
         if isinstance(
             a,
-            (ConstDictVariable, DictKeysVariable, SetVariable, UserDefinedSetVariable),
+            (
+                ConstDictVariable,
+                DictKeysVariable,
+                SetVariable,
+                UserDefinedDictVariable,
+                UserDefinedSetVariable,
+            ),
         ):
             return a.call_method(tx, "__or__", [b], {})
 
->>>>>>> 974ff088
         # None no-ops this handler and lets the driving function proceed
         return None
 
