--- conflicted
+++ resolved
@@ -497,10 +497,6 @@
     return msg
 
 
-<<<<<<< HEAD
-import json
-from pathlib import Path
-=======
 @lru_cache(maxsize=1)
 def _load_graph_break_registry() -> dict[str, Any]:
     """
@@ -514,7 +510,6 @@
     except (FileNotFoundError, json.JSONDecodeError) as e:
         log.error("Error accessing the registry file: %s", e)
         return {}
->>>>>>> f5e1b249
 
 
 def get_gbid_documentation_link(gb_type: str) -> Optional[str]:
@@ -529,26 +524,11 @@
     """
     GRAPH_BREAK_SITE_URL = "https://compile-graph-break-site.vercel.app/gb/"
 
-<<<<<<< HEAD
-    try:
-        script_dir = Path(__file__).resolve().parent
-        registry_path = script_dir / "graph_break_registry.json"
-
-        with registry_path.open() as f:
-            registry = json.load(f)
-
-        for k, v in registry.items():
-            if v and v[0].get("Gb_type") == gb_type:
-                return f"{GRAPH_BREAK_SITE_URL}{k}"
-    except (FileNotFoundError, json.JSONDecodeError) as e:
-        log.error("Error accessing the registry file: %s", e)
-=======
     registry = _load_graph_break_registry()
 
     for k, v in registry.items():
         if v and v[0].get("Gb_type") == gb_type:
             return f"{GRAPH_BREAK_SITE_URL}{k}"
->>>>>>> f5e1b249
 
     return "None"
 
