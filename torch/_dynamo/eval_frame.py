# mypy: allow-untyped-defs
# mypy: disable-error-code="method-assign"

"""
This module implements the core frame evaluation handler for TorchDynamo's compilation system.
The eval frame handler intercepts Python bytecode execution at runtime to enable dynamic
compilation and optimization of PyTorch code.

Key components defined here:
- Frame evaluation handlers that intercept and analyze Python execution frames
- Guards management for tracking dependencies and invalidating compiled code
- Optimization contexts and decorators (optimize, run_once, disable, etc.)
- Export functionality for saving optimized graphs
- Backend compiler integrations and callback management

Functions in this file are responsible for modifying the eval frame handler at RUNTIME.
Therefore, all functions in this file are hot and performance-critical. Functions that
only execute at compile time should be placed in torch._dynamo.convert_frame.

The eval frame handler is the core mechanism that enables TorchDynamo to dynamically
intercept, analyze and optimize PyTorch code during execution. It works by registering
a custom frame evaluation function that gets called for every Python frame, allowing
us to detect PyTorch operations and trigger compilation as needed.
"""

from __future__ import annotations

import atexit
import contextlib
import functools
import inspect
import logging
import os
import sys
import sysconfig
import textwrap
import threading
import traceback
import types
import warnings
import weakref
from dataclasses import dataclass
from enum import Enum
from os.path import dirname, join
from typing import Any, Callable, NamedTuple, Optional, TYPE_CHECKING, Union
from unittest.mock import patch

import sympy

import torch
import torch.fx
import torch.utils._pytree as pytree
import torch.utils.checkpoint
from torch import _guards

# see discussion at https://github.com/pytorch/pytorch/issues/120699
from torch._C._dynamo.eval_frame import (  # noqa: F401
    reset_code,
    set_code_exec_strategy,
    set_eval_frame,
    set_guard_error_hook,
    set_skip_guard_eval_unsafe,
    unsupported,
)
from torch._dispatch.python import enable_python_dispatcher
from torch._dynamo.types import ConvertFrameReturn, FrameAction, FrameExecStrategy
from torch._export.utils import _compiling_state_context
from torch._subclasses.fake_tensor import unset_fake_temporarily
from torch._utils_internal import justknobs_check, log_export_usage
from torch.export.dynamic_shapes import (
    _combine_args,
    _DimHint,
    _DimHintType,
    _IntWrapper,
    _process_dynamic_shapes,
    _RelaxedConstraint,
    Constraint,
)
from torch.fx import GraphModule
from torch.fx.experimental._dynamism import (
    clone_and_convert_to_meta,
    track_dynamism_across_examples,
)
from torch.fx.experimental.proxy_tensor import make_fx
from torch.fx.experimental.symbolic_shapes import (
    ConstraintViolationError,
    DimDynamic,
    ShapeEnv,
    StatelessSymbolicContext,
)
from torch.fx.graph import _PyTreeCodeGen, _PyTreeInfo

from . import config, convert_frame, external_utils, trace_rules, utils
from .backends.registry import CompilerFn, lookup_backend
from .code_context import code_context
from .exc import (
    CondOpArgsMismatchError,
    ShortenTraceback,
    Unsupported,
    UserError,
    UserErrorType,
)
from .hooks import Hooks
from .mutation_guard import install_generation_tagging_init
from .utils import common_constant_types, compile_times


if TYPE_CHECKING:
    from torch._subclasses import fake_tensor

    from .types import CacheEntry, DynamoCallback


log = logging.getLogger(__name__)


always_optimize_code_objects = utils.ExactWeakKeyDictionary()
null_context = contextlib.nullcontext


# See https://github.com/python/typing/pull/240
class Unset(Enum):
    token = 0


cached_backends: dict[int, CompilerFn] = {}

unset = Unset.token


def _maybe_set_eval_frame(callback: DynamoCallback):
    # A wrapper on set_eval_frame that is guarded by a Justknob.
    # Users can disable torchDynamo by setting the JK to False.
    if not justknobs_check("pytorch/compiler:enable_compiler_set_eval_frame"):
        torch._dynamo.utils.warn_once(
            "Dynamo disabled by Justknob: enable_compiler_set_eval_frame, skipping set_eval_frame"
        )
        return callback
    else:
        return set_eval_frame(callback)


@dataclass
class DynamoStance:
    stance: str = "default"
    skip_guard_eval_unsafe: bool = False
    backend: Union[str, Callable[..., Any], None] = None


_stance = DynamoStance()


def _set_stance(stance: DynamoStance) -> DynamoStance:
    global _stance

    from torch._C._dynamo.eval_frame import get_eval_frame_callback

    callback = get_eval_frame_callback()

    if callback is not False and callback is not None:
        raise RuntimeError("attempted to set_stance in a torch.compile region")

    prior = _stance
    _stance = stance
    return prior


_set_stance._dynamo_forbidden = True  # type: ignore[attr-defined]

_EXAMPLE_INPUTS: Optional[dict[str, list[Any]]] = None


def get_example_inputs(key) -> list[Any]:
    global _EXAMPLE_INPUTS
    if _EXAMPLE_INPUTS is None:
        _EXAMPLE_INPUTS = {}

    if key not in _EXAMPLE_INPUTS:
        _EXAMPLE_INPUTS[key] = []

    return _EXAMPLE_INPUTS[key]


def _callback_from_stance(callback):
    if _stance.stance == "default":
        # force_backend
        if _stance.backend is not None and callback not in (False, None):
            callback = _create_wrapped_callback(get_compiler_fn(_stance.backend))

        return callback
    elif _stance.stance == "eager_then_compile":
        if callback not in (False, None):
            return _create_delayed_compile_callback(callback, _stance.stance)
        return callback
    elif _stance.stance == "aot_eager_then_compile":
        if callback not in (False, None):
            return _create_delayed_compile_callback(callback, _stance.stance)
        return callback
    elif _stance.stance == "force_eager":
        # disable
        return None
    elif _stance.stance == "eager_on_recompile":
        # run mode
        return False
    elif _stance.stance == "fail_on_recompile":
        if callback in (False, None):
            return callback

        def fail_callback(*args, **kwargs):
            raise RuntimeError(
                "Detected recompile when torch.compile stance is 'fail_on_recompile'"
            )

        # to prevent cache miss due to different callback
        fail_callback._torchdynamo_orig_callable = callback  # type: ignore[attr-defined]

        return fail_callback
    else:
        raise RuntimeError(f"invalid torch.compile stance '{_stance}'")


def _create_wrapped_callback(compiler_fn):
    hooks = Hooks()
    return convert_frame.catch_errors_wrapper(
        convert_frame.convert_frame(  # type: ignore[arg-type]
            compiler_fn,
            hooks,
        ),
        hooks,
    )


def _get_or_add_example_inputs(frame):
    key = frame.f_code.co_filename + str(frame.f_code.co_firstlineno)
    example_inputs = get_example_inputs(key)

    if len(example_inputs) < 2:
        example_inputs.append(clone_and_convert_to_meta(frame.f_locals))

    return example_inputs


def _create_delayed_compile_callback(callback, stance):
    def callback_fn(*args, **kwargs):
        frame = args[0]
        example_inputs = _get_or_add_example_inputs(frame)

        if len(example_inputs) == 1:
            if stance == "eager_then_compile":
                return ConvertFrameReturn(
                    frame_exec_strategy=FrameExecStrategy(
                        FrameAction.DEFAULT, FrameAction.DEFAULT
                    )
                )
            elif stance == "aot_eager_then_compile":
                aot_eager_fn = get_compiler_fn("aot_eager")
                return _create_wrapped_callback(aot_eager_fn)(*args, **kwargs)

        dynamism = track_dynamism_across_examples(example_inputs)
        code_context.get_context(frame.f_code)["dynamism"] = dynamism
        compiler_fn = callback._torchdynamo_orig_callable._torchdynamo_orig_callable
        return _create_wrapped_callback(compiler_fn)(*args, **kwargs)

    return callback_fn


def _is_skip_guard_eval_unsafe_stance():
    return _stance.skip_guard_eval_unsafe


def _reset_guarded_backend_cache():
    global cached_backends
    for backend in cached_backends.values():
        if hasattr(backend, "reset"):
            backend.reset()
    cached_backends.clear()


DONT_WRAP_FILES = {
    # For tracing into fx modules
    inspect.getsourcefile(GraphModule),
    join(dirname(dirname(__file__)), "onnx/_internal/fx/dynamo_graph_extractor.py"),
}


def _debug_get_cache_entry_list(
    code: Union[types.CodeType, Callable[..., Any]],
) -> list[CacheEntry]:
    """
    Given a code object or a callable object, retrieve the cache entries
     stored in this code.
    """
    if callable(code):
        code = code.__code__
    return torch._C._dynamo.eval_frame._debug_get_cache_entry_list(code)


class OptimizedModule(torch.nn.Module):
    """
    Wraps the original nn.Module object and later patches its
    forward method to optimized self.forward method.
    """

    _torchdynamo_orig_callable: Callable[..., Any]
    get_compiler_config: Callable[[], Any]

    _opt_mod_attributes = {
        "_orig_mod",
        "dynamo_ctx",
        "_torchdynamo_orig_callable",
        "get_compiler_config",
        "forward",
        "_forward",
        "__dict__",
        "named_children_walk",
        "_super_module_initialized",
    }

    def __init__(self, mod: torch.nn.Module, dynamo_ctx) -> None:
        # NOTE: this must go first, because attribute reads/writes of `self`
        # uses `_orig_mod`, and sometimes users override `Module.__init__` to
        # do attribute reads/writes on `self`.
        #
        # We also can't use regular setattr because `super().__setattr__` will
        # complain for module value before `super().__init__()`
        object.__setattr__(self, "_orig_mod", mod)
        self._super_module_initialized = False
        super().__init__()
        self._super_module_initialized = True

        # Installs the params/buffer
        self._orig_mod = mod  # `super().__setattr__` will register this module
        self.dynamo_ctx = dynamo_ctx
        self._initialize()
        self.training = self._orig_mod.training

    def _initialize(self):
        # Do this stuff in constructor to lower overhead slightly
        if isinstance(self.dynamo_ctx, DisableContext):
            # No need to check trace rules
            self.forward = self.dynamo_ctx(self._orig_mod.__call__)
        elif config.wrap_top_frame or (
            isinstance(self._orig_mod.forward, types.MethodType)
            and (
                trace_rules.check(self._orig_mod.forward)
                or getattr(self._orig_mod, "_is_fsdp_managed_module", False)
            )
        ):
            # This may be a torch.nn.* instance in trace_rules.py which
            # won't trigger a frame evaluation workaround to add an extra
            # frame we can capture
            self.forward = self.dynamo_ctx(external_utils.wrap_inline(self._orig_mod))
        else:
            # Invoke hooks outside of dynamo then pickup the inner frame
            self.forward = self.dynamo_ctx(self._orig_mod.__call__)

        if hasattr(self._orig_mod, "_initialize_hook"):
            self._forward = self.forward
            self.forward = self._call_lazy_check

    def __call__(self, *args, **kwargs):
        if torch.nn.modules.module._has_any_global_hook():
            warnings.warn(
                "Using `torch.compile(module)` when there are global hooks on "
                "modules (e.g., from `register_module_forward_hook`); this will"
                " cause the hooks to fire an extra time for the "
                "`OptimizedModule` created by `torch.compile(module)`. If this "
                "causes undesired behavior, please try using `module.compile()`"
                ", or use the per-module hooks instead",
                stacklevel=2,
            )
        return super().__call__(*args, **kwargs)

    def __reduce__(self):
        return (self.__class__, (self._orig_mod, self.dynamo_ctx))

    def __getstate__(self):
        state = dict(self.__dict__)
        state.pop("forward", None)
        state.pop("__call__", None)
        return state

    def __setstate__(self, state):
        self.__dict__ = state
        self._initialize()

    @property
    def training(self):
        return self._orig_mod.training

    @training.setter
    def training(self, value):
        # Ignore the `training` mutation in `super().__init__()`, since that's
        # setting the default on `nn.Module`, but we are mirroring the
        # `training` attr in `self._orig_mod`.
        if self._super_module_initialized:
            self._orig_mod.training = value

    def __getattr__(self, name):
        if name == "_orig_mod":
            return self._modules["_orig_mod"]
        return getattr(self._orig_mod, name)

    def __setattr__(self, name, val) -> None:
        # Allow patching over class attributes
        if hasattr(type(self), name):
            return super().__setattr__(name, val)

        if name in OptimizedModule._opt_mod_attributes:
            return super().__setattr__(name, val)
        return setattr(self._orig_mod, name, val)

    def __delattr__(self, name):
        # This mirrors `__setattr__`
        if hasattr(type(self), name):
            return super().__delattr__(name)

        if name in OptimizedModule._opt_mod_attributes:
            return super().__delattr__(name)
        return delattr(self._orig_mod, name)

    def _call_lazy_check(self, *args, **kwargs):
        if (
            hasattr(self._orig_mod, "_initialize_hook")
            and hasattr(self._orig_mod, "_infer_parameters")
            and callable(self._orig_mod._infer_parameters)
        ):
            # In the case of a lazy module, we want to run
            # the pre-hooks which initialize it.
            # Afterwards, lazy module deletes its pre-hooks
            # to avoid treating it as lazy on subsequent recompile.
            self._orig_mod._infer_parameters(self._orig_mod, args, kwargs)
        return self._forward(*args, **kwargs)

    def __dir__(self):
        orig_mod_attrs = self._orig_mod.__dir__()
        return orig_mod_attrs + [
            attr for attr in super().__dir__() if attr not in orig_mod_attrs
        ]


def remove_from_cache(f):
    """
    Make sure f.__code__ is not cached to force a recompile
    """
    if isinstance(f, types.CodeType):
        reset_code(f)
    elif hasattr(f, "__code__"):
        reset_code(f.__code__)
    elif hasattr(getattr(f, "forward", None), "__code__"):
        reset_code(f.forward.__code__)
    else:
        from . import reset  # type: ignore[attr-defined]

        reset()
        log.warning("could not determine __code__ for %s", f)


def nothing():
    pass


def always_false():
    return False


def innermost_fn(fn):
    """
    In case of nesting of _TorchDynamoContext calls, find the innermost
    function. TorchDynamo caches on fn.__code__ object, so its necessary to find
    the innermost function to pass on the optimize, run, disable etc.
    """
    unaltered_fn = fn
    while hasattr(unaltered_fn, "_torchdynamo_orig_callable"):
        unaltered_fn = unaltered_fn._torchdynamo_orig_callable
        assert callable(unaltered_fn), (
            f"A callable function is expected, but {type(unaltered_fn)} is provided."
        )
    return unaltered_fn


def make_set_enable_dynamic(enable: bool):
    assert isinstance(enable, bool)
    if enable:
        # Assume everything is dynamic by default
        return config._make_closure_patcher(assume_static_by_default=False)
    else:
        return config._make_closure_patcher(
            automatic_dynamic_shapes=False, assume_static_by_default=True
        )


# A thread local storage that serves to store information as Dynamo traces
# through a user provided function.
class DynamoTLS(threading.local):
    # Each string is a summary of a frame Dynamo attempted to trace, stored in
    # temporal order.
    traced_frame_infos: list[str] = []


dynamo_tls = DynamoTLS()


def clear_dynamo_tls():
    dynamo_tls.traced_frame_infos.clear()


@atexit.register
def _log_traced_frames():
    """
    At program exit, log all of the frames Dynamo has attempted to trace from,
    excluding the continuation frames generated by Dynamo.
    """
    msg = "\n".join(dynamo_tls.traced_frame_infos)
    msg = textwrap.indent(msg, "  * ")
    msg = f"TorchDynamo attempted to trace the following frames: [\n{msg}\n]"
    log.info(msg)


class _TorchDynamoContext:
    def __init__(
        self,
        callback: DynamoCallback,
        on_enter=nothing,
        backend_ctx_ctor=null_context,
        patch_fn=nothing,
        first_ctx=False,
        *,
        export=False,
        dynamic=None,
        compiler_config=None,
    ) -> None:
        super().__init__()
        assert callable(callback) or callback is False or callback is None
        self.callback: DynamoCallback = callback
        self._backend_ctx_ctor = backend_ctx_ctor
        self.prior: Union[Unset, DynamoCallback] = unset
        self.first_ctx = first_ctx
        self.export = export
        self._dynamic = dynamic
        self.compiler_config = compiler_config
        self.cleanup_fns: list[Callable[[], Any]] = []
        self.enter_exit_hooks = []
        patch_fn()

        # Save the backends so that we can reset them during torch._dynamo.reset
        backend = innermost_fn(callback)
        cached_backends.setdefault(id(backend), backend)

        if dynamic is not None:
            self.enter_exit_hooks.append(make_set_enable_dynamic(dynamic))

        if on_enter is not nothing:
            # this case is not common
            def call_on_enter():
                on_enter()
                return nothing

            self.enter_exit_hooks.append(call_on_enter)

        if backend_ctx_ctor is not contextlib.nullcontext:
            # this case is not common
            def call_backend_ctx():
                ctx = backend_ctx_ctor()
                ctx.__enter__()
                return functools.partial(ctx.__exit__, None, None, None)

            self.enter_exit_hooks.append(call_backend_ctx)

    def __enter__(self):
        if config.raise_on_ctx_manager_usage:
            raise RuntimeError(
                "torch._dynamo.optimize(...) is used with a context manager. "
                "Please refer to https://pytorch.org/tutorials/intermediate/torch_compile_tutorial.html "
                "to use torch._dynamo.optimize(...) as an annotation/decorator. "
            )
        self.prior = set_eval_frame(None)
        self.cleanup_fns = [enter() for enter in self.enter_exit_hooks]
        self.prior_skip_guard_eval_unsafe = set_skip_guard_eval_unsafe(
            _is_skip_guard_eval_unsafe_stance()
        )
        _maybe_set_eval_frame(_callback_from_stance(self.callback))

    def __exit__(self, exc_type, exc_val, exc_tb):
        assert self.prior is not unset
        set_eval_frame(None)
        set_skip_guard_eval_unsafe(self.prior_skip_guard_eval_unsafe)
        for cleanup in self.cleanup_fns:
            cleanup()
        self.cleanup_fns.clear()
        _maybe_set_eval_frame(_callback_from_stance(self.prior))
        self.prior = unset

    def __call__(self, fn):
        # public api for compiler config/options
        def get_compiler_config():
            return self.compiler_config

        fn = innermost_fn(fn)

        # add context containing GraphModule to any GraphModule forward functions
        if isinstance(fn, GraphModule):
            # add context containing GraphModule to any GraphModule forward functions
            code_context.get_context(fn.forward.__code__)["orig_graphmodule"] = (
                weakref.ref(fn)
            )

        # Optimize the forward method of torch.nn.Module object
        if isinstance(fn, torch.nn.Module):
            mod = fn
            new_mod = OptimizedModule(mod, self)
            # Save the function pointer to find the original callable while nesting
            # of decorators.
            new_mod._torchdynamo_orig_callable = mod.forward

            # when compiling torch.nn.Module,
            # provide public api OptimizedModule.get_compiler_config()
            assert not hasattr(new_mod, "get_compiler_config")
            new_mod.get_compiler_config = get_compiler_config

            return new_mod

        if inspect.isclass(fn):
            # User has wrapped the class with compile/disable decorator. Apply
            # disable to init/call method.
            cls_obj = fn
            cls_obj.__call__ = self(cls_obj.__call__)
            if issubclass(cls_obj, torch.nn.Module):
                # NN module variable tracker directly inlines the _call_impl.
                cls_obj._call_impl = self(cls_obj._call_impl)
            return cls_obj

        assert callable(fn), (
            f"A callable function is expected, but {type(fn)} is provided."
        )

        try:
            filename = inspect.getsourcefile(fn)
        except TypeError:
            filename = None
        if config.wrap_top_frame or (
            (filename is None or trace_rules.check(fn))
            and (
                getattr(fn, "__name__", "")
                not in ["_call_impl", "_wrapped_call_impl", "_lazy_forward"]
            )
            and filename not in DONT_WRAP_FILES
        ):
            # call to a builtin without a frame for us to capture
            fn = external_utils.wrap_inline(fn)

        def do_nothing(*arg, **kwargs):
            pass

        if hasattr(self, "callback"):
            callback = self.callback
        else:
            callback = do_nothing

        is_jit_tracing = torch._C._is_tracing
        is_fx_tracing = torch.fx._symbolic_trace.is_fx_tracing

        @functools.wraps(fn)
        def _fn(*args, **kwargs):
            prior = set_eval_frame(None)
            try:
                if is_fx_tracing():
                    if config.error_on_nested_fx_trace:
                        raise RuntimeError(
                            "Detected that you are using FX to symbolically trace "
                            "a dynamo-optimized function. This is not supported at the moment."
                        )
                    else:
                        return fn(*args, **kwargs)

                if is_jit_tracing():
                    raise RuntimeError(
                        "Detected that you are using FX to torch.jit.trace "
                        "a dynamo-optimized function. This is not supported at the moment."
                    )

                cleanups = [enter() for enter in self.enter_exit_hooks]
                prior_skip_guard_eval_unsafe = set_skip_guard_eval_unsafe(
                    _is_skip_guard_eval_unsafe_stance()
                )

                # Ensure that if an assertion occurs after graph pushes
                # something onto the DynamicLayerStack then we pop it off (the
                # constructed graph code isn't guarded with try/finally).
                #
                # This used to be a context but putting a `with` here is a noticible
                # perf regression (#126293)
                saved_dynamic_layer_stack_depth = (
                    torch._C._functorch.get_dynamic_layer_stack_depth()
                )
                _maybe_set_eval_frame(_callback_from_stance(callback))

                try:
                    return fn(*args, **kwargs)
                except Unsupported as e:
                    if config.verbose:
                        raise
                    # strip internal tracebacks from causes
                    cur_exn: BaseException = e
                    while cur_exn.__cause__ is not None:
                        cur_exn.__cause__.with_traceback(None)
                        cur_exn = cur_exn.__cause__
                    raise e.with_traceback(None) from e.__cause__
                except ShortenTraceback as e:
                    # Failures in the backend likely don't have useful
                    # data in the TorchDynamo frames, so we strip them out.
                    raise e.remove_dynamo_frames() from None  # see TORCHDYNAMO_VERBOSE=1
                finally:
                    # Restore the dynamic layer stack depth if necessary.
                    set_eval_frame(None)
                    torch._C._functorch.pop_dynamic_layer_stack_and_undo_to_depth(
                        saved_dynamic_layer_stack_depth
                    )

                    set_skip_guard_eval_unsafe(prior_skip_guard_eval_unsafe)
                    for cleanup in cleanups:
                        cleanup()
            finally:
                _maybe_set_eval_frame(prior)

        # hooks to properly handle inlining
        _fn._torchdynamo_inline = fn  # type: ignore[attr-defined]

        # Save the function pointer to find the original callable while nesting
        # of decorators.
        _fn._torchdynamo_orig_callable = fn  # type: ignore[attr-defined]

        # when compiling user function instead of nn.Module
        # provide public api _fn.get_compiler_config()
        assert not hasattr(_fn, "get_compiler_config")
        _fn.get_compiler_config = get_compiler_config  # type: ignore[attr-defined]

        # If the function is called using torch._dynamo.optimize decorator, we
        # should prevent any type of skipping.
        if callback not in (None, False):
            if not hasattr(fn, "__code__"):
                raise RuntimeError(
                    textwrap.dedent(
                        """

                        torch._dynamo.optimize is called on a non function object.
                        If this is a callable class, please wrap the relevant code into a function and optimize the
                        wrapper function.

                        >> class CallableClass:
                        >>     def __init__(self) -> None:
                        >>         super().__init__()
                        >>         self.relu = torch.nn.ReLU()
                        >>
                        >>     def __call__(self, x):
                        >>         return self.relu(torch.sin(x))
                        >>
                        >>     def print_hello(self):
                        >>         print("Hello world")
                        >>
                        >> mod = CallableClass()

                        If you want to optimize the __call__ function and other code, wrap that up in a function

                        >> def wrapper_fn(x):
                        >>     y = mod(x)
                        >>     return y.sum()

                        and then optimize the wrapper_fn

                        >> opt_wrapper_fn = torch._dynamo.optimize(wrapper_fn)
                        """
                    )
                )
            always_optimize_code_objects[fn.__code__] = True

        return _fn


class OptimizeContext(_TorchDynamoContext):
    def __init__(
        self,
        callback,
        backend_ctx_ctor,
        first_ctx=False,
        *,
        export=False,
        dynamic=None,
        compiler_config=None,
        rebuild_ctx: Optional[
            Callable[[], Union[OptimizeContext, _NullDecorator]]
        ] = None,
    ) -> None:
        def on_enter():
            install_generation_tagging_init()

        super().__init__(
            callback=callback,
            on_enter=on_enter,
            backend_ctx_ctor=backend_ctx_ctor,
            patch_fn=TorchPatcher.patch,
            first_ctx=first_ctx,
            export=export,
            dynamic=dynamic,
            compiler_config=compiler_config,
        )

        if config.compiled_autograd:
            _dynamic = self._dynamic
            if _dynamic is None:
                _dynamic = not torch._dynamo.config.assume_static_by_default

            def call_compiled_autograd():
                assert rebuild_ctx is not None
                compiler_fn = rebuild_ctx()
                ctx = torch._dynamo.compiled_autograd._enable(
                    compiler_fn, dynamic=_dynamic
                )
                ctx.__enter__()
                return functools.partial(ctx.__exit__, None, None, None)

            self.enter_exit_hooks.append(call_compiled_autograd)

    def __reduce__(self):
        return (
            self.__class__,
            (self.callback, self._backend_ctx_ctor, self.first_ctx),
            {
                "export": self.export,
                "dynamic": self._dynamic,
                "compiler_config": self.compiler_config,
            },
        )


class RunOnlyContext(_TorchDynamoContext):
    def __init__(self) -> None:
        # cudagraph trees relies on generation increment
        def on_enter():
            torch._dynamo.mutation_guard.GenerationTracker.generation += 1

        super().__init__(callback=False, on_enter=on_enter)

    def __reduce__(self):
        return (self.__class__, ())


class DisableContext(_TorchDynamoContext):
    def __init__(self, msg: Optional[str] = None) -> None:
        super().__init__(callback=None)
        self.msg = msg

    def __call__(self, fn):
        # Earlier this code was in the base class _TorchDynamoContext. But we
        # moved it here to have better code organization. For disable, we just
        # want the callback to be None. We don't have to check trace_rules or
        # create any wrapper.
        fn = innermost_fn(fn)

        if isinstance(fn, torch.nn.Module):
            mod = fn
            new_mod = OptimizedModule(mod, self)
            new_mod._torchdynamo_orig_callable = mod.forward
            return new_mod

        if inspect.isclass(fn):
            # User has wrapped the class with compile/disable decorator. Apply
            # disable to init/call method.
            cls_obj = fn
            # Disable on init is useful for reconstruction of bytecodes where we
            # want to prevent Dynamo from tracing into the init function. Check
            # test_reconstruction in test_model_output.py.
            cls_obj.__init__ = self(cls_obj.__init__)
            cls_obj.__call__ = self(cls_obj.__call__)
            if issubclass(cls_obj, torch.nn.Module):
                # NN module variable tracker directly inlines the _call_impl. Disable it.
                cls_obj._call_impl = self(cls_obj._call_impl)
            return cls_obj

        assert callable(fn), (
            f"A callable function is expected, but {type(fn)} is provided."
        )

        @functools.wraps(fn)
        def _fn(*args, **kwargs):
            prior = set_eval_frame(None)
            try:
                prior_skip_guard_eval_unsafe = set_skip_guard_eval_unsafe(
                    _is_skip_guard_eval_unsafe_stance()
                )
                _maybe_set_eval_frame(_callback_from_stance(self.callback))
                try:
                    return fn(*args, **kwargs)
                finally:
                    set_eval_frame(None)
                    set_skip_guard_eval_unsafe(prior_skip_guard_eval_unsafe)
            finally:
                _maybe_set_eval_frame(prior)

        _fn._torchdynamo_disable = True  # type: ignore[attr-defined]
        _fn._torchdynamo_disable_msg = self.msg  # type: ignore[attr-defined]

        # Save the function pointer to find the original callable while nesting
        # of decorators.
        _fn._torchdynamo_orig_callable = fn  # type: ignore[attr-defined]

        return _fn

    def __reduce__(self):
        return (self.__class__, ())


def _optimize_catch_errors(
    compile_fn,
    hooks: Hooks,
    backend_ctx_ctor=null_context,
    export=False,
    dynamic=None,
    compiler_config=None,
    rebuild_ctx=None,
):
    return OptimizeContext(
        convert_frame.catch_errors_wrapper(compile_fn, hooks),
        backend_ctx_ctor=backend_ctx_ctor,
        first_ctx=True,
        export=export,
        dynamic=dynamic,
        compiler_config=compiler_config,
        rebuild_ctx=rebuild_ctx,
    )


def get_compiler_fn(compiler_fn):
    from .repro.after_dynamo import wrap_backend_debug

    if hasattr(compiler_fn, "compiler_name"):
        compiler_str = compiler_fn.compiler_name
    elif isinstance(compiler_fn, str):
        compiler_str = compiler_fn
    else:
        compiler_str = None
    compiler_fn = lookup_backend(compiler_fn)
    return wrap_backend_debug(compiler_fn, compiler_str)


class _NullDecorator(contextlib.nullcontext):  # type: ignore[type-arg]
    def __call__(self, fn):
        assert callable(fn), (
            f"A callable function is expected, but {type(fn)} is provided."
        )
        return fn


def check_if_dynamo_supported():
    if sys.version_info >= (3, 14):
        raise RuntimeError("Python 3.14+ not yet supported for torch.compile")
    elif sysconfig.get_config_var("Py_GIL_DISABLED") == 1 and sys.version_info < (
        3,
        13,
        3,
    ):
        raise RuntimeError(
            "torch.compile is not supported on Python < 3.13.3 built with GIL disabled. "
            "Please use Python 3.13.3+."
        )


def is_dynamo_supported():
    try:
        check_if_dynamo_supported()
        return True
    except Exception:
        return False


def check_if_inductor_supported():
    check_if_dynamo_supported()


def is_inductor_supported():
    try:
        check_if_inductor_supported()
        return True
    except Exception:
        return False


def check_for_incompatible_configs():
    # Some of the configs should be mutually exclusive
    assert not (config.suppress_errors and config.fail_on_recompile_limit_hit), (
        "Dynamo configs suppress_error and fail_on_recompile_limit_hit can not both be active at the same time."
    )


def optimize(*args, **kwargs):
    def rebuild_ctx():
        ca_kwargs_override = config.compiled_autograd_kwargs_override
        if ca_kwargs_override:
            # NOTE: The process of translating other `torch.compile` kwargs to `torch._dynamo.optimize` kwargs
            # is more complicated, we will add it in the future when needed.
            assert set(ca_kwargs_override.keys()) == {"fullgraph"}, (
                f"Only `fullgraph` kwarg override is supported for now, but got {ca_kwargs_override.keys()}"
            )
            kwargs["nopython"] = ca_kwargs_override["fullgraph"]
        return optimize(*args, **kwargs)

    return _optimize(rebuild_ctx, *args, **kwargs)


def _optimize(
    rebuild_ctx: Callable[[], Union[OptimizeContext, _NullDecorator]],
    backend="inductor",
    *,
    nopython=False,
    guard_export_fn=None,
    guard_fail_fn=None,
    guard_filter_fn=None,
    disable=False,
    dynamic=None,
) -> Union[OptimizeContext, _NullDecorator]:
    """
    The main entrypoint of TorchDynamo.  Do graph capture and call
    backend() to optimize extracted graphs.

    Args:
        backend: One of the two things:
            - Either, a function/callable taking a torch.fx.GraphModule and
            example_inputs and returning a python callable that runs the
            graph faster.
            One can also provide additional context for the backend, like
            torch.jit.fuser("fuser2"), by setting the backend_ctx_ctor attribute.
            See AOTAutogradMemoryEfficientFusionWithContext for the usage.
            - Or, a string backend name in `torch._dynamo.list_backends()`
        nopython: If True, graph breaks will be errors and there will
            be a single whole-program graph.
        disable: If True, turn this decorator into a no-op
        dynamic: If True, upfront compile as dynamic a kernel as possible.  If False,
            disable all dynamic shapes support (always specialize).  If None, automatically
            detect when sizes vary and generate dynamic kernels upon recompile.

    Example Usage::

        @torch._dynamo.optimize()
        def toy_example(a, b): ...
    """
    check_if_dynamo_supported()
    check_for_incompatible_configs()
    # Note: The hooks object could be global instead of passed around, *however* that would make
    # for a confusing API usage and plumbing story wherein we nest multiple .optimize calls.
    # There is some prior art around this, w/r/t nesting backend calls are enforced to be the same
    # compiler, however, this feels onerous for callback and hooks, and it feels better to give our users an
    # easier to understand UX at the cost of a little more plumbing on our end.
    hooks = Hooks(
        guard_export_fn=guard_export_fn,
        guard_fail_fn=guard_fail_fn,
        guard_filter_fn=guard_filter_fn,
    )
    torch._C._log_api_usage_once("torch._dynamo.optimize")
    if (
        disable
        or os.environ.get("TORCHDYNAMO_DISABLE", "") == "1"
        or (not justknobs_check("pytorch/compiler:enable_dynamo"))
    ):
        return _NullDecorator()

    if nopython:
        return optimize_assert(
            backend,
            dynamic=dynamic,
            hooks=hooks,
            rebuild_ctx=rebuild_ctx,
        )

    backend = get_compiler_fn(backend)

    # Find if backend has any extra context manager
    backend_ctx_ctor = getattr(backend, "backend_ctx_ctor", null_context)

    # The backend function is stashed in the callable returned by
    # _optimize_catch_errors in the field _torchdynamo_orig_callable. This can
    # be used by eval_frame.c to insert a guard on the backend.
    return _optimize_catch_errors(
        convert_frame.convert_frame(backend, hooks=hooks),
        hooks,
        backend_ctx_ctor,
        dynamic=dynamic,
        compiler_config=(
            backend.get_compiler_config()
            if hasattr(backend, "get_compiler_config")
            else None
        ),
        rebuild_ctx=rebuild_ctx,
    )


# TODO(voz): Consider making "explain" output alongside a run / part of a run
@patch("torch._dynamo.symbolic_convert.explain", True)
def explain(f, *extra_args, **extra_kwargs):
    def inner(*args, **kwargs):
        # TODO(voz): Do we want a decorator for this?
        from . import reset  # type: ignore[attr-defined]

        reset()

        graphs: list[torch.fx.GraphModule] = []
        break_reasons: list[Any] = []
        op_count: int = 0
        ops_per_graph: list[torch.fx.Node] = []
        out_guards: list[_guards.Guard] = []

        def dynamo_graph_accumulating_compiler(
            gm: torch.fx.GraphModule, example_inputs
        ):
            from .backends.debugging import _explain_graph_detail

            nonlocal graphs
            nonlocal op_count
            nonlocal ops_per_graph
            nonlocal break_reasons

            gm, graphs, op_count, ops_per_graph, break_reasons = _explain_graph_detail(
                gm, graphs, op_count, ops_per_graph, break_reasons
            )

            return gm.forward

        def guard_export_print(guards):
            nonlocal out_guards
            out_guards.extend(guards)

        opt_f = optimize(
            dynamo_graph_accumulating_compiler,
            nopython=False,
            guard_export_fn=guard_export_print,
        )(f)
        # TODO(voz): We may have instances of `f` that mutate inputs, we should track sideeffects and reject.
        opt_f(*args, **kwargs)

        graph_count = len(graphs)
        graph_break_count = graph_count - 1
        compile_time = compile_times(repr="str")

        # TODO(voz): Do we want a decorator for this?
        reset()
        from .backends.debugging import ExplainOutput

        return ExplainOutput(
            graphs,
            graph_count,
            graph_break_count,
            break_reasons,
            op_count,
            ops_per_graph,
            out_guards,
            compile_time,
        )

    if extra_args or extra_kwargs:
        warnings.warn(
            "explain(f, *args, **kwargs) is deprecated, use explain(f)(*args, **kwargs) instead.  "
            "If you don't migrate, we may break your explain call in the future if your user defined kwargs "
            "conflict with future kwargs added to explain(f).",
            FutureWarning,
            stacklevel=2,
        )
        return inner(*extra_args, **extra_kwargs)
    else:
        return inner


class FlattenInputOutputSignature(torch.fx.Transformer):
    def __init__(
        self,
        m: torch.fx.GraphModule,
        flat_args: tuple[Any],
        matched_input_elements_positions: list[int],
        flat_results: list[Any],
        matched_output_elements_positions: list[int],
        example_fake_inputs: list[torch.Tensor],
        flat_args_dynamic_dims: list[set[int]],
        fake_mode: Optional[fake_tensor.FakeTensorMode] = None,
    ) -> None:
        super().__init__(m)

        assert len(flat_args_dynamic_dims) == len(flat_args)
        matched_input_elements_to_fake = {
            val: example_fake_inputs[ix]
            for ix, val in enumerate(matched_input_elements_positions)
        }

        self.new_args = []
        for i in range(0, len(flat_args)):
            arg = super().placeholder(f"arg{i}", (), {})
            if i in matched_input_elements_to_fake:
                arg.node.meta["val"] = matched_input_elements_to_fake[i]
            else:
                # Fill node.mata["val"] with faketensor from the input,
                # if it's not found in matched_input_elements_positions
                if fake_mode is not None and isinstance(flat_args[i], torch.Tensor):
                    # TODO(zhxchen17) Also preserve all the user constraints here.
                    arg.node.meta["val"] = fake_mode.from_tensor(
                        flat_args[i],
                        symbolic_context=StatelessSymbolicContext(
                            dynamic_sizes=[
                                (
                                    DimDynamic.DYNAMIC
                                    if d in flat_args_dynamic_dims[i]
                                    else DimDynamic.STATIC
                                )
                                for d in range(len(flat_args[i].shape))
                            ],
                            constraint_sizes=[None] * len(flat_args[i].shape),
                        ),
                    )
                elif isinstance(flat_args[i], _IntWrapper):
                    arg.node.meta["val"] = flat_args[i].val
                else:
                    arg.node.meta["val"] = flat_args[i]

            self.new_args.append(arg)
        self.old_args_gen = (self.new_args[i] for i in matched_input_elements_positions)
        self.matched_output_elements_positions = matched_output_elements_positions
        self.flat_results = flat_results

    def placeholder(self, target, args, kwargs):
        arg = next(self.old_args_gen)
        if "val" in self.current_node.meta:
            arg.node.meta["val"] = self.current_node.meta["val"]
        if "tensor_dict" in self.current_node.meta:
            arg.node.meta["tensor_dict"] = self.current_node.meta["tensor_dict"]
        if "example_value" in self.current_node.meta:
            # NB: intentionally do not use set_example_value
            arg.node.meta["example_value"] = self.current_node.meta["example_value"]
        if "unbacked_bindings" in self.current_node.meta:
            arg.node.meta["unbacked_bindings"] = self.current_node.meta[
                "unbacked_bindings"
            ]
        return arg

    def output(self, target, args, kwargs):
        dynamo_result_flat = args[0]
        lookup = [*dynamo_result_flat, *self.new_args]
        new_results_flat = []
        for i in range(len(self.flat_results)):
            if self.matched_output_elements_positions[i] is not None:
                new_results_flat.append(
                    lookup[self.matched_output_elements_positions[i]]
                )
            else:
                const_val = self.flat_results[i]
                assert isinstance(const_val, tuple(common_constant_types))
                new_results_flat.append(const_val)
        return super().output(target, (new_results_flat,), {})

    def run_node(self, n):
        self.current_node = n
        result_proxy = super().run_node(n)
        if "val" in self.current_node.meta:
            result_proxy.node.meta["val"] = self.current_node.meta["val"]
        if "example_value" in self.current_node.meta:
            # NB: intentionally do not use set_example_value
            result_proxy.node.meta["example_value"] = self.current_node.meta[
                "example_value"
            ]
        if "unbacked_bindings" in self.current_node.meta:
            result_proxy.node.meta["unbacked_bindings"] = self.current_node.meta[
                "unbacked_bindings"
            ]
        if self.current_node.op != "output":
            result_proxy.node._rename(
                getattr(self.current_node, "name", result_proxy.node.name)
            )
        return result_proxy

    def transform(self):
        result_gm = super().transform()
        if "dynamo_flat_name_to_original_fqn" in self.module.meta:  # type: ignore[operator]
            result_gm.meta["dynamo_flat_name_to_original_fqn"] = self.module.meta[  # type: ignore[index]
                "dynamo_flat_name_to_original_fqn"  # type: ignore[index]
            ]
        if "dynamo_compile_id" in self.module.meta:  # type: ignore[operator]
            result_gm.meta["dynamo_compile_id"] = self.module.meta["dynamo_compile_id"]  # type: ignore[index]
        return result_gm


class ExportResult(NamedTuple):
    graph_module: torch.fx.GraphModule
    guards: _guards.GuardsSet
    # NB: Do not add new fields without overriding __iter__; people are
    # destructuring so it is BC-breaking


# NOTE: this function only supports graphs created by Dynamo's OutputGraph module
def check_signature_rewritable(graph):
    input_errors = []
    for node in graph.graph.find_nodes(op="placeholder"):
        # set in OutputGraph._call_user_compiler
        assert hasattr(node, "_dynamo_source")
        assert hasattr(graph, "_source_to_user_stacks")

        source = node._dynamo_source
        user_stacks = graph._source_to_user_stacks.get(source)
        if user_stacks is None:
            continue
        assert len(user_stacks) > 0
        # In some cases we may not have a useful stack.  Look for a
        # useful stack
        stack = None
        for s in user_stacks:
            if len(s) == 0:
                continue
            stack = s
            break
        if stack is None:
            msg = f"{source.name()}, a closed over free variable"
        else:
            tb = "".join(traceback.format_list(stack))
            extra = ""
            if len(user_stacks) > 1:
                extra = f"(elided {len(user_stacks) - 1} more accesses)"
            msg = f"{source.name()}, accessed at:\n{tb}{extra}"
        # TODO: option to print ALL of the stack traces at once
        input_errors.append(msg)

    if input_errors:
        raise UserError(
            UserErrorType.INVALID_INPUT,
            "Cannot export model which references tensors that are neither "
            "buffers/parameters/constants nor are direct inputs.  For each tensor, if you'd "
            "like this tensor to be an explicit input, add it as a dummy argument "
            "to the top-level model definition you are exporting; if you would "
            "like its value to be embedded as an exported constant, wrap its access "
            "in a function marked with @assume_constant_result.\n\n"
            + "\n\n".join(input_errors),
        )


def rewrite_signature(
    f_sig,
    graph,
    fake_mode,
    flat_args,
    in_spec,
    example_fake_inputs,
    graph_captured_input,
    graph_captured_output,
    dynamo_traced_result,
    flat_args_dynamic_dims,
):
    orig_args, orig_kwargs = pytree.tree_unflatten(flat_args, in_spec)

    def check_user_input_output(flat_values, error_type):
        supported_types = [
            torch.Tensor,
            torch.SymInt,
            torch.SymFloat,
            torch.SymBool,
            torch._C.ScriptObject,
            _IntWrapper,
        ] + list(common_constant_types)

        def is_supported_type(val):
            return isinstance(val, tuple(supported_types))

        value_type = "input" if error_type == UserErrorType.INVALID_INPUT else "output"
        # We only check that the outputs are not None. Inputs can be None.
        for v in flat_values:
            if not is_supported_type(v):
                if error_type == UserErrorType.INVALID_INPUT and v is None:
                    continue

                raise UserError(
                    error_type,
                    f"It looks like one of the {value_type}s with type `{type(v)}` "
                    "is not supported or pytree-flattenable. \n"
                    f"Exported graphs {value_type}s can only contain the "
                    f"following supported types: {supported_types}. \n"
                    "If you are using a custom class object, "
                    "please register a pytree_flatten/unflatten function "
                    "using `torch.utils._pytree.register_pytree_node` or "
                    "`torch.export.register_dataclass`.",
                )

    check_user_input_output(flat_args, UserErrorType.INVALID_INPUT)
    flat_results_traced, out_spec_traced = pytree.tree_flatten(dynamo_traced_result)
    check_user_input_output(flat_results_traced, UserErrorType.INVALID_OUTPUT)

    def check_optional_input_and_error(f_sig: inspect.Signature):
        # Check if function has optional input.
        for name, param in f_sig.parameters.items():
            if param.default is not inspect.Parameter.empty:
                from torch._dynamo.exc import Unsupported

                log.error(
                    "Parameter %s is optional with a default value of %s",
                    name,
                    param.default,
                )
                raise Unsupported(
                    "Tracing through optional input is not supported yet",
                    case_name="optional_input",
                )

    def produce_matching(debug_type, sources, candidates):
        matched_elements_positions: list[Optional[int]] = []
        dict_of_source_vals = {}
        for i, val in enumerate(sources):
            dict_of_source_vals[id(val)] = i

        for i, val in enumerate(candidates):
            if isinstance(val, tuple(common_constant_types)):
                matched_elements_positions.append(None)
            elif id(val) not in dict_of_source_vals:
                if debug_type == "inputs":
                    check_optional_input_and_error(f_sig)
                raise AssertionError(
                    f"Unexpectedly found a {type(val)} in the {debug_type}.\n"
                    'Please file an issue along with a paste of the logs from TORCH_LOGS="+export"',
                )
            else:
                matched_elements_positions.append(dict_of_source_vals[id(val)])

        return matched_elements_positions

    matched_input_elements_positions = produce_matching(
        "inputs", flat_args, graph_captured_input
    )

    assert graph_captured_output is not None
    matched_output_elements_positions = produce_matching(
        "outputs", list(graph_captured_output) + flat_args, flat_results_traced
    )

    new_graph = FlattenInputOutputSignature(
        graph,
        flat_args,
        matched_input_elements_positions,
        flat_results_traced,
        matched_output_elements_positions,
        example_fake_inputs,
        flat_args_dynamic_dims,
        fake_mode,
    ).transform()

    # Make dynamo graph to have same input/output spec as user code
    def argument_names(f_sig, args, kwargs) -> list[str]:
        def signature_to_fullargspec(sig: inspect.Signature):
            # Get a list of Parameter objects from the Signature object
            params = list(sig.parameters.values())
            # Separate positional arguments, keyword-only arguments and varargs/varkw
            args = [
                p.name
                for p in params
                if p.kind == inspect.Parameter.POSITIONAL_OR_KEYWORD
            ]
            kwonlyargs = [
                p.name for p in params if p.kind == inspect.Parameter.KEYWORD_ONLY
            ]
            varargs = next(
                (p.name for p in params if p.kind == inspect.Parameter.VAR_POSITIONAL),
                None,
            )
            varkw = next(
                (p.name for p in params if p.kind == inspect.Parameter.VAR_KEYWORD),
                None,
            )
            # Get default values for positional arguments and keyword-only arguments
            defaults = tuple(
                p.default
                for p in params
                if p.kind == inspect.Parameter.POSITIONAL_OR_KEYWORD
                and p.default is not inspect.Parameter.empty
            )
            kwonlydefaults = {
                p.name: p.default
                for p in params
                if p.kind == inspect.Parameter.KEYWORD_ONLY
                and p.default is not inspect.Parameter.empty
            }
            # Get annotations for parameters and return value
            annotations = {}
            if sig.return_annotation:
                annotations = {"return": sig.return_annotation}
            for parameter in params:
                annotations[parameter.name] = parameter.annotation
            # Return a FullArgSpec object with the extracted attributes
            return inspect.FullArgSpec(
                args, varargs, varkw, defaults, kwonlyargs, kwonlydefaults, annotations
            )

        fullargspec = signature_to_fullargspec(f_sig)

        # 1. Map `args` 1-to-1 to positional arguments in original signature.
        input_strs = fullargspec.args[: len(args)]

        if len(args) > len(fullargspec.args):
            # 2. If there are more arguments left in `args`, they map to varargs in original
            # signature. Assign names as {varargs}_0, {varargs}_1, ...
            assert fullargspec.varargs is not None, "More arguments than expected"
            input_strs += [
                f"{fullargspec.varargs}_{i}"
                for i in range(0, len(args) - len(input_strs))
            ]
        elif len(args) < len(fullargspec.args):
            # 3. If there are fewer arguments in `args` than `fullargspec.args`,
            # it implies these are arguments either with default values, or provided in
            # `kwargs`. The former can be safely ignored. Because Dynamo.export does not
            # export them as part of the function signature. The latter will be handled
            # in the next step.
            for unprovided_arg in fullargspec.args[
                len(args) : -len(fullargspec.defaults or [])
            ]:
                assert unprovided_arg in kwargs, f"Missing argument {unprovided_arg}"

        # 4. Keyword arguments provided in `kwargs`.
        input_strs += list(kwargs.keys())

        # 5. Keyword-only arguments with default values if not provided are not exported
        # as part of the function signature.
        for kwonly_arg in fullargspec.kwonlyargs:
            kwonlydefaults = fullargspec.kwonlydefaults or {}
            assert kwonly_arg in kwargs or kwonly_arg in kwonlydefaults, (
                f"Missing keyword only argument {kwonly_arg}"
            )

        return input_strs

    new_graph.graph._codegen = _PyTreeCodeGen(
        _PyTreeInfo(
            argument_names(f_sig, orig_args, orig_kwargs),
            in_spec,
            out_spec_traced,
        )
    )
    new_graph.recompile()
    return new_graph


def export(
    f: Callable[..., Any],
    *extra_args,
    aten_graph: bool = False,
    pre_dispatch: bool = False,
    decomposition_table: Optional[
        dict[torch._ops.OpOverload, Callable[..., Any]]
    ] = None,
    tracing_mode: str = "symbolic",
    dynamic_shapes: Optional[Union[dict[str, Any], tuple[Any], list[Any]]] = None,
    specialize_float: bool = True,
    assume_static_by_default: bool = False,
    same_signature: bool = True,
    disable_constraint_solver: bool = False,
    prefer_deferred_runtime_asserts_over_guards: bool = False,
    allow_complex_guards_as_runtime_asserts: bool = False,
    _log_export_usage: bool = True,
    constraints: Optional[list[Constraint]] = None,
    **extra_kwargs,
) -> Callable[..., ExportResult]:
    """
    Export an input function f to a format that can be executed outside of PyTorch using the FX graph.

    Args:
        f (callable): A PyTorch function to be exported.

        aten_graph (bool): If True, exports a graph with ATen operators.
        If False, exports a graph with Python operators. Default is False.

        pre_dispatch (bool): If True, exports a graph with ATen operators,
        but before any logic in the PyTorch dispatcher has run.
        This can be useful if you want to apply further transformations on a graph before running it
        through autograd, autocast, or any other functionalities that are integrated into the dispatcher.
        This flag is only valid if aten_graph=True is set.
        Default is False.

        decomposition_table (dict): A dictionary that maps operators to their decomposition functions.
        Required if aten_graph or tracing_mode is specified. Default is None.

        tracing_mode (str): If "symbolic", turn on dynamic shapes support. Default is "symbolic".

        dynamic_shapes:
         An optional argument where the type should either be:
         1) a dict from argument names of ``f`` to their dynamic shape specifications,
         2) a tuple that specifies dynamic shape specifications for each input in original order.
         If you are specifying dynamism on keyword args, you will need to pass them in the order that
         is defined in the original function signature.

         The dynamic shape of a tensor argument can be specified as either
         (1) a dict from dynamic dimension indices to :func:`Dim` types, where it is
         not required to include static dimension indices in this dict, but when they are,
         they should be mapped to None; or (2) a tuple / list of :func:`Dim` types or None,
         where the :func:`Dim` types correspond to dynamic dimensions, and static dimensions
         are denoted by None. Arguments that are dicts or tuples / lists of tensors are
         recursively specified by using mappings or sequences of contained specifications.

        same_signature (bool): If True, rewrite the returned graph's signature to be the same as f.

        disable_constraint_solver (bool): Whether the dim constraint solver must be disabled.

    Returns:
        A function that given args and kwargs, returns a tuple of (graph, guards)
        Graph: An FX graph representing the execution of the input PyTorch function with the provided arguments and options.
        Guards: The guards we accumulated during tracing f above

    Raises:
        AssertionError: If decomposition_table is specified without setting aten_graph=True,
        or if graph breaks during tracing in export.

        AssertionError: If Dynamo input and output is not consistent with traced input/output.

    Note - this headerdoc was authored by ChatGPT, with slight modifications by the author.
    """
    if _log_export_usage:
        log_export_usage(event="export.private_api", flags={"_dynamo"})

    # Deal with "local variable referenced before assignment"
    _f = f
    _specialize_float = specialize_float
    _assume_static_by_default = assume_static_by_default
    _constraints = constraints

    def inner(*args, **kwargs):
        if not _constraints:
            combined_args = _combine_args(_f, args, kwargs)
            constraints = _process_dynamic_shapes(combined_args, dynamic_shapes)
        else:
            constraints = _constraints

        f = _f
        specialize_float = _specialize_float
        assume_static_by_default = _assume_static_by_default
        check_if_dynamo_supported()
        torch._C._log_api_usage_once("torch._dynamo.export")
        if decomposition_table is not None:
            assert aten_graph, (
                "Specifying a decomposition_table table or tracing mode is illegal without setting aten_graph=True"
            )
        if pre_dispatch:
            assert aten_graph, "pre_dispatch=True can only be used when aten_graph=True"
        f = innermost_fn(f)
        call_to_inspect = f.forward if isinstance(f, torch.nn.Module) else f
        original_signature = inspect.signature(call_to_inspect)
        graph = None
        out_guards = None
        graph_captured_input = None
        graph_captured_result: Optional[tuple[torch.Tensor, ...]] = None
        fake_mode = None
        result_traced = None

        def guard_export_print(guards: _guards.GuardsSet):
            nonlocal out_guards
            assert out_guards is None, (
                "whole graph export entails exactly one guard export"
            )
            out_guards = guards

        example_inputs = []

        def dynamo_normalization_capturing_compiler(
            gm: torch.fx.GraphModule, inner_example_inputs
        ):
            nonlocal graph
            assert graph is None, (
                "Tried to emit a second graph during export. Tracing through 'f' must produce a single graph."
            )
            graph = gm

            nonlocal fake_mode, example_inputs
            # NB: do NOT pass inner_example_inputs here, we are detecting the
            # Dynamo allocated fake mode, which should be DISTINCT from a
            # potential outer ambient fake mode which the user provided.
            # example_inputs is always the user specified inputs, so they
            # would have the wrong fake mode attached to them
            fake_mode = _guards.detect_fake_mode()
            example_inputs = inner_example_inputs

            def result_capturing_wrapper(*graph_inputs):
                nonlocal graph_captured_result
                nonlocal graph_captured_input

                graph_captured_input = graph_inputs
                assert graph is not None

                named_parameters = dict(graph.named_parameters(remove_duplicate=False))
                named_buffers = dict(graph.named_buffers(remove_duplicate=False))

                ambient_fake_mode = (
                    _guards.detect_fake_mode(graph_inputs)
                    if _guards.detect_fake_mode(graph_inputs) is not None
                    else fake_mode
                )

                # We reran fake tensor propagation, but we didn't do
                # anything with the resulting unbacked SymInts.  Drop them
                # from the pending list.
                # NB: this is wrong if graph_captured_result has
                # data-dependent output size!
                ignore_fresh_unbacked = null_context()
                assert ambient_fake_mode is not None
                if shape_env := ambient_fake_mode.shape_env:
                    ignore_fresh_unbacked = shape_env.ignore_fresh_unbacked_symbols()

                with (
                    ambient_fake_mode,
                    enable_python_dispatcher(),
                    ignore_fresh_unbacked,
                ):
                    params_and_buffers = {
                        **named_parameters,
                        **named_buffers,
                    }
                    fake_params_buffers = {}

                    for name, value in params_and_buffers.items():
                        fake_params_buffers[name] = ambient_fake_mode.from_tensor(
                            value, static_shapes=True
                        )

                    def fakify_with_ambient(path, t):
                        if isinstance(t, torch.Tensor):
                            return ambient_fake_mode.from_tensor(t, static_shapes=True)
                        elif isinstance(t, _IntWrapper):
                            if (
                                t.dynamism is not None
                                and isinstance(t.dynamism, _DimHint)
                                and t.dynamism.type
                                in (
                                    _DimHintType.DYNAMIC,
                                    _DimHintType.AUTO,
                                )
                            ):  # type: ignore[union-attr]
                                from torch._export.non_strict_utils import (
                                    key_path_to_source,
                                )

                                source = key_path_to_source(path)
                                symint = ambient_fake_mode.shape_env.create_unspecified_symint_and_symbol(  # type: ignore[union-attr]
                                    t.val, source, DimDynamic.DYNAMIC
                                )
                                return symint
                            else:
                                return t.val
                        else:
                            return t

                    fake_graph_inputs = pytree.tree_map_with_path(
                        fakify_with_ambient, graph_inputs
                    )
                    graph_captured_result = torch.func.functional_call(
                        graph, fake_params_buffers, fake_graph_inputs
                    )

                return graph_captured_result

            return result_capturing_wrapper

        # Note: This is needed by rewrite_signature. We need to put it before
        # optimize_assert since user program may mutate the inputs.
        flat_args, in_spec = pytree.tree_flatten((args, kwargs))

        remove_from_cache(f)
        constraint_violation_error = None
        if tracing_mode != "symbolic":
            assume_static_by_default = True
        with (
            config.patch(
                specialize_int=True,
                specialize_float=specialize_float,
                assume_static_by_default=assume_static_by_default,
                automatic_dynamic_shapes=False,
                capture_dynamic_output_shape_ops=True,
                capture_scalar_outputs=True,
                prefer_deferred_runtime_asserts_over_guards=prefer_deferred_runtime_asserts_over_guards,
                allow_complex_guards_as_runtime_asserts=allow_complex_guards_as_runtime_asserts,
            ),
            _compiling_state_context(),
        ):
            opt_f = optimize_assert(
                dynamo_normalization_capturing_compiler,
                hooks=Hooks(
                    guard_export_fn=guard_export_print,
                    guard_fail_fn=None,
                ),
                export=True,
                export_constraints=constraints,
            )(f)
            # TODO(voz): We may have instances of `f` that mutate inputs, we should track sideeffects and reject.
            try:
                result_traced = opt_f(*args, **kwargs)
            except ConstraintViolationError as e:
                constraint_violation_error = e
        remove_from_cache(f)

        if (
            not disable_constraint_solver
            and (shape_env := getattr(fake_mode, "shape_env", None)) is not None
            and (dim_constraints := shape_env.dim_constraints) is not None
            and not isinstance(
                call_to_inspect, (torch._ops.OpOverloadPacket, torch._ops.OpOverload)
            )
            and not trace_rules.check(call_to_inspect)
        ):
            dim_constraints.solve()
            forced_specializations = dim_constraints.forced_specializations()
            msg = dim_constraints.prettify_results(
                original_signature,
                dynamic_shapes,
                constraint_violation_error,
                forced_specializations,
            )
            if constraint_violation_error:
                constraint_violation_error.args = (
                    constraint_violation_error.args[0] + msg,
                )
            else:
                if forced_specializations:
                    constraint_violation_error = ConstraintViolationError(msg)
                else:
                    log.info(
                        "Summary of dimension constraints:%s",
                        msg,
                    )

            # Error if we have any constraints on static values
            for k in shape_env.var_to_range.keys():
                if isinstance(k, sympy.Integer):
                    constraint_violation_error = ConstraintViolationError(
                        f"{''.join(traceback.format_list(shape_env.var_to_stack[k]))}\n"
                        "It appears that you're trying to set a constraint on a "
                        f"value which we evaluated to have a static value of {k}. "
                        'Set TORCH_LOGS="+export" for more information.'
                    )
        if constraint_violation_error:
            raise constraint_violation_error

        if graph is None:
            assert same_signature, (
                "Failed to produce a graph during tracing as no tensor operations were found and same_signature is False."
            )
            # If the module does not contain any tensor computation, we would create a graph with inputs and outputs.
            # To be consitant with the graph traced by dynano, `graph` will have only tensor inputs as placeholders
            # and tensor outputs as output nodes. non-tensor inputs and outputs will be added when rewriting signature.
            # We will also construct the `example_inputs`, `graph_captured_input`, and `graph_captured_result` corresponding
            # to `graph`.
            example_inputs = []
            graph_captured_input = ()
            graph_captured_result = ()
            fake_mode = torch._subclasses.FakeTensorMode(
                shape_env=ShapeEnv(), export=True
            )
            if out_guards is None:
                out_guards = _guards.GuardsSet()
            assert out_guards is not None  # suppress mypy error
            parameter_names = list(original_signature.parameters.keys())
            fx_graph = torch.fx.Graph()
            for i, name in enumerate(parameter_names):
                if torch.is_tensor(flat_args[i]):
                    node = fx_graph.placeholder(name)
                    node.meta["val"] = fake_mode.from_tensor(
                        flat_args[i], static_shapes=True
                    )
                    graph_captured_input = graph_captured_input + (flat_args[i],)
                    example_inputs.append(flat_args[i])
            fx_graph.output(graph_captured_result)
            module = torch.nn.Module()
            graph = torch.fx.GraphModule(module, fx_graph)
            log.info(
                "Failed to capture a graph during tracing as no tensor operations were found.:\n\n%s",
                graph.print_readable(print_output=False, colored=True),
            )
        else:
            assert out_guards is not None, "Failed to produce guards during tracing"
            assert fake_mode is not None

            log.info(
                "Dynamo captured graph:\n\n%s",
                graph.print_readable(print_output=False, colored=True),
            )

            # This check need to happened before aten_graph
            # because placeholder's _source_node attribute is not preserved by make_fx
            if same_signature:
                check_signature_rewritable(graph)

        # NB: This is mostly hitting the cache; Dynamo already converted these
        example_fake_inputs = [
            fake_mode.from_tensor(t) if isinstance(t, torch.Tensor) else t
            for t in example_inputs
        ]

        if aten_graph:
            # Running graph with interpreter is needed for propagating the stack_trace
            def graph_with_interpreter(*args):
                with torch.fx.traceback.preserve_node_meta():
                    return torch.fx.Interpreter(graph).run(*args)  # type: ignore[arg-type]

            with unset_fake_temporarily(), enable_python_dispatcher(), fake_mode:
                try:
                    graph = make_fx(
                        graph_with_interpreter,
                        decomposition_table=decomposition_table,
                        tracing_mode="real",
                        _allow_non_fake_inputs=True,
                        pre_dispatch=pre_dispatch,
                        _allow_fake_constant=False,
                    )(*example_fake_inputs)
                except CondOpArgsMismatchError as e:
                    # Wrap the internal error to the user-facing error
                    raise UserError(  # noqa: B904
                        UserErrorType.DYNAMIC_CONTROL_FLOW,
                        str(e),
                        case_name="cond_operands",
                    )

            assert graph is not None
            for node in graph.graph.find_nodes(op="get_attr"):
                if isinstance(getattr(graph, node.target), torch.Tensor):  # type: ignore[arg-type]
                    node.meta["val"] = fake_mode.from_tensor(
                        getattr(graph, node.target),  # type: ignore[arg-type]
                        static_shapes=True,
                    )

        if same_signature:
            flat_args_dynamic_dims = [
                {
                    c.dim
                    for c in (constraints or ())
                    if (
                        c.t_id == id(x)
                        and not isinstance(c, _RelaxedConstraint)
                        and c.constraint_range.vr.lower != c.constraint_range.vr.upper
                    )
                }
                for x in flat_args
            ]
            graph = rewrite_signature(
                original_signature,
                graph,
                fake_mode,
                flat_args,
                in_spec,
                example_fake_inputs,
                graph_captured_input,
                graph_captured_result,
                result_traced,  # type: ignore[possibly-undefined]
                flat_args_dynamic_dims,
            )
        return ExportResult(graph, out_guards)  # type: ignore[arg-type]

    if extra_args or extra_kwargs:
        warnings.warn(
            "export(f, *args, **kwargs) is deprecated, use export(f)(*args, **kwargs) instead.  "
            "If you don't migrate, we may break your export call in the future if your user defined kwargs "
            "conflict with future kwargs added to export(f).",
            FutureWarning,
            stacklevel=2,
        )
        return inner(*extra_args, **extra_kwargs)
    else:
        return inner


def optimize_assert(*args, **kwargs):
<<<<<<< HEAD
    if kwargs.get("rebuild_ctx", None) is None:

        def rebuild_ctx():
            ca_kwargs_override = config.compiled_autograd_kwargs_override
            if ca_kwargs_override:
                assert not ca_kwargs_override["fullgraph"], (
                    "can't override fullgraph if using optimize_assert"
                )
                # NOTE: The process of translating other `torch.compile` kwargs to `torch._dynamo.optimize` kwargs
                # is more complicated, we will add it in the future when needed.
                assert set(ca_kwargs_override.keys()) == {"fullgraph"}, (
                    f"Only `fullgraph` kwarg override is supported for now, but got {ca_kwargs_override.keys()}"
                )

        kwargs["rebuild_ctx"] = rebuild_ctx
    return _optimize_assert(*args, **kwargs)


def _optimize_assert(
=======
    if "rebuild_ctx" in kwargs and kwargs["rebuild_ctx"] is not None:
        # called from optimize
        rebuild_ctx = kwargs["rebuild_ctx"]
        del kwargs["rebuild_ctx"]
    else:

        def rebuild_ctx():
            return optimize_assert(*args, **kwargs)

    return _optimize_assert(rebuild_ctx, *args, **kwargs)


def _optimize_assert(
    rebuild_ctx: Callable[[], OptimizeContext],
>>>>>>> 6a09af6d
    backend,
    *,
    hooks=Hooks(None, None, None),
    export=False,
    export_constraints=None,
    dynamic=None,
):
    """
    The same as `torch._dynamo.optimize(backend, nopython=True)`
    """
    backend = get_compiler_fn(backend)

    # Find if backend has any extra context manager
    backend_ctx_ctor = getattr(backend, "backend_ctx_ctor", null_context)

    return _optimize_catch_errors(
        convert_frame.convert_frame_assert(
            backend, export=export, export_constraints=export_constraints
        ),
        hooks,
        backend_ctx_ctor,
        export=export,
        dynamic=dynamic,
        rebuild_ctx=rebuild_ctx,
    )


class TorchPatcher:
    @staticmethod
    @functools.lru_cache(None)
    def patch():
        # A better way to disable the following would be decorate the source
        # functions with @torch._disable_dynamo. However, this causes issues
        # with torch.deploy internally.
        from .decorators import disable

        torch.jit.trace = disable(
            torch.jit.trace, reason="tracing into TorchScript not fully supported"
        )
        torch.jit.trace_module = disable(
            torch.jit.trace_module,
            reason="tracing into TorchScript not fully supported",
        )
        torch.jit._get_trace_graph = disable(
            torch.jit._get_trace_graph,
            reason="tracing into TorchScript not fully supported",
        )
        torch.fx._symbolic_trace.Tracer.trace = disable(
            torch.fx._symbolic_trace.Tracer.trace,
            reason="tracing into FX not fully supported",
        )
        torch.distributions.Distribution.set_default_validate_args(False)

        from torch.optim import (
            adadelta,
            adagrad,
            adam,
            adamax,
            adamw,
            asgd,
            lbfgs,
            nadam,
            radam,
            rmsprop,
            rprop,
            sgd,
            sparse_adam,
        )

        optimizer_modules = {
            adadelta,
            adagrad,
            adam,
            adamax,
            adamw,
            asgd,
            lbfgs,
            nadam,
            radam,
            rmsprop,
            rprop,
            sgd,
            sparse_adam,
        }

        for opt_mod in optimizer_modules:
            opt_name = opt_mod.__name__.split(".")[-1]
            fused_fn_name = f"_fused_{opt_name}"

            if hasattr(opt_mod, fused_fn_name):
                setattr(
                    opt_mod,
                    fused_fn_name,
                    disable(
                        getattr(opt_mod, fused_fn_name),
                        reason="don't trace into fused optimizer",
                    ),
                )

        optimizer_classes = [
            opt
            for opt in torch.optim.__dict__.values()
            if inspect.isclass(opt) and issubclass(opt, torch.optim.Optimizer)
        ]

        # Note: we don't support sparsity or tracing through backwards
        excluded_optimizer_classes = {
            torch.optim.SparseAdam,
            torch.optim.LBFGS,
        }

        for opt in optimizer_classes:
            if opt in excluded_optimizer_classes:
                opt.step = disable(
                    opt.step, reason=f"optimizer {opt} step not supported"
                )

            if hasattr(opt, "_init_group"):
                opt._init_group = disable(
                    opt._init_group, reason=f"optimizer {opt} _init_group not supported"
                )

    @staticmethod
    def suppress_torch_distributed_warnings(fn):
        def inner_fn(*args, **kwargs):
            warnings.filterwarnings(
                "ignore", category=UserWarning, module="torch.distributed"
            )
            return fn(*args, **kwargs)

        return inner_fn


def skip_code(code: types.CodeType):
    set_code_exec_strategy(
        code, FrameExecStrategy(FrameAction.SKIP, FrameAction.DEFAULT)
    )<|MERGE_RESOLUTION|>--- conflicted
+++ resolved
@@ -1960,27 +1960,6 @@
 
 
 def optimize_assert(*args, **kwargs):
-<<<<<<< HEAD
-    if kwargs.get("rebuild_ctx", None) is None:
-
-        def rebuild_ctx():
-            ca_kwargs_override = config.compiled_autograd_kwargs_override
-            if ca_kwargs_override:
-                assert not ca_kwargs_override["fullgraph"], (
-                    "can't override fullgraph if using optimize_assert"
-                )
-                # NOTE: The process of translating other `torch.compile` kwargs to `torch._dynamo.optimize` kwargs
-                # is more complicated, we will add it in the future when needed.
-                assert set(ca_kwargs_override.keys()) == {"fullgraph"}, (
-                    f"Only `fullgraph` kwarg override is supported for now, but got {ca_kwargs_override.keys()}"
-                )
-
-        kwargs["rebuild_ctx"] = rebuild_ctx
-    return _optimize_assert(*args, **kwargs)
-
-
-def _optimize_assert(
-=======
     if "rebuild_ctx" in kwargs and kwargs["rebuild_ctx"] is not None:
         # called from optimize
         rebuild_ctx = kwargs["rebuild_ctx"]
@@ -1995,7 +1974,6 @@
 
 def _optimize_assert(
     rebuild_ctx: Callable[[], OptimizeContext],
->>>>>>> 6a09af6d
     backend,
     *,
     hooks=Hooks(None, None, None),
