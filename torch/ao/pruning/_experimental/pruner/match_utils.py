--- conflicted
+++ resolved
@@ -1,12 +1,8 @@
 """
 Contains utility functions to check if a pattern is in the graph and return the matching nodes
 """
-<<<<<<< HEAD
 
-from typing import Any, Dict, List, Optional, Union
-=======
 from typing import Any, Optional, Union
->>>>>>> 60ca17b6
 
 import torch
 from torch import nn
