#pragma once

#include <memory>
#include <utility>
#include <vector>

#include <ATen/ATen.h>
#include <c10/core/Allocator.h>
#include <c10/macros/Macros.h>

#include <torch/csrc/distributed/c10d/Types.hpp>
#include <torch/csrc/distributed/c10d/Utils.hpp>
#include <torch/csrc/distributed/c10d/Work.hpp>
#include <torch/csrc/distributed/c10d/debug.h>

constexpr auto kBackendDefaultTimeout =
    std::chrono::milliseconds(30 * 60 * 1000);

namespace c10d {

enum class ErrorType {
  SUCCESS = 0,
  TIMEOUT = 1,
  // e.g., NCCL error, etc
  COMM_ERROR = 2,
  // TODO, do we need to distinguish between remote timeout or remote COMM
  // errors?
  REMOTE_ERROR = 3
};

class TORCH_API Backend : public torch::CustomClassHolder {
 public:
  // Backend Options is a base struct that defines the basic options
  // when constructing a Backend. Each Backend subclass should
  // extend this struct and define its options if it wants to provide more
  // config options (beyond basic ones defined here) to end user.
  struct TORCH_API Options : torch::CustomClassHolder {
    explicit Options(
        std::string backend,
        std::chrono::milliseconds timeout = kBackendDefaultTimeout)
        : timeout(timeout), backend(std::move(backend)) {}
    ~Options() override = default;

    std::chrono::milliseconds timeout;

    // backend name
    // NOLINTNEXTLINE(cppcoreguidelines-avoid-const-or-ref-data-members)
    const std::string backend;
    std::string group_name;
  };

  explicit Backend(int rank, int size);
  ~Backend() override = 0;

  int getRank() const {
    return rank_;
  }

  int getSize() const {
    return size_;
  }

  // Returns an unique opaque ID of this backend that can be used to correlate
  // with its collectives.
  int64_t getID() const {
    return reinterpret_cast<std::intptr_t>(this);
  }

  virtual bool supportsSplitting() const {
    return false;
  }

  virtual bool supportsCoalescing() const {
    return false;
  }

  virtual bool supportsTimeEstimation() const {
    return false;
  }

  virtual void setTimeout(std::chrono::milliseconds timeout) {
    TORCH_CHECK(
        false,
        c10::str(
            "Backend ", getBackendName(), " does not support setting timeout"));
  }

  virtual void startCoalescing() {
    TORCH_CHECK(
        false,
        c10::str(
            "Backend ",
            getBackendName(),
            " does not implement startCoalescing"));
  }

  virtual c10::intrusive_ptr<Work> endCoalescing() {
    TORCH_CHECK(
        false,
        c10::str(
            "Backend ", getBackendName(), " does not implement endCoalescing"));
  }

  // Subclasses must override this method to return the backend name
  virtual const std::string getBackendName() const {
    TORCH_INTERNAL_ASSERT(false, "getBackendName is not implemented.");
  }

  // Subclasses must override this method to return the backend name
  virtual c10::intrusive_ptr<Options> getBackendOptions() {
    TORCH_CHECK(
        false,
        c10::str(
<<<<<<< HEAD
            "Backend ", getBackendName(), " does not implement endCoalescing"));
=======
            "Backend ",
            getBackendName(),
            " does not implement getBackendOptions."));
>>>>>>> 9b4d938f
  }

  virtual c10::intrusive_ptr<Work> broadcast(
      std::vector<at::Tensor>& /* tensors */,
      const BroadcastOptions& /* opts */ = BroadcastOptions()) {
    TORCH_CHECK(
        false,
        c10::str("Backend ", getBackendName(), " does not support broadcast"));
  }

  virtual c10::intrusive_ptr<Work> allreduce(
      std::vector<at::Tensor>& /* tensors */,
      const AllreduceOptions& /* opts */ = AllreduceOptions()) {
    TORCH_CHECK(
        false,
        c10::str("Backend ", getBackendName(), " does not support allreduce"));
  }

  virtual c10::intrusive_ptr<Work> allreduce_sparse(
      std::vector<at::Tensor>& /* tensors */,
      const AllreduceOptions& /* opts */ = AllreduceOptions()) {
    TORCH_CHECK(
        false,
        c10::str(
            "Backend ",
            getBackendName(),
            " does not support allreduce sparse"));
  }

  virtual c10::intrusive_ptr<Work> allreduce_coalesced(
      std::vector<at::Tensor>& /* tensors */,
      const AllreduceCoalescedOptions& /* opts */ =
          AllreduceCoalescedOptions()) {
    TORCH_CHECK(
        false,
        c10::str(
            "Backend ",
            getBackendName(),
            " does not support allreduce_coalesced"));
  }

  virtual c10::intrusive_ptr<Work> reduce(
      std::vector<at::Tensor>& /* tensors */,
      const ReduceOptions& /* opts */ = ReduceOptions()) {
    TORCH_CHECK(
        false,
        c10::str("Backend ", getBackendName(), " does not support reduce"));
  }

  virtual c10::intrusive_ptr<Work> allgather(
      std::vector<std::vector<at::Tensor>>& /* outputTensors */,
      std::vector<at::Tensor>& /* inputTensors */,
      const AllgatherOptions& /* opts */ = AllgatherOptions()) {
    TORCH_CHECK(
        false,
        c10::str("Backend ", getBackendName(), " does not support allgather"));
  }

  // Gathers a single tensor inputBuffer into a single buffer outputBuffer that
  // is interpreted as a contiguous collection of size inputBuffer * WORLD_SIZE.
  // For implementers of ProcessGroup API and advanced users only.
  // Note: this function will be deprecated in near future.
  virtual c10::intrusive_ptr<Work> _allgather_base(
      at::Tensor& /* outputBuffer */,
      at::Tensor& /* inputBuffer */,
      const AllgatherOptions& /* opts */ = AllgatherOptions()) {
    TORCH_CHECK(
        false,
        c10::str(
            "Backend ", getBackendName(), " does not support _allgather_base"));
  }

  // This function is deprecated and will be moved out of Backend to comms:
  // * do not add dependencies on this function,
  // * do not implement it in your Backend, implement _allgather_base
  //   instead.
  virtual c10::intrusive_ptr<Work> allgather_coalesced(
      std::vector<std::vector<at::Tensor>>& /* outputTensorLists */,
      std::vector<at::Tensor>& /* inputTensors */,
      const AllgatherOptions& /* opts */ = AllgatherOptions()) {
    TORCH_CHECK(
        false,
        c10::str(
            "Backend ",
            getBackendName(),
            " does not support allgather_coalesced"));
  }

  // This function is a coalesced version of `allgather_into_tensor` (currently
  // still named as `_allgather_base`). Each tensor in the vector corresponds to
  // an input/output of one `allgather_into_tensor` operation.
  virtual c10::intrusive_ptr<Work> allgather_into_tensor_coalesced(
      std::vector<at::Tensor>& /* outputs */,
      std::vector<at::Tensor>& /* inputs */,
      const AllgatherOptions& /* opts */ = AllgatherOptions()) {
    TORCH_CHECK(
        false,
        c10::str(
            "Backend ",
            getBackendName(),
            " does not support allgather_into_tensor_coalesced"));
  }

  virtual c10::intrusive_ptr<Work> gather(
      std::vector<std::vector<at::Tensor>>& /* outputTensors */,
      std::vector<at::Tensor>& /* inputTensors */,
      const GatherOptions& /* opts */ = GatherOptions()) {
    TORCH_CHECK(
        false,
        c10::str("Backend ", getBackendName(), " does not support gather"));
  }

  virtual c10::intrusive_ptr<Work> scatter(
      std::vector<at::Tensor>& /* outputTensors */,
      std::vector<std::vector<at::Tensor>>& /* inputTensors */,
      const ScatterOptions& /* opts */ = ScatterOptions()) {
    TORCH_CHECK(
        false,
        c10::str("Backend ", getBackendName(), " does not support scatter"));
  }

  virtual c10::intrusive_ptr<Work> reduce_scatter(
      std::vector<at::Tensor>& /* outputTensors */,
      std::vector<std::vector<at::Tensor>>& /* inputTensors */,
      const ReduceScatterOptions& /* opts */ = ReduceScatterOptions()) {
    TORCH_CHECK(
        false,
        c10::str(
            "Backend ", getBackendName(), " does not support reduce_scatter"));
  }

  virtual c10::intrusive_ptr<Work> _reduce_scatter_base(
      at::Tensor& /* outputBuffer */,
      at::Tensor& /* inputBuffer */,
      const ReduceScatterOptions& /* opts */ = ReduceScatterOptions()) {
    TORCH_CHECK(
        false,
        c10::str(
            "Backend ",
            getBackendName(),
            " does not support _reduce_scatter_base"));
  }

  // This function is a coalesced version of `reduce_scatter_tensor` (currently
  // still named as `_reduce_scatter_base`). Each tensor in the vector
  // corresponds to an input/output of one `reduce_scatter_tensor` operation.
  virtual c10::intrusive_ptr<Work> reduce_scatter_tensor_coalesced(
      std::vector<at::Tensor>& /* outputs */,
      std::vector<at::Tensor>& /* inputs */,
      const ReduceScatterOptions& /* opts */ = ReduceScatterOptions()) {
    TORCH_CHECK(
        false,
        c10::str(
            "Backend ",
            getBackendName(),
            " does not support reduce_scatter_tensor_coalesced"));
  }

  virtual c10::intrusive_ptr<Work> alltoall_base(
      at::Tensor& /* outputBuffer */,
      at::Tensor& /* inputBuffer */,
      std::vector<int64_t>& /* outputSplitSizes */,
      std::vector<int64_t>& /* inputSplitSizes */,
      const AllToAllOptions& /* opts */ = AllToAllOptions()) {
    TORCH_CHECK(
        false,
        c10::str(
            "Backend ", getBackendName(), " does not support alltoall_base"));
  }

  virtual c10::intrusive_ptr<Work> alltoall(
      std::vector<at::Tensor>& /* outputTensors */,
      std::vector<at::Tensor>& /* inputTensors */,
      const AllToAllOptions& opts = AllToAllOptions()) {
    TORCH_CHECK(
        false,
        c10::str("Backend ", getBackendName(), " does not support alltoall"));
  }

  virtual void monitoredBarrier(
      const BarrierOptions& /* unused */,
      bool /* unused */ = false) {
    auto backendName = getBackendName();
    TORCH_CHECK(
        false,
        c10::str(
            "Backend ",
            backendName,
            " does not support monitoredBarrier, only GLOO supports monitored barrier."));
  }

  // Agrees on an initial sequence number for the whole group by having rank 0
  // create it and broadcast it to other ranks using the store. Only implemented
  // for GLOO and NCCL backends currently.
  virtual void setSequenceNumberForGroup() {
    auto backendName = getBackendName();
    TORCH_CHECK(
        false,
        c10::str(
            "Backend ",
            backendName,
            " does not yet support sequence numbers."));
  }

  // Retrieves the current sequence number for the whole group, which should be
  // in sync. If the returned number is not consistent across the group, it
  // may indicate that there is some sort of collective desynchronization.
  virtual uint64_t getSequenceNumberForGroup() {
    auto backendName = getBackendName();
    TORCH_CHECK(
        false,
        c10::str(
            "Backend ",
            backendName,
            " does not yet support sequence numbers."));
  }

  virtual c10::intrusive_ptr<Work> send(
      std::vector<at::Tensor>& /* tensors */,
      int /* dstRank */,
      int /* tag */) {
    TORCH_CHECK(
        false,
        c10::str("Backend ", getBackendName(), " does not support send"));
  }

  virtual c10::intrusive_ptr<Work> recv(
      std::vector<at::Tensor>& /* tensors */,
      int /* srcRank */,
      int /* tag */) {
    TORCH_CHECK(
        false,
        c10::str("Backend ", getBackendName(), " does not support recv"));
  }

  virtual c10::intrusive_ptr<Work> recvAnysource(
      std::vector<at::Tensor>& /* tensors */,
      int /* tag */) {
    TORCH_CHECK(
        false,
        c10::str(
            "Backend ", getBackendName(), " does not support recvAnysource"));
  }

  virtual c10::intrusive_ptr<Work> barrier(
      const BarrierOptions& /* opts */ = BarrierOptions()) {
    TORCH_CHECK(
        false,
        c10::str("Backend ", getBackendName(), " does not support barrier"));
  }

  virtual void registerOnCompletionHook(
      std::function<void(std::shared_ptr<WorkInfo>)>&& hook) {
    TORCH_CHECK(
        false,
        "Only ProcessGrouppNCCL supports onCompletion hook, but got ",
        getBackendName(),
        " backend.");
  }

  virtual void waitForPendingWorks() {
    TORCH_CHECK(
        false,
        "Only ProcessGrouppNCCL supports waitForPendingWorks, but got ",
        getBackendName(),
        " backend.");
  }

  virtual void enableCollectivesTiming() {
    TORCH_CHECK(
        false,
        "Backend ",
        getBackendName(),
        " is missing implementation of enableCollectivesTiming.");
  }

  virtual c10::intrusive_ptr<Backend> split(
      const std::vector<int>& ranks,
<<<<<<< HEAD
      const c10::intrusive_ptr<Options> opts) {
=======
      const c10::intrusive_ptr<Options>& opts) {
>>>>>>> 9b4d938f
    TORCH_CHECK(
        false,
        "Backend ",
        getBackendName(),
        " is missing implementation of split.");
  }

  virtual c10::intrusive_ptr<Backend> merge(
      const c10::intrusive_ptr<Store>& store,
<<<<<<< HEAD
      const c10::intrusive_ptr<Options> opts,
=======
      const c10::intrusive_ptr<Options>& opts,
>>>>>>> 9b4d938f
      const int& rank,
      const int& size) {
    TORCH_CHECK(
        false,
        "Backend ",
        getBackendName(),
        " is missing implementation of merge.");
  }

  bool hasHooks() const {
    return onCompletionHook_ != nullptr;
  }

  // Do not call this directly, use ProcessGroup::setGroupName instead.
  void setGroupUid(const std::string& pg_uid) {
    pg_uid_ = pg_uid;
  }

  const std::string& getGroupUid() const {
    return pg_uid_;
  }

  void setGroupDesc(const std::string& desc) {
    pg_desc_ = desc;
  }

  const std::string& getGroupDesc() const {
    return pg_desc_;
  }

  // See similar functions in ProcessGroup.hpp for context.
  std::optional<at::Device> getBoundDeviceId() const {
    return bound_device_id_;
  }

  // Perform an eager connect to the specified device if the backend supports
  // it.
  virtual void eagerConnectSingleDevice(at::Device device) {
    // no-op in the default case; this is an optimization some
    // backends may perform
  }

  void setBoundDeviceId(std::optional<at::Device> device) {
    if (device) {
      TORCH_CHECK(device->has_index(), "setBoundDeviceId must have an index");
    }
    bound_device_id_ = device;
  }

  virtual ErrorType getError() {
    TORCH_CHECK(
        false,
        c10::str("Backend ", getBackendName(), " does not support getError"));
  }

  virtual std::shared_ptr<c10::Allocator> getMemAllocator() {
    TORCH_CHECK(
        false,
        c10::str(
            "Backend ", getBackendName(), " does not support getMemAllocator"));
  }

  // Allocate tensor (aten::empty) from backend's communication-optimized memory
  // pool
  virtual at::Tensor allocateTensor(long size, at::TensorOptions options = {}) {
    TORCH_CHECK(
        false,
        c10::str(
            "Backend ", getBackendName(), " does not support allocateTensor"));
  }

  // Returns true if backend supports tensor allocation
  virtual bool supportsTensorAlloc(c10::DeviceIndex deviceIdx) {
    // Change to true in concrete backend if supported
    return false;
  }

  // Aborts all pending operations and connections in the backend if the backend
  // supports it.
  virtual void abort() {}

  // Shutdown the backend if the backend supports it. This should be used for
  // normal shutdown.
  virtual void shutdown() {}

 protected:
  // Implementations of this interface need to call this to setup
  // appropriate logging etc.
  void init();

  // NOLINTNEXTLINE(cppcoreguidelines-avoid-const-or-ref-data-members)
  const int rank_;
  // NOLINTNEXTLINE(cppcoreguidelines-avoid-const-or-ref-data-members)
  const int size_;
  // Debug level setting. It is parsed once when ProcessGroup is constructed and
  // remains the same across use of this process group.
  DebugLevel dist_debug_level_;
  std::string pg_uid_;
  std::string pg_desc_;

  std::function<void(std::shared_ptr<WorkInfo>)> onCompletionHook_;

  std::optional<at::Device> bound_device_id_;
};

} // namespace c10d<|MERGE_RESOLUTION|>--- conflicted
+++ resolved
@@ -111,13 +111,9 @@
     TORCH_CHECK(
         false,
         c10::str(
-<<<<<<< HEAD
-            "Backend ", getBackendName(), " does not implement endCoalescing"));
-=======
             "Backend ",
             getBackendName(),
             " does not implement getBackendOptions."));
->>>>>>> 9b4d938f
   }
 
   virtual c10::intrusive_ptr<Work> broadcast(
@@ -396,11 +392,7 @@
 
   virtual c10::intrusive_ptr<Backend> split(
       const std::vector<int>& ranks,
-<<<<<<< HEAD
-      const c10::intrusive_ptr<Options> opts) {
-=======
       const c10::intrusive_ptr<Options>& opts) {
->>>>>>> 9b4d938f
     TORCH_CHECK(
         false,
         "Backend ",
@@ -410,11 +402,7 @@
 
   virtual c10::intrusive_ptr<Backend> merge(
       const c10::intrusive_ptr<Store>& store,
-<<<<<<< HEAD
-      const c10::intrusive_ptr<Options> opts,
-=======
       const c10::intrusive_ptr<Options>& opts,
->>>>>>> 9b4d938f
       const int& rank,
       const int& size) {
     TORCH_CHECK(
