#define PYBIND11_DETAILED_ERROR_MESSAGES

#include <ATen/ATen.h>
#include <ATen/native/vulkan/api/Utils.h>
#include <ATen/native/vulkan/impl/Common.h>
#include <ATen/native/vulkan/ops/Convert.h>
#include <pybind11/pytypes.h>
#include <torch/csrc/Generator.h>
#include <torch/csrc/THP.h>
#include <torch/csrc/mps/Module.h>
#include <torch/csrc/python_headers.h>
#include <torch/csrc/utils/device_lazy_init.h>
#include <torch/csrc/utils/pybind.h>
#include <torch/csrc/utils/python_numbers.h>
#include <torch/csrc/utils/python_strings.h>
#include <cstdint>
#include <memory>

#ifdef USE_VULKAN
#include <ATen/native/vulkan/api/DynamicShaderInfo.h>
#endif

namespace torch::vulkan {

// NOLINTNEXTLINE(*-c-arrays, *-global-variables)
static struct PyMethodDef _VulkanModule_methods[] = {{nullptr}};

PyMethodDef* python_functions() {
  return _VulkanModule_methods;
}

#ifdef USE_VULKAN
namespace {
template <typename T = uint64_t>
std::optional<std::vector<T>> optional_vec_from_pyobject(
    const py::object& py_value) {
  if (py_value.is_none()) {
    return std::nullopt;
  }
  if (py::isinstance<py::int_>(py_value)) {
    return std::vector({py_value.cast<T>()});
  }
  auto vec = py_value.cast<std::vector<T>>();
  TORCH_CHECK(vec.size() > 0 && vec.size() < 4);
  return vec;
}

template <typename T>
std::uint32_t safe_cast_to_u32(T x) {
  if constexpr (std::is_unsigned_v<T>) {
    TORCH_CHECK(x <= std::numeric_limits<std::int32_t>::max());
  } else {
    TORCH_CHECK(
        x <= std::numeric_limits<std::int32_t>::max() &&
        x >= std::numeric_limits<int32_t>::min());
  }
  return static_cast<std::uint32_t>(x);
}

template <typename T>
at::native::vulkan::api::utils::uvec3 uvec3_from_vector(
    const std::vector<T>& vec,
    std::uint32_t default_element = 0) {
  TORCH_CHECK(
      vec.size() <= 3,
      "expected at-most-3-element vector but size was ",
      vec.size());
  std::uint32_t vec_0 = default_element;
  std::uint32_t vec_1 = default_element;
  std::uint32_t vec_2 = default_element;
  switch (vec.size()) {
    case 3:
      vec_2 = safe_cast_to_u32(vec[2]);
      [[fallthrough]];
    case 2:
      vec_1 = safe_cast_to_u32(vec[1]);
      [[fallthrough]];
    case 1:
      vec_0 = safe_cast_to_u32(vec[0]);
      [[fallthrough]];
    case 0:
      break;
  }
  return {vec_0, vec_1, vec_2};
}

template <size_t N>
at::native::vulkan::api::UniformParamsBuffer
vector_to_uniform_params_buffer_helper(
    at::native::vulkan::api::Context* context,
    const std::vector<std::int32_t>& vec) {
  TORCH_INTERNAL_ASSERT_DEBUG_ONLY(vec.size() == N);
  std::array<std::int32_t, N> arr;
  std::copy(vec.begin(), vec.end(), arr.begin());
  return at::native::vulkan::api::UniformParamsBuffer(context, &arr);
}

at::native::vulkan::api::UniformParamsBuffer vector_to_uniform_params_buffer(
    at::native::vulkan::api::Context* context,
    const std::vector<std::int32_t>& vec) {
  TORCH_INTERNAL_ASSERT_DEBUG_ONLY(!vec.empty());
#define VTUPB_CASE(N) \
  case N:             \
    return vector_to_uniform_params_buffer_helper<N>(context, vec)
  switch (vec.size()) {
    VTUPB_CASE(1);
    VTUPB_CASE(2);
    VTUPB_CASE(3);
    VTUPB_CASE(4);
    VTUPB_CASE(5);
    VTUPB_CASE(6);
    VTUPB_CASE(7);
    VTUPB_CASE(8);
    VTUPB_CASE(9);
    VTUPB_CASE(10);
    VTUPB_CASE(11);
    VTUPB_CASE(12);
    VTUPB_CASE(13);
    VTUPB_CASE(14);
    VTUPB_CASE(15);
    VTUPB_CASE(16);
    default:
      TORCH_CHECK(
          false,
          "compiled Vulkan shader received ",
          vec.size(),
          " non-Tensor arguments but only up to 16 are supported");
  }
#undef VTUPB_CASE
}
} // namespace

void initModule(PyObject* module) {
  using namespace at::native::vulkan;
  auto m = py::handle(module).cast<py::module>();
  py::class_<api::DynamicShaderInfo, std::shared_ptr<api::DynamicShaderInfo>>(
      m, "_vulkan_ShaderInfo")
      // NOTE: see the _compile_shader docstring in torch/vulkan/__init__.py for
      // the shader calling convention. IMPORTANT: DynamicShaderInfo.cpp depends
      // on this calling convention and must be changed if you change it! I
      // strongly recommend using the Vulkan validation layers when working on
      // this.

      .def(
          "__call__",
          [](api::DynamicShaderInfo& self,
             const py::args& args,
             const py::object& py_threads,
             const py::object& py_group_size) {
            TORCH_CHECK(
                !args.empty(),
                "must provide at least one argument to compiled Vulkan shader!");
            TORCH_CHECK(
                THPVariable_Check(args[0].ptr()),
                "first argument to compiled Vulkan shader must be a Tensor!");
            auto output_tensor = THPVariable_Unpack(args[0].ptr());
            auto& v_output_tensor = ops::convert(output_tensor);
<<<<<<< HEAD
            const auto output_storage_type = v_output_tensor.storage_type();
=======
            // TODO: this should be a push constant (or able to be
            // specified as one?) but we are matching existing shader
            // convention for now.
            struct Block {
              api::utils::uvec3 size;
            } block = {v_output_tensor.extents()};
>>>>>>> 1d99db6a
            auto threads =
                optional_vec_from_pyobject<std::uint32_t>(py_threads);
            TORCH_CHECK(
                !threads.has_value() || threads->size() < 4,
                "threads dimension must be less than 4");
            auto group_size =
                optional_vec_from_pyobject<std::uint32_t>(py_group_size);
            TORCH_CHECK(
                !group_size.has_value() || group_size->size() < 4,
                "group size dimension must be less than 4");

            auto* const context = api::context();

            api::PipelineBarrier pipeline_barrier{};
            std::vector<vTensor> input_args;
            std::vector<std::int32_t> int_constants;
            input_args.reserve(args.size() - 1);
            bool saw_non_tensor_arg = false;
            for (const auto ii : c10::irange(1, args.size())) {
              const auto& arg = args[ii];
              if (THPVariable_Check(arg.ptr())) {
                TORCH_CHECK(
                    !saw_non_tensor_arg,
                    "all non-Tensor arguments to compiled Vulkan shaders must come after Tensor arguments");
                const auto& v_input =
                    ops::convert(THPVariable_Unpack(args[ii].ptr()));
                TORCH_CHECK(
                    (v_input.storage_type() == api::StorageType::BUFFER) ==
                        (output_storage_type == api::StorageType::BUFFER),
                    "all Tensor arguments to compiled Vulkan shader must have the same storage type for now");
                input_args.push_back(v_input);
              } else {
                saw_non_tensor_arg = true;
                TORCH_CHECK(
                    py::isinstance<py::int_>(arg),
                    "Only Tensor and int arguments to compiled Vulkan shaders are supported right now");
                const auto arg_value = arg.cast<std::int64_t>();
                TORCH_CHECK(
                    arg_value <= std::numeric_limits<std::int32_t>::max() &&
                        arg_value >= std::numeric_limits<int32_t>::min(),
                    "argument ",
                    arg_value,
                    " to compiled Vulkan shader does not fit in 32-bit integer");
                int_constants.push_back(static_cast<std::int32_t>(arg_value));
              }
            }
            const bool use_buffers =
                output_storage_type == api::StorageType::BUFFER;
            // TODO: no-gil support; we need to synchronize access to
            // self because we write to it if the GIL isn't doing it
            // for us.
            if (!self.layout_is_initialized()) {
              api::ShaderLayout::Signature layout;
              const auto actual_num_args = 1 /* the output */ +
                  input_args.size() + (int_constants.empty() ? 0 : 1);
              TORCH_CHECK_EQ(
                  self.get_expected_number_of_arguments(),
                  int(actual_num_args));
              layout.reserve(actual_num_args);
              layout.push_back(
                  use_buffers ? VK_DESCRIPTOR_TYPE_STORAGE_BUFFER
                              : VK_DESCRIPTOR_TYPE_STORAGE_IMAGE);
              for (const auto _ : c10::irange(input_args.size())) {
                layout.push_back(
                    use_buffers ? VK_DESCRIPTOR_TYPE_STORAGE_BUFFER
                                : VK_DESCRIPTOR_TYPE_COMBINED_IMAGE_SAMPLER);
              }
              TORCH_CHECK(
                  use_buffers || int_constants.empty(),
                  "image calling convention to compiled Vulkan shader does not accept extra integer arguments!");
              if (!int_constants.empty()) {
                layout.push_back(VK_DESCRIPTOR_TYPE_UNIFORM_BUFFER);
              }
              self.set_layout(std::move(layout));
            }
            auto submit_job_buffer = [&](auto&... args) {
              // It is a hassle to set up push constants in the
              // backend, so we just make a uniform buffer for
              // now. TODO: set up and use push constants.

              const auto threads_arg = threads.has_value()
                  ? uvec3_from_vector(*threads, /* default_element = */ 1)
                  : uvec3_from_vector(
                        v_output_tensor.sizes(), /* default_element = */ 1);
              const auto group_size_arg = group_size.has_value()
                  ? uvec3_from_vector(*group_size)
                  : adaptive_work_group_size(
                        uvec3_from_vector(v_output_tensor.sizes()));
              const auto help_submit_job = [&](auto&... inner_args) {
                context->submit_compute_job(
                    self.shader_info(),
                    pipeline_barrier,
                    threads_arg,
                    group_size_arg,
                    VK_NULL_HANDLE,
                    v_output_tensor.buffer(
                        pipeline_barrier,
                        api::PipelineStage::COMPUTE,
                        api::MemoryAccessType::WRITE),
                    inner_args...);
              };
              if (int_constants.empty()) {
                help_submit_job(args.buffer(
                    pipeline_barrier, api::PipelineStage::COMPUTE)...);
              } else {
                api::UniformParamsBuffer params =
                    vector_to_uniform_params_buffer(context, int_constants);
                help_submit_job(
                    args.buffer(
                        pipeline_barrier, api::PipelineStage::COMPUTE)...,
                    params.buffer());
              }
            };
            auto submit_job_image = [&](auto&... args) {
              // TODO: this should be a push constant (or able to be
              // specified as one?) but we are matching existing shader
              // convention for now.
              struct Block {
                api::utils::uvec3 size;
              } block;
              // TODO: grab output (arg0) and use to set operation extents.
              block.size = v_output_tensor.extents();
              api::UniformParamsBuffer params(context, block);
              const auto threads_arg = threads.has_value()
                  ? uvec3_from_vector(*threads, /* default_element = */ 1)
                  : v_output_tensor.extents();
              const auto group_size_arg = group_size.has_value()
                  ? uvec3_from_vector(*group_size, /* default_element = */ 1)
                  : adaptive_work_group_size(v_output_tensor.extents());
              context->submit_compute_job(
                  self.shader_info(),
                  pipeline_barrier,
                  threads_arg,
                  group_size_arg,
                  VK_NULL_HANDLE,
                  v_output_tensor.image(
                      pipeline_barrier,
                      api::PipelineStage::COMPUTE,
                      api::MemoryAccessType::WRITE),
                  args.image(pipeline_barrier, api::PipelineStage::COMPUTE)...,
                  params.buffer());
            };
            auto submit_job = [&](auto&... args) {
              if (use_buffers) {
                submit_job_buffer(args...);
              } else {
                submit_job_image(args...);
              }
            };
            switch (input_args.size()) {
              case 0:
                submit_job();
                break;
              case 1:
                submit_job(input_args[0]);
                break;
              case 2:
                submit_job(input_args[0], input_args[1]);
                break;
              case 3:
                submit_job(input_args[0], input_args[1], input_args[2]);
                break;
              case 4:
                submit_job(
                    input_args[0], input_args[1], input_args[2], input_args[3]);
                break;
              default:
                TORCH_CHECK(
                    false,
                    "Compiled Vulkan shaders may only have up to 4 input arguments for now");
            }
          },
          py::kw_only(),
          py::arg("threads") = py::none(),
          py::arg("group_size") = py::none());
  m.def(
      "_vulkan_compileShader",
      // TODO: make use_buffers a string or enum "calling convention" arg?
      [](const std::string& name,
         const std::string& source,
         const bool use_buffers) {
        return std::make_shared<api::DynamicShaderInfo>(
            api::compile_glsl(name, source, use_buffers));
      });
}
#else // USE_VULKAN
void initModule(PyObject* module) {}
#endif // USE_VULKAN

} // namespace torch::vulkan<|MERGE_RESOLUTION|>--- conflicted
+++ resolved
@@ -155,16 +155,7 @@
                 "first argument to compiled Vulkan shader must be a Tensor!");
             auto output_tensor = THPVariable_Unpack(args[0].ptr());
             auto& v_output_tensor = ops::convert(output_tensor);
-<<<<<<< HEAD
             const auto output_storage_type = v_output_tensor.storage_type();
-=======
-            // TODO: this should be a push constant (or able to be
-            // specified as one?) but we are matching existing shader
-            // convention for now.
-            struct Block {
-              api::utils::uvec3 size;
-            } block = {v_output_tensor.extents()};
->>>>>>> 1d99db6a
             auto threads =
                 optional_vec_from_pyobject<std::uint32_t>(py_threads);
             TORCH_CHECK(
@@ -194,7 +185,7 @@
                 TORCH_CHECK(
                     (v_input.storage_type() == api::StorageType::BUFFER) ==
                         (output_storage_type == api::StorageType::BUFFER),
-                    "all Tensor arguments to compiled Vulkan shader must have the same storage type for now");
+                    "all Tensor arguments to compiled Vulkan shader must have the same storage type for now. output is ", output_storage_type, " but input ", ii, " is ", v_input.storage_type());
                 input_args.push_back(v_input);
               } else {
                 saw_non_tensor_arg = true;
@@ -284,9 +275,7 @@
               // convention for now.
               struct Block {
                 api::utils::uvec3 size;
-              } block;
-              // TODO: grab output (arg0) and use to set operation extents.
-              block.size = v_output_tensor.extents();
+              } block = {v_output_tensor.extents()};
               api::UniformParamsBuffer params(context, block);
               const auto threads_arg = threads.has_value()
                   ? uvec3_from_vector(*threads, /* default_element = */ 1)
