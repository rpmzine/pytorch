#if !defined(C10_MOBILE) && !defined(ANDROID)

#include <c10/util/error.h>
#include <c10/util/string_view.h>
#include <torch/csrc/inductor/aoti_package/model_package_loader.h>
#include <torch/csrc/inductor/aoti_runner/model_container_runner.h>
#include <torch/csrc/inductor/aoti_runner/model_container_runner_cpu.h>

#include <fmt/format.h>
#include <miniz.h>
#include <nlohmann/json.hpp>
#include <algorithm>
#include <fstream>
#include <iostream>
#include <regex>

#ifndef _WIN32
#include <dirent.h>
#include <sys/stat.h>
#else
#include <filesystem>
namespace fs = std::filesystem;
#endif

// TODO: C++17 has the filesystem header, which may replace these
#ifdef _WIN32
// On Windows, the POSIX implementations are considered deprecated. We simply
// map to the newer variant.
#include <direct.h>
#include <io.h>
#include <process.h>
#define access _access
#define F_OK 0
#else
#include <sys/types.h>
#include <unistd.h>
#endif

namespace {

const std::string k_separator = "/";

std::string normalize_path_separator(const std::string& orig_path) {
  /*
  On Windows and Linux have different separator:
  On Windows use "\", and the path like: C:\Users\Test\file.txt
  On Linux use "/", and the path like: /home/user/file.txt

  In order to simplify the path operation, we can use this function to
  normalize path separator. It will convert Windows separator to Linux
  separator, and reuse the common code to handle both Windows and Linux
  path.
  On Windows, when we input: "C:\Users\Test\file.txt", the output should be:
  "C:/Users/Test/file.txt". And then, we can process the output like on Linux.
  */
#ifdef _WIN32
  std::string normalized_path = orig_path;
  std::replace(normalized_path.begin(), normalized_path.end(), '\\', '/');
  return normalized_path;
#else
  return orig_path;
#endif
}

bool file_exists(const std::string& path) {
#ifdef _WIN32
  return fs::exists(path);
#else
  struct stat rc{};
  return lstat(path.c_str(), &rc) == 0;
#endif
}

std::string create_temp_dir() {
#ifdef _WIN32
  try {
    fs::path temp_dir = fs::temp_directory_path();
    return temp_dir.string();
  } catch (const fs::filesystem_error& e) {
    throw std::runtime_error(
        "Failed to get temporary directory: " + std::string(e.what()));
  } catch (...) {
    throw std::runtime_error(
        "Unknown error occurred while getting temporary directory");
  }
#else
  std::string temp_dir = "/tmp/XXXXXX";
  if (mkdtemp(temp_dir.data()) == nullptr) {
    throw std::runtime_error(
        std::string("Failed to create temporary directory: ") +
        c10::utils::str_error(errno));
  }
  return temp_dir;
#endif
}

const char* object_file_ext() {
#ifdef _WIN32
  return ".obj";
#else
  return ".o";
#endif
}

const char* extension_file_ext() {
#ifdef _WIN32
  return ".pyd";
#else
  return ".so";
#endif
}
} // namespace

namespace torch::inductor {

namespace {
const nlohmann::json& load_json_file(const std::string& json_path) {
  if (!file_exists(json_path)) {
    throw std::runtime_error("File not found: " + json_path);
  }

  std::ifstream json_file(json_path);
  TORCH_CHECK(json_file.is_open());
  static nlohmann::json json_obj;
  json_file >> json_obj;

  return json_obj;
}

std::tuple<std::string, std::string> get_cpp_compile_command(
    const std::string& arg_filename,
    const std::vector<std::string>& sources,
    const nlohmann::json& compile_options,
    const std::string& output_dir = "") {
  // Construct the cpp command
  auto filename = normalize_path_separator(arg_filename);

  std::string compiler = compile_options["compiler"].get<std::string>();
  bool compile_only = compile_options["compile_only"].get<bool>();

  std::string source_args;
  for (const std::string& source : sources) {
    source_args += source + " ";
  }

  std::string file_ext = compile_only ? ".o" : ".so";
  std::string target_file = output_dir + filename + file_ext;
  std::string target_dir = output_dir;
  if (target_dir.empty()) {
    size_t parent_path_idx = filename.find_last_of(k_separator);
    target_dir = filename.substr(0, parent_path_idx);
  }

  std::string cflags_args;
  for (auto& arg : compile_options["cflags"]) {
    cflags_args += "-" + arg.get<std::string>() + " ";
  }

  std::string definitions_args;
  for (auto& arg : compile_options["definitions"]) {
    definitions_args += "-D " + arg.get<std::string>() + " ";
  }

  std::string include_dirs_args;
  for (auto& arg : compile_options["include_dirs"]) {
    include_dirs_args += "-I" + arg.get<std::string>() + " ";
  }

  std::string ldflags_args;
  for (auto& arg : compile_options["ldflags"]) {
    ldflags_args += "-" + arg.get<std::string>() + " ";
  }

  std::string libraries_dirs_args;
  for (auto& arg : compile_options["libraries_dirs"]) {
    libraries_dirs_args += "-L" + arg.get<std::string>() + " ";
  }

  std::string libraries_args;
  for (auto& arg : compile_options["libraries"]) {
    libraries_args += "-l" + arg.get<std::string>() + " ";
  }

  std::string passthrough_parameters_args;
  std::regex script_regex(R"(--script=[^,]*script\.ld)");
  std::string replacement =
      "--script=" + target_dir + k_separator + "script.ld";
  for (auto& arg : compile_options["passthrough_args"]) {
    std::string arg_str =
        std::regex_replace(arg.get<std::string>(), script_regex, replacement);
    passthrough_parameters_args += arg_str + " ";
  }

  std::string compile_only_arg = compile_only ? "-c" : "";

  std::string cmd = normalize_path_separator(fmt::format(
      "{} {} {} {} {} {} {} {} {} {} -o {}",
      compiler,
      source_args,
      definitions_args,
      cflags_args,
      include_dirs_args,
      passthrough_parameters_args,
      ldflags_args,
      libraries_args,
      libraries_dirs_args,
      compile_only_arg,
      target_file));

  return std::make_tuple(cmd, target_file);
}

bool recursive_mkdir(const std::string& dir) {
  // Creates directories recursively, copied from jit_utils.cpp
  // Check if current dir exists
  const char* p_dir = dir.c_str();
  const bool dir_exists = (access(p_dir, F_OK) == 0);
  if (dir_exists) {
    return true;
  }

  // Try to create current directory
#ifdef _WIN32
  int ret = _mkdir(dir.c_str());
#else
  int ret = mkdir(dir.c_str(), S_IRWXU | S_IRWXG | S_IRWXO);
#endif
  // Success
  if (ret == 0) {
    return true;
  }

  // Find folder separator and check if we are at the top
  auto pos = dir.find_last_of(k_separator);
  if (pos == std::string::npos) {
    return false;
  }

  // Try to create parent directory
  if (!(recursive_mkdir(dir.substr(0, pos)))) {
    return false;
  }

  // Try to create complete path again
#ifdef _WIN32
  ret = _mkdir(dir.c_str());
#else
  ret = mkdir(dir.c_str(), S_IRWXU | S_IRWXG | S_IRWXO);
#endif
  return ret == 0;
}

bool recursive_rmdir(const std::string& path) {
#ifdef _WIN32
  std::error_code ec;
  return fs::remove_all(path, ec) != static_cast<std::uintmax_t>(-1);
#else
  DIR* dir = opendir(path.c_str());
  if (!dir) {
    return false;
  }

  struct dirent* entry = nullptr;
  struct stat statbuf{};
  bool success = true;

  // Iterate through directory entries
  while ((entry = readdir(dir)) != nullptr) {
    std::string name = entry->d_name;

    // Skip "." and ".."
    if (name == "." || name == "..") {
      continue;
    }

    std::string full_path = path;
    full_path.append("/").append(name);

    // Get file status
    if (stat(full_path.c_str(), &statbuf) != 0) {
      success = false;
      continue;
    }

    if (S_ISDIR(statbuf.st_mode)) {
      // Recursively delete subdirectory
      if (!recursive_rmdir(full_path)) {
        success = false;
      }
    } else {
      // Delete file
      if (unlink(full_path.c_str()) != 0) {
        success = false;
      }
    }
  }

  closedir(dir);

  // Remove the directory itself
  if (rmdir(path.c_str()) != 0) {
    success = false;
  }

  return success;
#endif
}

std::string compile_so(
    const std::string& cpp_filename,
    std::vector<std::string>& obj_filenames) {
  // Compile the cpp file into a .so

  size_t lastindex = cpp_filename.find_last_of('.');
  std::string filename = cpp_filename.substr(0, lastindex);

  std::string compile_flags_path = filename + "_compile_flags.json";
  const nlohmann::json compile_flags = load_json_file(compile_flags_path);

  auto [compile_cmd, output_o] =
      get_cpp_compile_command(filename, {cpp_filename}, compile_flags);

  std::string linker_flags_path =
      cpp_filename.substr(0, lastindex) + "_linker_flags.json";
  const nlohmann::json linker_flags = load_json_file(linker_flags_path);

  obj_filenames.push_back(output_o);
  auto [link_cmd, output_so] =
      get_cpp_compile_command(filename, obj_filenames, linker_flags);

  // Run the commands to generate a .so file
  int status = system(compile_cmd.c_str());
  if (status != 0) {
    throw std::runtime_error("Failed to compile cpp file.");
  }
  status = system(link_cmd.c_str());
  if (status != 0) {
    throw std::runtime_error("Failed to link files.");
  }

  // Move the mmapped weights onto the .so
  std::string serialized_weights_path = filename + "_serialized_weights.bin";
  if (file_exists(serialized_weights_path)) {
    std::ifstream serialized_weights_file(
        serialized_weights_path, std::ios::binary);
    if (!serialized_weights_file.is_open()) {
      throw std::runtime_error("Failed to open serialized weights file");
    }
    std::vector<char> serialized_weights(
        (std::istreambuf_iterator<char>(serialized_weights_file)),
        std::istreambuf_iterator<char>());
    serialized_weights_file.close();

    std::ofstream output_so_file(output_so, std::ios::binary | std::ios::app);
    if (!output_so_file.is_open()) {
      throw std::runtime_error("Failed to open output .so file");
    }
    // Page align the weights
    std::streampos so_size = output_so_file.tellp();
    std::vector<char> padding(16384 - so_size % 16384, ' ');
    output_so_file.write(
        padding.data(), static_cast<std::streamsize>(padding.size()));
    output_so_file.write(
        serialized_weights.data(),
        static_cast<std::streamsize>(serialized_weights.size()));
    output_so_file.close();
  }

  return output_so;
}

std::unordered_set<std::string> find_model_names(
    const std::vector<std::string>& paths) {
  std::unordered_set<std::string> model_names;

  // Escape the separator if it's backslash (needed for regex)
  std::string sep = k_separator;

  std::string pattern =
      "data" + sep + "aotinductor" + sep + "([^" + sep + "]+)" + sep;
  std::regex re(pattern);

  for (const auto& path : paths) {
    std::smatch match;
    if (std::regex_search(path, match, re) && match.size() > 1) {
      model_names.insert(match[1].str());
    }
  }

  return model_names;
}

} // namespace

void AOTIModelPackageLoader::load_metadata(const std::string& cpp_filename) {
  // Parse metadata json file (if it exists) into the metadata_ map
  size_t lastindex = cpp_filename.find_last_of('.');
  std::string metadata_json_path =
      cpp_filename.substr(0, lastindex) + "_metadata.json";

  const nlohmann::json metadata_json_obj = load_json_file(metadata_json_path);

  for (auto& item : metadata_json_obj.items()) {
    metadata_[item.key()] = item.value().get<std::string>();
  }
}

class RAIIMinizArchive {
 public:
  RAIIMinizArchive(const std::string& zip_path) {
    mz_zip_zero_struct(&_zip_archive);
    if (!mz_zip_reader_init_file(&_zip_archive, zip_path.c_str(), 0)) {
      throw std::runtime_error(fmt::format(
          "Failed to initialize zip archive: {}",
          mz_zip_get_error_string(mz_zip_get_last_error(&_zip_archive))));
    }
  }
  RAIIMinizArchive(const RAIIMinizArchive&) = delete;
  RAIIMinizArchive& operator=(const RAIIMinizArchive&) = delete;
  RAIIMinizArchive(RAIIMinizArchive&&) noexcept = delete;
  RAIIMinizArchive& operator=(RAIIMinizArchive&&) noexcept = delete;
  ~RAIIMinizArchive() {
    // Unconditionally close the file.  We can't handle any errors here without
    // terminating the program.
    mz_zip_reader_end(&_zip_archive);
  }

  auto get_filenames() {
    const unsigned num_files{mz_zip_reader_get_num_files(&_zip_archive)};
    std::vector<std::string> filenames{};
    filenames.reserve(num_files);

    for (unsigned i{0}; i < num_files; ++i) {
      // filename_buf_size == 0 returns the filename length, including null
      // terminator
      const auto filename_len{
          mz_zip_reader_get_filename(&_zip_archive, i, nullptr, 0)};
      if (!filename_len) {
        throw std::runtime_error(
            fmt::format("Failed to read filename length at index {}", i));
      }
      // std::string implicitly appends a character for the null terminator
      std::string filename(filename_len - 1, '\0');
      if (!mz_zip_reader_get_filename(
              &_zip_archive, i, filename.data(), filename_len)) {
        throw std::runtime_error(
            fmt::format("Failed to read filename at index {}", i));
      }
      filenames.emplace_back(filename);
    }

    return filenames;
  }

  void extract_file(
      const std::string& zip_filename,
      const std::string& dest_filename) {
    if (!mz_zip_reader_extract_file_to_file(
            &_zip_archive, zip_filename.c_str(), dest_filename.c_str(), 0)) {
      throw std::runtime_error(fmt::format(
          "Failed to extract archive file {} to destination file {}",
          zip_filename,
          dest_filename));
    }
  }

 private:
  mz_zip_archive _zip_archive{};
};

AOTIModelPackageLoader::AOTIModelPackageLoader(
    const std::string& model_package_path,
    const std::string& model_name,
    const bool run_single_threaded,
    const size_t num_runners,
    const c10::DeviceIndex device_index) {
  if (run_single_threaded) {
    if (num_runners != 1) {
      throw std::runtime_error(
          "num_runners must be 1 when run_single_threaded is true");
    }
  } else {
    if (num_runners < 1) {
      throw std::runtime_error(
          "num_runners must be >=1 when run_single_threaded is false");
    }
  }

  // Extract all files within the zipfile to a temporary directory
<<<<<<< HEAD
  RAIIMinizArchive zip_archive{model_package_path};
  auto found_filenames{zip_archive.get_filenames()};
=======
  mz_zip_archive zip_archive;
  memset(&zip_archive, 0, sizeof(zip_archive));

  if (!mz_zip_reader_init_file(&zip_archive, model_package_path.c_str(), 0)) {
    throw std::runtime_error(
        std::string("Failed to initialize zip archive: ") +
        mz_zip_get_error_string(mz_zip_get_last_error(&zip_archive)));
  }

  std::vector<std::string> found_filenames;
  for (uint32_t i = 0; i < zip_archive.m_total_files; i++) {
    uint32_t zip_filename_len =
        mz_zip_reader_get_filename(&zip_archive, i, nullptr, 0);
    if (zip_filename_len == 0) {
      throw std::runtime_error("Failed to read filename");
    }
    // zip_filename_len returned by mz_zip_reader_get_filename includes the null
    // terminator, so we need to subtract 1 here.
    std::string zip_filename_str(zip_filename_len - 1, '\0');
    // zip_filename_str can't be normalize_path_separator, because it should be
    // as index for mz_zip_reader_extract_file_to_file.
    if (!mz_zip_reader_get_filename(
            &zip_archive, i, zip_filename_str.data(), zip_filename_len)) {
      throw std::runtime_error("Failed to read filename");
    }
    found_filenames.push_back(zip_filename_str);
  }

>>>>>>> 87ad84e2
  if (found_filenames.empty()) {
    throw std::runtime_error("No files found in zip archive.");
  }

  // All the paths are prepended with a tmp/ directory. We need to find the
  // prefix.
  std::string file_prefix;
  size_t pos = found_filenames[0].find('/');
  std::string prefix0 = found_filenames[0].substr(0, pos);
  pos = found_filenames[1].find('/');
  std::string prefix1 = found_filenames[1].substr(0, pos);

  if (!prefix0.empty() && !prefix1.empty() && prefix0 == prefix1) {
    file_prefix = prefix0 + "/";
  } else {
    LOG(WARNING)
        << "You are using an outdated version of the pt2 archive which do not have a prefix in front of each filename. Example: \n"
        << found_filenames[0] << "\n"
        << found_filenames[1];
  }

  temp_dir_ = normalize_path_separator(create_temp_dir());

  std::string so_filename;
  std::string cpp_filename;
  std::vector<std::string> obj_filenames;
  std::string model_directory = normalize_path_separator(
      file_prefix + "data" + k_separator + "aotinductor" + k_separator +
      model_name);
  std::string const_directory = normalize_path_separator(
      file_prefix + "data" + k_separator + "constants");

  // zip_filename_str can't be normalize_path_separator, because it should be
  // as index for mz_zip_reader_extract_file_to_file.
  for (auto zip_filename_str : found_filenames) {
    auto cur_filename = normalize_path_separator(zip_filename_str);
    // Only compile files in the specified model directory
    if (c10::starts_with(cur_filename, model_directory) ||
        c10::starts_with(cur_filename, const_directory)) {
      std::string output_path_str = temp_dir_;

      if (c10::starts_with(cur_filename, model_directory)) {
        output_path_str += k_separator;
        output_path_str += cur_filename;
      } else { // startsWith(zip_filename_str, const_directory)
        // Extract constants to the same directory as the rest of the files
        // to be consistent with internal implementation
        size_t lastSlash = cur_filename.find_last_of(k_separator);
        std::string filename = cur_filename;
        if (lastSlash != std::string::npos) {
          filename = cur_filename.substr(lastSlash + 1);
        }
        output_path_str.append(k_separator)
            .append(model_directory)
            .append(k_separator)
            .append(filename);
      }

      std::string output_file_path = normalize_path_separator(output_path_str);
      LOG(INFO) << "Extract file: " << zip_filename_str << " to "
                << output_file_path;

      // Create the parent directory if it doesn't exist
      size_t parent_path_idx = output_file_path.find_last_of(k_separator);
      if (parent_path_idx == std::string::npos) {
        throw std::runtime_error(
            "Failed to find parent path in " + output_file_path);
      }
      std::string parent_path = output_file_path.substr(0, parent_path_idx);
      if (!recursive_mkdir(parent_path)) {
        throw std::runtime_error(fmt::format(
            "Failed to create directory {}: {}",
            parent_path,
            c10::utils::str_error(errno)));
      }

<<<<<<< HEAD
      // Extract file to the temp directory
      zip_archive.extract_file(filename_str, output_path_str);
=======
      // Extracts file to the temp directory
      mz_bool b_extract = mz_zip_reader_extract_file_to_file(
          &zip_archive, zip_filename_str.c_str(), output_file_path.c_str(), 0);
      if (b_extract == MZ_FALSE) {
        throw std::runtime_error(fmt::format(
            "Failed to extract file {} to {}",
            zip_filename_str,
            output_file_path));
      }
>>>>>>> 87ad84e2

      // Save the file for bookkeeping
      size_t extension_idx = output_file_path.find_last_of('.');
      if (extension_idx != std::string::npos) {
        std::string filename_extension = output_file_path.substr(extension_idx);
        if (filename_extension == ".cpp") {
          cpp_filename = output_file_path;
        } else if (filename_extension == object_file_ext()) {
          obj_filenames.push_back(output_file_path);
        } else if (filename_extension == extension_file_ext()) {
          so_filename = output_file_path;
        }
      }
    }
  }

  if (cpp_filename.empty() && so_filename.empty()) {
    std::string found_filenames_str;
    for (const std::string& filename : found_filenames) {
      found_filenames_str += filename + "\n";
    }
    std::string model_names_str;
    for (const std::string& model_name_tmp :
         find_model_names(found_filenames)) {
      model_names_str += model_name_tmp + "\n";
    }

    throw std::runtime_error(
        "Failed to find a generated cpp file or so file for model '" +
        model_name +
        "' in the zip archive.\n\n"
        "Available models in the archive:\n" +
        model_names_str +
        "\n\n"
        "To load a specific model, please provide its name using the `model_name` parameter when calling AOTIModelPackageLoader() or torch._inductor.package.load_package.\n\n"
        "The following files were loaded from the archive:\n" +
        found_filenames_str);
  }

  // Compile the .so
  std::string so_path = !so_filename.empty()
      ? so_filename
      : compile_so(cpp_filename, obj_filenames);

  // Load metadata which can be queried by user
  load_metadata(cpp_filename);

  // Construct the runner depending on the device information
  std::string device_key = metadata_["AOTI_DEVICE_KEY"];

  if (device_key.empty()) {
    throw std::runtime_error("No device information found.");
  }

  std::unordered_map<std::string, CreateAOTIModelRunnerFunc>
      registered_aoti_runner = getAOTIModelRunnerRegistry();

  if (registered_aoti_runner.find(device_key) == registered_aoti_runner.end()) {
    throw std::runtime_error("Unsupported device key found: " + device_key);
  }

  c10::Device device = c10::Device(device_key);
  device.set_index(device_index);

  std::string cubin_dir = temp_dir_ + k_separator + model_directory;
  runner_ = registered_aoti_runner[device_key](
      so_path, num_runners, device.str(), cubin_dir, run_single_threaded);
}

AOTIModelPackageLoader::~AOTIModelPackageLoader() {
  // Clean up the temporary directory
  if (!temp_dir_.empty()) {
    recursive_rmdir(temp_dir_);
  }
}

AOTIModelContainerRunner* AOTIModelPackageLoader::get_runner() {
  return runner_.get();
}

std::vector<at::Tensor> AOTIModelPackageLoader::run(
    const std::vector<at::Tensor>& inputs,
    void* stream_handle) {
  return runner_->run(inputs, stream_handle);
}

std::vector<at::Tensor> AOTIModelPackageLoader::boxed_run(
    std::vector<at::Tensor>&& inputs,
    void* stream_handle) {
  return runner_->boxed_run(std::move(inputs), stream_handle);
}

std::unordered_map<std::string, std::string> AOTIModelPackageLoader::
    get_metadata() {
  return metadata_;
}

std::vector<std::string> AOTIModelPackageLoader::get_call_spec() {
  return runner_->get_call_spec();
}

void AOTIModelPackageLoader::load_constants(
    std::unordered_map<std::string, at::Tensor>& constants_map,
    bool use_inactive,
    bool check_full_update,
    bool user_managed) {
  std::unordered_map<std::string, std::string> constant_name_to_fqn =
      runner_->getConstantNamesToOriginalFQNs();
  std::unordered_map<std::string, std::string> fqn_to_constant_name;
  for (const auto& it : constant_name_to_fqn) {
    fqn_to_constant_name.emplace(it.second, it.first);
  }

  std::unordered_map<std::string, at::Tensor> updated_constants_map;
  for (const auto& it : constants_map) {
    if (fqn_to_constant_name.find(it.first) != fqn_to_constant_name.end()) {
      updated_constants_map.emplace(fqn_to_constant_name[it.first], it.second);
    } else {
      throw std::runtime_error("Constant not found: " + it.first);
    }
  }

  return runner_->update_constant_buffer(
      updated_constants_map, use_inactive, check_full_update, user_managed);
}

std::vector<std::string> AOTIModelPackageLoader::get_constant_fqns() {
  std::unordered_map<std::string, std::string> constant_name_to_fqn =
      runner_->getConstantNamesToOriginalFQNs();
  std::vector<std::string> constant_fqns;
  constant_fqns.reserve(constant_name_to_fqn.size());
  for (const auto& it : constant_name_to_fqn) {
    constant_fqns.push_back(it.second);
  }
  return constant_fqns;
}

void AOTIModelPackageLoader::update_constant_buffer(
    std::unordered_map<std::string, at::Tensor>& tensor_map,
    bool use_inactive,
    bool validate_full_updates,
    bool user_managed) {
  runner_->update_constant_buffer(
      tensor_map, use_inactive, validate_full_updates, user_managed);
}
} // namespace torch::inductor
#endif<|MERGE_RESOLUTION|>--- conflicted
+++ resolved
@@ -425,31 +425,31 @@
     mz_zip_reader_end(&_zip_archive);
   }
 
-  auto get_filenames() {
-    const unsigned num_files{mz_zip_reader_get_num_files(&_zip_archive)};
-    std::vector<std::string> filenames{};
-    filenames.reserve(num_files);
-
-    for (unsigned i{0}; i < num_files; ++i) {
+  std::vector<std::string> get_filenames() {
+    const unsigned num_zip_files{mz_zip_reader_get_num_files(&_zip_archive)};
+    std::vector<std::string> zip_filenames{};
+    zip_filenames.reserve(num_zip_files);
+
+    for (unsigned i{0}; i < num_zip_files; ++i) {
       // filename_buf_size == 0 returns the filename length, including null
       // terminator
-      const auto filename_len{
+      const auto zip_filename_len{
           mz_zip_reader_get_filename(&_zip_archive, i, nullptr, 0)};
-      if (!filename_len) {
+      if (!zip_filename_len) {
         throw std::runtime_error(
-            fmt::format("Failed to read filename length at index {}", i));
+            fmt::format("Failed to read zip filename length at index {}", i));
       }
       // std::string implicitly appends a character for the null terminator
-      std::string filename(filename_len - 1, '\0');
+      std::string zip_filename(zip_filename_len - 1, '\0');
       if (!mz_zip_reader_get_filename(
-              &_zip_archive, i, filename.data(), filename_len)) {
+              &_zip_archive, i, zip_filename.data(), zip_filename_len)) {
         throw std::runtime_error(
-            fmt::format("Failed to read filename at index {}", i));
+            fmt::format("Failed to read zip filename at index {}", i));
       }
-      filenames.emplace_back(filename);
-    }
-
-    return filenames;
+      zip_filenames.emplace_back(zip_filename);
+    }
+
+    return zip_filenames;
   }
 
   void extract_file(
@@ -458,7 +458,7 @@
     if (!mz_zip_reader_extract_file_to_file(
             &_zip_archive, zip_filename.c_str(), dest_filename.c_str(), 0)) {
       throw std::runtime_error(fmt::format(
-          "Failed to extract archive file {} to destination file {}",
+          "Failed to extract zip file {} to destination file {}",
           zip_filename,
           dest_filename));
     }
@@ -487,39 +487,8 @@
   }
 
   // Extract all files within the zipfile to a temporary directory
-<<<<<<< HEAD
   RAIIMinizArchive zip_archive{model_package_path};
   auto found_filenames{zip_archive.get_filenames()};
-=======
-  mz_zip_archive zip_archive;
-  memset(&zip_archive, 0, sizeof(zip_archive));
-
-  if (!mz_zip_reader_init_file(&zip_archive, model_package_path.c_str(), 0)) {
-    throw std::runtime_error(
-        std::string("Failed to initialize zip archive: ") +
-        mz_zip_get_error_string(mz_zip_get_last_error(&zip_archive)));
-  }
-
-  std::vector<std::string> found_filenames;
-  for (uint32_t i = 0; i < zip_archive.m_total_files; i++) {
-    uint32_t zip_filename_len =
-        mz_zip_reader_get_filename(&zip_archive, i, nullptr, 0);
-    if (zip_filename_len == 0) {
-      throw std::runtime_error("Failed to read filename");
-    }
-    // zip_filename_len returned by mz_zip_reader_get_filename includes the null
-    // terminator, so we need to subtract 1 here.
-    std::string zip_filename_str(zip_filename_len - 1, '\0');
-    // zip_filename_str can't be normalize_path_separator, because it should be
-    // as index for mz_zip_reader_extract_file_to_file.
-    if (!mz_zip_reader_get_filename(
-            &zip_archive, i, zip_filename_str.data(), zip_filename_len)) {
-      throw std::runtime_error("Failed to read filename");
-    }
-    found_filenames.push_back(zip_filename_str);
-  }
-
->>>>>>> 87ad84e2
   if (found_filenames.empty()) {
     throw std::runtime_error("No files found in zip archive.");
   }
@@ -554,7 +523,7 @@
 
   // zip_filename_str can't be normalize_path_separator, because it should be
   // as index for mz_zip_reader_extract_file_to_file.
-  for (auto zip_filename_str : found_filenames) {
+  for (const auto& zip_filename_str : found_filenames) {
     auto cur_filename = normalize_path_separator(zip_filename_str);
     // Only compile files in the specified model directory
     if (c10::starts_with(cur_filename, model_directory) ||
@@ -596,20 +565,8 @@
             c10::utils::str_error(errno)));
       }
 
-<<<<<<< HEAD
-      // Extract file to the temp directory
-      zip_archive.extract_file(filename_str, output_path_str);
-=======
       // Extracts file to the temp directory
-      mz_bool b_extract = mz_zip_reader_extract_file_to_file(
-          &zip_archive, zip_filename_str.c_str(), output_file_path.c_str(), 0);
-      if (b_extract == MZ_FALSE) {
-        throw std::runtime_error(fmt::format(
-            "Failed to extract file {} to {}",
-            zip_filename_str,
-            output_file_path));
-      }
->>>>>>> 87ad84e2
+      zip_archive.extract_file(zip_filename_str, output_file_path);
 
       // Save the file for bookkeeping
       size_t extension_idx = output_file_path.find_last_of('.');
