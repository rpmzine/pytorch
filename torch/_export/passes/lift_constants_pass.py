--- conflicted
+++ resolved
@@ -373,11 +373,7 @@
 
 def rewrite_script_object_meta(
     gm: torch.fx.GraphModule,
-<<<<<<< HEAD
-) -> dict[str, Union[torch.Tensor, torch.ScriptObject, FakeScriptObject]]:
-=======
-) -> dict[str, _ConstantAttributeType,]:
->>>>>>> 020da744
+) -> dict[str, _ConstantAttributeType]:
     """When tracing, we produce a graph with FakeScriptObject in the
     meta["val"].
 
