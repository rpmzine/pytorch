# mypy: allow-untyped-defs
# Copyright (c) Meta Platforms, Inc. and affiliates

import dataclasses
import io
import logging
import operator
from collections import ChainMap
from functools import reduce
from typing import Any, cast, Optional, Union

import torch
from torch.distributed._shard._utils import narrow_tensor_by_index
from torch.distributed.checkpoint._dedup_save_plans import dedup_save_plans
from torch.distributed.checkpoint._nested_dict import (
    FLATTEN_MAPPING,
    flatten_state_dict,
)
from torch.distributed.checkpoint._sharded_tensor_utils import _flatten_sharded_tensors
from torch.distributed.checkpoint._traverse import set_element
from torch.distributed.checkpoint.metadata import (
    BytesStorageMetadata,
    ChunkStorageMetadata,
    Metadata,
    MetadataIndex,
    STATE_DICT_TYPE,
    STORAGE_TYPES,
    StorageMeta,
    TensorStorageMetadata,
)
from torch.distributed.checkpoint.planner import (
    LoadPlan,
    LoadPlanner,
    ReadItem,
    SavePlan,
    SavePlanner,
    WriteItem,
    WriteItemType,
)
from torch.distributed.checkpoint.planner_helpers import (
    _compare_save_plans,
    _contains_usable_plan,
    _create_default_metadata_only_plan,
    _create_read_items,
    _create_write_items,
    _init_state_dict,
    _merge_delta_local_plans,
)
from torch.distributed.checkpoint.utils import find_state_dict_object
from torch.distributed.tensor import DTensor

from . import _version


logger: logging.Logger = logging.getLogger(__name__)


__all__ = [
    "DefaultSavePlanner",
    "DefaultLoadPlanner",
    "create_default_local_load_plan",
    "create_default_global_load_plan",
    "create_default_local_save_plan",
    "create_default_global_save_plan",
]


# TODO: Update docstrings for default_planner.py
class DefaultSavePlanner(SavePlanner):
    mappings: FLATTEN_MAPPING

    def __init__(
        self,
        flatten_state_dict: bool = True,
        flatten_sharded_tensors: bool = True,
        dedup_replicated_tensors: Optional[bool] = None,
        dedup_save_to_lowest_rank: bool = False,
        enable_plan_caching: bool = False,
    ) -> None:
        self.flatten_state_dict = flatten_state_dict
        self.flatten_sharded_tensors = flatten_sharded_tensors
        self.mappings = {}
        self.dedup_save_to_lowest_rank = dedup_save_to_lowest_rank
        if dedup_replicated_tensors is not None:
            logger.warning(
                "DefaultSavePlanner's `dedup_replicated_tensors` argument is being "
                "deprecated, and no longer has any effect. Please remove this argument "
                "from your call."
            )
        self._cached_plans_key: str = self.__class__.__name__
        self._enable_plan_caching = enable_plan_caching

    def set_up_planner(
        self,
        state_dict: STATE_DICT_TYPE,
        storage_meta: Optional[StorageMeta] = None,
        is_coordinator: bool = False,
    ) -> None:
        if self.flatten_state_dict:
            state_dict, self.mappings = flatten_state_dict(state_dict)
        if self.flatten_sharded_tensors:
            state_dict = _flatten_sharded_tensors(state_dict)
        self.state_dict = state_dict
        self.is_coordinator = is_coordinator

    def create_local_plan(self) -> SavePlan:
        plan = create_default_local_save_plan(self.state_dict, self.is_coordinator)
        if self.flatten_state_dict:
            plan = dataclasses.replace(plan, planner_data=self.mappings)
        self.plan = plan

        if self._enable_plan_caching:
            # If plans are equal, we can skip sending the plan to the coordinator.
            if (
                self._cached_plans_key in SavePlanner._cached_save_plan
                and _compare_save_plans(
                    plan, SavePlanner._cached_save_plan[self._cached_plans_key]
                )
            ):
                logger.info(
                    "No change in the local plan. Skipping sending the plan to the coordinator"
                )
                return SavePlan([], usable=False)
            else:
                SavePlanner._cached_save_plan[self._cached_plans_key] = plan

        return self.plan

    def _dedup_save_plans(self, all_plans: list[SavePlan]) -> list[SavePlan]:
        return dedup_save_plans(all_plans, self.dedup_save_to_lowest_rank)

    def _create_global_plan(
        self, all_plans: list[SavePlan]
    ) -> tuple[list[SavePlan], Metadata]:
        deduped_plans = self._dedup_save_plans(all_plans)

        global_plan, metadata = create_default_global_save_plan(deduped_plans)

        if self.flatten_state_dict:
            # | does not work for Python 3.8 or older version.
            # merged_mappings = reduce(
            #     lambda x, y: x | y, (p.planner_data for p in global_plan)
            # )
            planner_data_dict = [p.planner_data for p in global_plan]
            merged_mappings = dict(ChainMap(*planner_data_dict))
            metadata = dataclasses.replace(metadata, planner_data=merged_mappings)

        if not _validate_global_plan(global_plan, metadata):
            raise ValueError("Failed to validate global plan")

        return global_plan, metadata

    def _create_global_plan_with_caching(
        self, all_plans: list[SavePlan]
    ) -> tuple[list[SavePlan], list[SavePlan], Metadata]:
        """
        Create global plan with caching.
        Returns a tuple of global_plan_delta, global_plan, metadata.
        """
        global_plan_delta: list[SavePlan] = []

        if self._cached_plans_key not in SavePlanner._cached_all_plans:
            # Case 1: If the plans are not cached, the cache will be hydrated with the
            # all_plans, global_plans (Deduped), and metadata.

            # Cache the original all_plans
            SavePlanner._cached_all_plans[self._cached_plans_key] = all_plans
            global_plan, metadata = self._create_global_plan(all_plans)
            # Cache the deduped and validated global_plan
            SavePlanner._cached_global_plan[self._cached_plans_key] = global_plan
            # Cache the metadata
            SavePlanner._cached_metadata[self._cached_plans_key] = metadata
            # If plans are not cached, global_plan delta will be the same as global plan.
            return global_plan, global_plan, metadata

        # Case 2: Plans are cached
        if not _contains_usable_plan(all_plans):
            # Case 2.1: Plans are cached and the local plans have NOT changed (No usable plans).
            # Global plan delta will be empty plans to avoid the collective overhead.
            # We can reuse the deduped global plan and metadata from the cache directly.
            global_plan_delta = [SavePlan([], usable=False)] * len(all_plans)
            global_plan = SavePlanner._cached_global_plan[self._cached_plans_key]
            metadata = SavePlanner._cached_metadata[self._cached_plans_key]
        else:
            # Case 2.2: Plans are cached but the local plans have changed.
            # We will merge the changed local plans with the cached local plans.
            # Updated plans will overwrite the cached plans. New global plan and metadata will be created and cached.
            # Global plan delta will be created by comparing the new global plan with the cached global plan.
            # Only the global plan delta (updated ones) will be sent to the coordinator to avoid the collective overhead.
            merged_plans = _merge_delta_local_plans(
                SavePlanner._cached_all_plans[self._cached_plans_key], all_plans
            )
            # Cache the updated local plans
            SavePlanner._cached_all_plans[self._cached_plans_key] = merged_plans
            global_plan, metadata = self._create_global_plan(merged_plans)

            if self._cached_plans_key in self._cached_global_plan:
                for cached_plan, new_plan in zip(
                    SavePlanner._cached_global_plan[self._cached_plans_key], global_plan
                ):
                    if _compare_save_plans(cached_plan, new_plan):
                        global_plan_delta.append(SavePlan([], usable=False))
                    else:
                        global_plan_delta.append(new_plan)

            # Cache the new global plan and the metadata
            SavePlanner._cached_global_plan[self._cached_plans_key] = global_plan
            SavePlanner._cached_metadata[self._cached_plans_key] = metadata

        return global_plan_delta, global_plan, metadata

    def create_global_plan(
        self, all_plans: list[SavePlan]
    ) -> tuple[list[SavePlan], Metadata]:
        global_plan_delta: list[SavePlan] = []
        if self._enable_plan_caching:
            # If the plans are cached, we only need to send the global plan delta to be scattered
            # across ranks. Ranks will use the cached final plans instead.
            (
                global_plan_delta,
                global_plan,
                metadata,
            ) = self._create_global_plan_with_caching(all_plans)
        else:
            global_plan, metadata = self._create_global_plan(all_plans)
            # If the caching is not enabled, global delta plan will always be same as the new global plan.
            global_plan_delta = global_plan

        self.global_plan = global_plan
        self.metadata = metadata

        return global_plan_delta, self.metadata

    def _finish_plan_with_caching(self, new_plan: SavePlan) -> SavePlan:
        finished_plan: SavePlan = new_plan

        if not new_plan.usable:
            finished_plan = SavePlanner._cached_final_save_plan[self._cached_plans_key]
        else:
            finished_plan = new_plan
            SavePlanner._cached_final_save_plan[self._cached_plans_key] = new_plan
        return finished_plan

    def finish_plan(self, new_plan: SavePlan) -> SavePlan:
        finished_plan: SavePlan = new_plan

        if self._enable_plan_caching:
            finished_plan = self._finish_plan_with_caching(new_plan)

        self.plan = finished_plan
        return self.plan

    def resolve_data(self, write_item: WriteItem) -> Union[torch.Tensor, io.BytesIO]:
        object = self.lookup_object(write_item.index)
        return self.transform_object(write_item, object)

    def lookup_object(self, index: MetadataIndex) -> Any:
        """Extension from the planner interface to make it easy to extend the default planner."""
        return find_state_dict_object(self.state_dict, index)

    def transform_object(self, write_item: WriteItem, object: Any):
        """Extension from the planner interface to make it easy to extend the default planner."""
        if write_item.type == WriteItemType.BYTE_IO:
            bytes = io.BytesIO()
            torch.save(object, bytes)
            object = bytes
        return object


class DefaultLoadPlanner(LoadPlanner):
    """
    DefaultLoadPlanner that adds multiple features on top of LoadPlanner.

    In particular it adds the following:

    flatten_state_dict: Handle state_dict with nested dicts
    flatten_sharded_tensors: For FSDP in 2D parallel mode
    allow_partial_load: If False, will raise a runtime error if a key is present in state_dict, but not in the checkpoint.
    """

    original_state_dict: STATE_DICT_TYPE
    mappings: FLATTEN_MAPPING

    def __init__(
        self,
        flatten_state_dict: bool = True,
        flatten_sharded_tensors: bool = True,
        allow_partial_load: bool = False,
    ) -> None:
        self.flatten_state_dict = flatten_state_dict
        self.flatten_sharded_tensors = flatten_sharded_tensors
        self.original_state_dict = {}
        self.mappings = {}
        self.allow_partial_load = allow_partial_load

    def set_up_planner(
        self,
        state_dict: STATE_DICT_TYPE,
        metadata: Optional[Metadata] = None,
        is_coordinator: bool = False,
    ) -> None:
        _init_state_dict(state_dict)
        self.original_state_dict = state_dict

        if self.flatten_sharded_tensors:
            state_dict = _flatten_sharded_tensors(state_dict)

        if self.flatten_state_dict:
            state_dict, self.mappings = flatten_state_dict(state_dict)

        self.state_dict = state_dict
        self.metadata = metadata
        self.is_coordinator = is_coordinator

    def create_local_plan(self) -> LoadPlan:
        assert self.metadata is not None
        if self.flatten_state_dict:
            # To support checkpoints that are saved before v2.4, we have to
            # differentiate if the missing keys are due to old checkpoints.
            # The contracts are:
            # 1. There are 3 cases when we found a missing key.
            #    1.1 Actual missing key, but allow_partial_load is False
            #    1.2 Actual missing key, but allow_partial load is True
            #    1.3 Old checkpoint, but allow_partial_load is False
            #    1.4 Old checkpoint, but allow_partial_load is True
            # 2. If we found a missing key, we first convert the keys back to
            #    the key format of v2.3
            # 3. If the previous missing keys are in the v2.3 keys, we assume
            #    this is a old checkpoint.
            # 4. Pass the state_dict to `create_default_local_load_plan()`,
            #    which has the logic to check missing for allow_partial_load.
            # So for 1.2 and 1.4 cases, we delegate allow_partial_load check to
            # `create_default_local_load_plan()`. The logic here is to determine
            # whether the checkpoint belong to 2.3 (or before) or 2.4 (or after).
            current_keys = set(self.state_dict.keys())
            load_keys = set(self.metadata.state_dict_metadata.keys())
            missing_keys = load_keys - current_keys
            if missing_keys:
                _version._derived_version = "2_3"
                old_state_dict, old_mappings = flatten_state_dict(
                    self.original_state_dict
                )
                old_keys = set(old_state_dict.keys())
                if old_keys & missing_keys:
                    self.state_dict, self.mappings = old_state_dict, old_mappings
                # _derived_version is only used by flatten_state_dict now.
                # Set it back to None so that later we can save to a new version.
                _version._derived_version = None

        return create_default_local_load_plan(
            self.state_dict, self.metadata, not self.allow_partial_load
        )

    def create_global_plan(self, global_plan: list[LoadPlan]) -> list[LoadPlan]:
        return create_default_global_load_plan(global_plan)

    def finish_plan(self, new_plan: LoadPlan) -> LoadPlan:
        return new_plan

    def load_bytes(self, read_item: ReadItem, value: io.BytesIO) -> None:
        if self.flatten_state_dict:
            set_element(
                self.original_state_dict,
                self.mappings[read_item.dest_index.fqn],
                torch.load(value, weights_only=False),
            )
        else:
            self.state_dict[read_item.dest_index.fqn] = torch.load(
                value, weights_only=False
            )

    def resolve_tensor(self, read_item: ReadItem):
        tensor = self.lookup_tensor(read_item.dest_index)
        return self.transform_tensor(read_item, tensor)

    def commit_tensor(self, read_item: ReadItem, tensor: torch.Tensor) -> None:
        pass

    def lookup_tensor(self, index: MetadataIndex) -> torch.Tensor:
        """Extension from the planner interface to make it easy to extend the default planner."""
        return find_state_dict_object(self.state_dict, index)

    def transform_tensor(self, read_item: ReadItem, tensor: torch.Tensor):
        """Extension from the planner interface to make it easy to extend the default planner."""
        return narrow_tensor_by_index(tensor, read_item.dest_offsets, read_item.lengths)


class _EmptyStateDictLoadPlanner(DefaultLoadPlanner):
    """
    Extension of DefaultLoadPlanner, which rebuilds state_dict from the saved metadata.
    Useful for loading in state_dict without first initializing a model, such as
    when converting a DCP checkpoint into a Torch save file.

    . N.B. `state_dict` must be an empty dictionary when used with this LoadPlanner

    .. warning::
        Because the entire state dict is initialized, It's recommended to only utilize
        this LoadPlanner on a single rank or process to avoid OOM.

    """

    def __init__(self, keys=None, *args, **kwargs):
        self.keys = keys
        super().__init__(*args, **kwargs)

    def _should_include_key(self, key: str, metadata: Metadata) -> bool:
        if self.keys is None:
            return True

        if key in self.keys:
            True

        unflattened_keys: list[str] = []
        planner_data = metadata.planner_data.get(key)
        for unflattened_key in planner_data:
            if unflattened_keys:
                unflattened_keys.append(
                    ".".join([unflattened_keys[-1], str(unflattened_key)])
                )

            else:
                unflattened_keys.append(unflattened_key)

        if any(unflattened_key in self.keys for unflattened_key in unflattened_keys):
            return True

        return False

    def set_up_planner(
        self,
        state_dict: STATE_DICT_TYPE,
        metadata: Optional[Metadata] = None,
        is_coordinator: bool = False,
    ) -> None:
        assert not state_dict
        assert metadata is not None

        # rebuild the state dict from the metadata
        for k, v in metadata.state_dict_metadata.items():
            if not self._should_include_key(k, metadata):
                continue

            if isinstance(v, TensorStorageMetadata):
                v = torch.empty(v.size, dtype=v.properties.dtype)  # type: ignore[assignment]
            if metadata.planner_data is not None and k in metadata.planner_data:
                set_element(state_dict, metadata.planner_data[k], v)
            else:
                state_dict[k] = v

        super().set_up_planner(state_dict, metadata, is_coordinator)


def create_default_local_load_plan(
<<<<<<< HEAD
    state_dict: dict[str, Any], metadata: Metadata, strict: bool = True, check_md_size: bool = True
=======
    state_dict: dict[str, Any],
    metadata: Metadata,
    strict: bool = True,
    check_md_size: bool = True,
>>>>>>> 020da744
) -> LoadPlan:
    requests = []
    """
    Create the ``LoadPlan`` used by DefaultLoadPlanner.

    It produces one read item per value in ``state_dict`` using the metadata in ``metadata``.

    The default behavior is to match key exactly between state_dict and metadata.
    It handles resharding by issuing multiple read requests against storage in order to match
    load requirements.
    """

    for fqn, obj in state_dict.items():
        # ignore state_dict keys which do not exist in `state_dict` if strict=False
        if fqn not in metadata.state_dict_metadata:
            if strict:
                raise RuntimeError(f"Missing key in checkpoint state_dict: {fqn}.")
            else:
                continue

        md = metadata.state_dict_metadata[fqn]
        if (
            isinstance(md, TensorStorageMetadata)
            and getattr(obj, "size", None) is not None
            and md.size != obj.size()
            and check_md_size
        ):
            raise ValueError(
                f"Size mismatch between saved {md.size} and current: {obj.size()} for {fqn}",
            )
        # Since DTensor supports submesh, adding extra check to ensure _create_read_items()
        # gets called only when the current rank is part of the mesh for the corresponding DTensor.
        if isinstance(obj, DTensor):
            if obj.device_mesh.get_coordinate() is not None:
                requests += _create_read_items(fqn, md, obj)
        else:
            requests += _create_read_items(fqn, md, obj)

    return LoadPlan(requests)


def create_default_global_load_plan(
    all_plans: list[LoadPlan],
) -> list[LoadPlan]:
    """
    Create global load plan used by DefaultLoadPlanner.

    The default load behavior involved no global coordination and this function
    currently doesn't change the local plans.
    """
    return all_plans


def create_default_local_save_plan(
    state_dict: dict[str, Any], is_coordinator: bool
) -> SavePlan:
    """
    Create the ``SavePlan`` used by DefaultSavePlanner.

    On non-coordinator ranks, this function ignores tensors and non-tensor objects,
    only producing writes for ShardedTensor objects.

    On the coordinator rank, produce writes for all values.
    """
    requests = []
    for fqn, obj in state_dict.items():
        # Since DTensor supports submesh, adding extra check to ensure _create_write_items()
        # gets called only when the current rank is part of the mesh for the corresponding DTensor.
        if isinstance(obj, DTensor):
            if obj.device_mesh.get_coordinate() is not None:
                requests += _create_write_items(fqn, obj)
        else:
            # For the plain tensor and non-tensor values, add the request for all
            # the ranks. Coordinator will decides whether to deduplicate the
            # values based on the keys.
            requests += _create_write_items(fqn, obj)

    return SavePlan(requests)


def create_default_global_save_plan(
    all_plans: list[SavePlan],
    rewrite_index_hints: bool = True,
) -> tuple[list[SavePlan], Metadata]:
    """
    Create the global plan and metadata used by DefaultSavePlanner.

    Metadata is produced by concatenating the metadata of all ``WriteItem`` from the supplied plans.

    The only global planning change is to update index hints in all ``MetadataIndex`` objects if
    ``rewrite_index_hints`` is True.
    """
    md: dict[str, STORAGE_TYPES] = {}
    new_plans = []
    for plan in all_plans:
        new_items = []
        for item in plan.items:
            if not item.type == WriteItemType.SHARD:
                assert item.index.fqn not in md

            if item.type == WriteItemType.BYTE_IO:
                md[item.index.fqn] = BytesStorageMetadata()
                new_items.append(item)
            else:
                assert item.tensor_data is not None
                tensor_md = cast(
                    TensorStorageMetadata,
                    md.setdefault(
                        item.index.fqn,
                        TensorStorageMetadata(
                            properties=item.tensor_data.properties,
                            size=item.tensor_data.size,
                            chunks=[],
                        ),
                    ),
                )
                new_item = item
                if rewrite_index_hints:
                    new_index = dataclasses.replace(
                        item.index, index=len(tensor_md.chunks)
                    )
                    new_item = dataclasses.replace(item, index=new_index)
                new_items.append(new_item)

                assert item.tensor_data.chunk is not None, f"""
                    Cannot create MD for tensor without bounds.
                    FQN: {item.index.fqn}
                """
                tensor_md.chunks.append(item.tensor_data.chunk)
        new_plans.append(dataclasses.replace(plan, items=new_items))
    return (new_plans, Metadata(md))


def _create_default_local_metadata(state_dict: STATE_DICT_TYPE) -> Metadata:
    """Return the ``Metadata`` if DefaultSavePlanner was used to checkpoint ``state_dict``."""
    plan = _create_default_metadata_only_plan(state_dict)
    _, md = create_default_global_save_plan([plan])
    return md


def _check_box_overlap(box0: ChunkStorageMetadata, box1: ChunkStorageMetadata) -> bool:
    """Check if two boxes overlap. Tuples are (offset, lengths)."""
    # For each dim of each shard, check if one shard resides on the other
    # end of second shard with respect to that dim. As an example for a 2D
    # shard, we would check if one shard is above or on the left of the
    # other shard.
    ndims = len(box0.offsets)
    for i in range(ndims):
        if box0.offsets[i] >= box1.offsets[i] + box1.sizes[i]:
            return False
        if box1.offsets[i] >= box0.offsets[i] + box0.sizes[i]:
            return False

    return True


def _check_box_bounds(
    outer_box_size: torch.Size, inner_box: ChunkStorageMetadata
) -> bool:
    for i in range(len(outer_box_size)):
        if inner_box.offsets[i] < 0:
            return False
        if inner_box.sizes[i] < 0:
            return False
        if inner_box.offsets[i] + inner_box.sizes[i] > outer_box_size[i]:
            return False

    return True


def _validate_global_plan(global_plan: list[SavePlan], metadata: Metadata) -> bool:
    all_good = True
    for key, value in metadata.state_dict_metadata.items():
        if isinstance(value, BytesStorageMetadata):
            continue
        if len(value.size) == 0:
            continue
        chunks_volume = 0
        for chunk_idx, chunk0 in enumerate(value.chunks):
            # Compute the volume
            if not _check_box_bounds(value.size, chunk0):
                logger.warning(
                    """
                        key:%s has out of bounds chunk:
                        tensor-size:%s chunk: %s
                    """,
                    key,
                    value.size,
                    chunk0,
                )
                all_good = False
            chunks_volume += reduce(operator.mul, chunk0.sizes, 1)

            # Check for overlap
            for chunk1 in value.chunks[chunk_idx + 1 :]:
                if _check_box_overlap(chunk0, chunk1):
                    logger.warning(
                        "key:%s has overlapping chunks: %s %s", key, chunk0, chunk1
                    )
                    all_good = False

        # Check whether combined chunk cover the whole tensor
        tensor_volume = reduce(operator.mul, value.size, 1)
        if chunks_volume != tensor_volume:
            logger.warning(
                """
                    key:%s invalid fill tensor-volume:
                    %s chunks-volume: %s
                """,
                key,
                tensor_volume,
                chunks_volume,
            )
            all_good = False

    return all_good<|MERGE_RESOLUTION|>--- conflicted
+++ resolved
@@ -451,14 +451,7 @@
 
 
 def create_default_local_load_plan(
-<<<<<<< HEAD
-    state_dict: dict[str, Any], metadata: Metadata, strict: bool = True, check_md_size: bool = True
-=======
-    state_dict: dict[str, Any],
-    metadata: Metadata,
-    strict: bool = True,
-    check_md_size: bool = True,
->>>>>>> 020da744
+    state_dict: dict[str, Any], metadata: Metadata, strict: bool = True
 ) -> LoadPlan:
     requests = []
     """
@@ -484,7 +477,6 @@
             isinstance(md, TensorStorageMetadata)
             and getattr(obj, "size", None) is not None
             and md.size != obj.size()
-            and check_md_size
         ):
             raise ValueError(
                 f"Size mismatch between saved {md.size} and current: {obj.size()} for {fqn}",
