# mypy: allow-untyped-defs
"""
This module defines runtime wrappers, which, based on previous analysis attempts to:
1. process the inputs and outputs
2. apply mutations
3. handle functionalized randomness
4. deduplicate inputs and consolidate views into their bases (see input_output_analysis)
"""

import builtins
import collections
import contextlib
import copy
import itertools
import pprint
from contextlib import AbstractContextManager, nullcontext
from dataclasses import dataclass, field
from functools import wraps
from typing import Any, Callable, Optional, TYPE_CHECKING, Union

import torch
import torch.utils.dlpack
from torch import Tensor
from torch._dynamo import config as dynamo_config
from torch._dynamo.callback import callback_handler, CallbackTrigger
from torch._dynamo.utils import CompileEventLogger, dynamo_timed, get_metrics_context
from torch._guards import (
    compile_context,
    CompileContext,
    detect_fake_mode,
    DuplicateInputs,
    tracing,
    TracingContext,
)
from torch._prims_common import CUDARngStateHelper
from torch._subclasses import FakeTensor
from torch.fx.experimental._backward_state import BackwardState
from torch.multiprocessing.reductions import StorageWeakRef
from torch.utils._python_dispatch import is_traceable_wrapper_subclass

from .. import config
from .collect_metadata_analysis import run_functionalized_fw_and_collect_metadata
from .functional_utils import gen_alias_from_base
from .graph_capture_wrappers import aot_dispatch_subclass
from .input_output_analysis import (
    compute_overlapping_inputs,
    create_synthetic_base_metadata,
    remove_dupe_metadata,
)
from .logging_utils import describe_input, format_guard_bug_msg, track_graph_compiling
from .schemas import (
    AOTConfig,
    CompilerWrapper,
<<<<<<< HEAD
    InductorWrapper,
=======
>>>>>>> 70b4a888
    InputAliasInfo,
    MemoryFormatMeta,
    MutationType,
    OutputType,
    PlainTensorMeta,
    SubclassCreationMeta,
    SubclassMeta,
    TensorAlias,
    ViewAndMutationMeta,
)
from .subclass_utils import (
    requires_subclass_dispatch,
    runtime_unwrap_tensor_subclasses,
    wrap_tensor_subclasses,
)
from .utils import (
    call_func_at_runtime_with_args,
    make_boxed_func,
    partial_flatten_asdict,
    strict_zip,
)


if TYPE_CHECKING:
    from collections.abc import Sequence


zip = strict_zip


# The wrapper created by this function handles all of the runtime aliasing and mutation "epilogue" logic
# that needs to run after the compiled function.
#
# This function accepts a trace_joint flag, indicating whether or not we're generating the runtime
# epilogue for a forward-only inference graph, or for an autograd.Function.apply function.
# This is because there are some minor differences in how we treat these cases at runtime:
# - resize_() is currently handled in the inference case, but not fully handled in the autograd case.
# - the autograd cases inserts TensorAlias wrapper objects for outputs that alias inputs
@dataclass
class RuntimeWrapper(CompilerWrapper):
    indices_of_inps_to_detach: list[int]
    trace_joint: bool
    disable_amp: bool

    def post_compile(
        self,
        compiled_fn,
        aot_config: AOTConfig,
        *,
        runtime_metadata: ViewAndMutationMeta,
    ):
        return _create_runtime_wrapper(
            compiled_fn,
            runtime_metadata=runtime_metadata,
            indices_of_inps_to_detach=self.indices_of_inps_to_detach,
            trace_joint=self.trace_joint,
            keep_input_mutations=aot_config.keep_inference_input_mutations,
            disable_amp=self.disable_amp,
        )


class NoopAliasHandler:
    def __init__(self, info, runtime_metadata, trace_joint):
        pass

    def __call__(self, orig_inputs, fw_outs, out):
        return out


def _unwrap_tensoralias(x):
    assert isinstance(x, TensorAlias)
    return x.alias


def _identity(x):
    return x


class AliasOfInputHandler:
    def __init__(self, info, runtime_metadata, trace_joint):
        self.base_idx = info.base_idx
        self.unwrap_out = _unwrap_tensoralias if trace_joint else _identity
        self.requires_grad = info.requires_grad
        self.functional_tensor = info.functional_tensor
        self.replay_views = config.view_replay_for_aliased_outputs

    def __call__(self, orig_inputs, fw_outs, out):
        aliased_base_tensor = orig_inputs[self.base_idx]
        return gen_alias_from_base(
            aliased_base_tensor,
            self.unwrap_out(out),
            self.requires_grad,
            self.functional_tensor,
            replay_views=self.replay_views,
        )


class IsInputHandler:
    def __init__(self, info, runtime_metadata, trace_joint):
        self.base_idx = info.base_idx
        self.unwrap_out = _unwrap_tensoralias if trace_joint else _identity

    def __call__(self, orig_inputs, fw_outs, out):
        aliased_base_tensor = orig_inputs[self.base_idx]
        return aliased_base_tensor


class AliasOfIntermediateHandler:
    def __init__(self, info, runtime_metadata, trace_joint):
        self._unwrap_aliased_base_tensor = _identity
        if info.output_type in (
            OutputType.alias_of_intermediate,
            OutputType.alias_of_intermediate_save_as_output,
        ):
            num_user_outputs = len(runtime_metadata.output_info)
            self.base_idx = info.base_idx + num_user_outputs
        else:
            self.base_idx = info.base_idx
            if self.base_idx in runtime_metadata.aliased_out_indices:
                self._unwrap_aliased_base_tensor = _unwrap_tensoralias

        self.unwrap_out = _unwrap_tensoralias if trace_joint else _identity
        self.requires_grad = info.requires_grad
        self.functional_tensor = info.functional_tensor
        self.replay_views = config.view_replay_for_aliased_outputs

    def __call__(self, orig_inputs, fw_outs, out):
        aliased_base_tensor = fw_outs[self.base_idx]
        return gen_alias_from_base(
            self._unwrap_aliased_base_tensor(aliased_base_tensor),
            self.unwrap_out(out),
            self.requires_grad,
            self.functional_tensor,
            replay_views=self.replay_views,
        )


_HANDLER_MAP = {
    OutputType.non_alias: NoopAliasHandler,
    OutputType.unsafe_view_alias: NoopAliasHandler,
    OutputType.custom_function_view: NoopAliasHandler,
    OutputType.alias_of_input: AliasOfInputHandler,
    OutputType.is_input: IsInputHandler,
    OutputType.alias_of_intermediate: AliasOfIntermediateHandler,
    OutputType.alias_of_intermediate_save_as_output: AliasOfIntermediateHandler,
    OutputType.alias_of_intermediate_base_is_user_output: AliasOfIntermediateHandler,
}


def make_output_handler(info, runtime_metadata, trace_joint):
    handler_type = _HANDLER_MAP[info.output_type]
    return handler_type(info, runtime_metadata, trace_joint)


# not sure why AOTDispatcher needs to manually set this
def maybe_mark_dynamic_helper(t: torch.Tensor, dims: set[int]):
    if hasattr(t, "_dynamo_weak_dynamic_indices"):
        t._dynamo_weak_dynamic_indices |= dims
    else:
        t._dynamo_weak_dynamic_indices = dims.copy()  # type: ignore[attr-defined]


def _should_disable_saved_tensors_hooks():
    # Compiled autograd is not supported yet, to be added in future.
    if torch._dynamo.compiled_autograd.in_compiled_autograd_region:
        return False

    get_hooks = torch._functorch._aot_autograd.utils.top_saved_tensors_hooks
    are_inline_hooks = (
        torch._functorch._aot_autograd.utils.saved_tensors_hooks_are_inlineable
    )

    hooks = get_hooks()
    if are_inline_hooks(hooks):
        return True

    return False


def _create_runtime_wrapper(
    compiled_fn,
    *,
    runtime_metadata: ViewAndMutationMeta,
    indices_of_inps_to_detach: list[int],
    trace_joint: bool,
    keep_input_mutations: bool,
    disable_amp: bool,
):
    if not getattr(compiled_fn, "_boxed_call", False):
        compiled_fn = make_boxed_func(compiled_fn)

    # Note [Inputs needed in runtime epilogue after list clearing]
    # In Python functions, you can't free the input arguments of a function within the scope of that function. A workaround is to
    # wrap the input arguments in a list, and clear the list from within the function.
    # Here, this is implemented as `call_func_at_runtime_with_args(..., steal_args=True)`.
    #
    # This is needed for Compiled Autograd since some of the inputs (activations) should be freed early.
    # However, we cannot blindly clear the entire list, because AOTAutograd may need access to some of the graph inputs
    # **after** the compiled function has finished running. There are two main cases:
    #   (1) Input mutations: If there are an input mutations that we must run outside of the graph, we need access to the input.
    #   (2) Output aliasing: Outputs that aliases graph inputs generally must be regenerated outside of the `autograd.Function`,
    #       and doing so requires us accessing the corresponding input after the compiled artifact has run.
    epilogue_args_idx = []
    epilogue_args_idx.extend(runtime_metadata.mutated_inp_runtime_indices)
    for info in runtime_metadata.output_info:
        if (
            info.output_type == OutputType.alias_of_input
            or info.output_type == OutputType.is_input
        ):
            assert isinstance(info.base_idx, int)
            epilogue_args_idx.append(info.base_idx)

    if config.unlift_effect_tokens:
        assert len(runtime_metadata.tokens) == 0

    if runtime_metadata.num_outputs_aliased > 0:
        output_handlers = tuple(
            make_output_handler(info, runtime_metadata, trace_joint)
            for info in runtime_metadata.output_info
        )

    def record_runtime_wrapper_prologue_enter() -> Optional[
        AbstractContextManager[None]
    ]:
        if (
            torch.autograd.profiler._is_profiler_enabled
            and dynamo_config.record_runtime_overhead
        ):
            cm = torch._C._profiler._RecordFunctionFast(
                "AOTDispatcher Runtime Wrapper Prologue"
            )
            cm.__enter__()
            return cm
        return None

    def record_runtime_wrapper_prologue_exit(
        cm: Optional[AbstractContextManager[None]],
    ) -> None:
        if cm is not None:
            cm.__exit__(None, None, None)

    def runtime_wrapper(args: list[Any]):
        # Create context manager for profiler
        cm = record_runtime_wrapper_prologue_enter()

        # stash a ref to each input tensor we plan to use after the compiled function
        orig_inputs = {i: args[i] for i in epilogue_args_idx}

        if keep_input_mutations:
            mutated_args = (
                args[i]
                for i in runtime_metadata.mutated_graph_handled_indices_seen_by_autograd
            )
            torch.autograd.graph.increment_version(mutated_args)

        if trace_joint:
            args_ = list(args)
            # See Note [Detaching inputs that never need gradients]
            for idx in indices_of_inps_to_detach:
                if isinstance(args_[idx], torch.Tensor):
                    args_[idx] = args_[idx].detach()

            # It's possible to have trace_joint inside user specified with no_grad() region,
            # if there is a nested with enable_grad(), that forces some outputs to require gradients.
            # Therefore, we unconditionally turn on enable_grad() for compiled_fn execution.
            with (
                torch.autograd._force_original_view_tracking(True),
                torch.enable_grad(),
            ):
                record_runtime_wrapper_prologue_exit(cm)
                all_outs = call_func_at_runtime_with_args(
                    compiled_fn, args_, disable_amp=disable_amp, steal_args=True
                )
        else:
            # When we have an inference graph, we run with grad disabled.
            # It's possible to get an inference graph with inputs that require grad,
            # in which case we want to make sure autograd is disabled
            # (since e.g., inductor will generate aten.addmm.out calls which autograd will complain on)
            # NOTE: We use _set_grad_enabled directly to reduce runtime overhead
            grad_enabled = torch.is_grad_enabled()
            try:
                if grad_enabled:
                    torch._C._set_grad_enabled(False)
                record_runtime_wrapper_prologue_exit(cm)
                all_outs = call_func_at_runtime_with_args(
                    compiled_fn, args, disable_amp=disable_amp, steal_args=True
                )
            finally:
                if grad_enabled:
                    torch._C._set_grad_enabled(True)
        del args

        num_mutated_runtime_inps = runtime_metadata.num_mutated_inp_runtime_indices
        num_intermediate_bases = runtime_metadata.num_intermediate_bases

        assert (
            len(all_outs)
            == num_mutated_runtime_inps
            + runtime_metadata.num_outputs
            + num_intermediate_bases
        )

        # Step 3: After running the compiled fw, apply updates to mutated inputs
        num_mutations_to_apply = runtime_metadata.num_mutated_inp_runtime_indices
        if num_mutations_to_apply > 0:
            updated_inputs = all_outs[:num_mutations_to_apply]
            fw_outs = all_outs[num_mutations_to_apply:]

            for i, inpt_idx in enumerate(runtime_metadata.mutated_inp_runtime_indices):
                meta = runtime_metadata.input_info[inpt_idx]
                if not meta.mutates_data and not meta.mutates_metadata:
                    continue
                original_inpt = orig_inputs[inpt_idx]
                updated_inpt = updated_inputs[i]
                if meta.mutates_storage_metadata:
                    # See Note [set_() Input Mutations in AOTAutograd]
                    # mutates_storage_metadata means our input saw a x.set_(y) call.
                    # What if x **also** saw a data and/or a metadata mutation?
                    # (1) If the [meta]data mutation occurred after the set_(),
                    #     then there is no need to copy_() the data.
                    #     When we perform x.set_(x_updated), we are guaranteed that
                    #     x_updated already has the final version of the data/metadata
                    # (2) If a data mutation occurred before the set_().
                    #     This case seems very difficult to support.
                    #     TODO: discuss on the PR and decide if we want to tr to
                    #     either support it, or detect and ban it.
                    if trace_joint:
                        assert isinstance(updated_inpt, TensorAlias)
                        updated_inpt = updated_inpt.alias
                    with torch.no_grad():
                        original_inpt.set_(updated_inpt)
                    continue
                if meta.mutates_metadata and not meta.mutates_data:
                    if trace_joint:
                        assert isinstance(updated_inpt, TensorAlias)
                        updated_inpt = updated_inpt.alias
                    # We need to grab the size/stride/storage_offset from the compiled forward,
                    # and use that to mutate the metadata of the input
                    original_inpt.as_strided_(
                        updated_inpt.size(),
                        updated_inpt.stride(),
                        updated_inpt.storage_offset(),
                    )
                else:
                    if meta.mutates_data and meta.mutates_metadata:
                        original_inpt.as_strided_(
                            updated_inpt.size(),
                            updated_inpt.stride(),
                            updated_inpt.storage_offset(),
                        )
                    else:
                        assert meta.mutates_data
                    if meta.is_leaf and original_inpt.requires_grad:
                        # We can hit this situation in this case:
                        #   def f(x):
                        #       x.detach().mul_(2)
                        #       return x + 1
                        # AOTAutograd will see a mutation in the above case, and try to
                        # apply a copy_() here, in the epilogue.
                        # But if x required gradients, and is a leaf, then autograd
                        # will yell at us for trying to mutate it.
                        # However, it's only possible to end up in this scenario (like the above)
                        # if all of the mutations to the leaf input were non-autograd-tracking mutations
                        # (aka mutations under no_grad(), or on detached views).
                        # In that case, we fully want to hide the mutation from autograd, so detaching is ok.
                        original_inpt.detach().copy_(updated_inpt)
                    else:
                        original_inpt.copy_(updated_inpt)
        else:
            fw_outs = all_outs

        # Step 4: Manually regenerate any outputs that are aliased to inputs, instead of
        # compiling them.
        if runtime_metadata.num_outputs_aliased > 0:
            # The compiled forward also returned intermediate bases. We don't want to return them to the user.
            expect_num_outputs = (
                len(output_handlers) + runtime_metadata.num_intermediate_bases
            )
            assert len(fw_outs) == expect_num_outputs
            ret_outs = [
                handler(orig_inputs, fw_outs, out)
                for out, handler in builtins.zip(fw_outs, output_handlers)
            ]
        else:
            ret_outs = fw_outs

        if runtime_metadata.dynamic_outputs:
            for t, o in zip(ret_outs, runtime_metadata.output_info):
                if o.dynamic_dims is None:
                    continue
                maybe_mark_dynamic_helper(t, o.dynamic_dims)
        if runtime_metadata.grad_enabled_mutation is not None:
            torch._C._set_grad_enabled(runtime_metadata.grad_enabled_mutation)
        return ret_outs

    if not (trace_joint and _should_disable_saved_tensors_hooks()):
        return runtime_wrapper

    # Disabling saved tensors hooks
    def _runtime_wrapper(*args, **kwargs):
        with _disable_saved_tensors_hooks():
            return runtime_wrapper(*args, **kwargs)

    return _runtime_wrapper


@dataclass
class FunctionalizedRngRuntimeWrapper(InductorWrapper):
    # TODO: I would love to get rid of this argument, but it's
    # Wrapped pretty tightly around our aot_dispatch_autograd logic.
    # Specifically, tensors_saved_for_backwards_slice's value is both used for calculating indices
    # for setting placeholder strides(which is done before runtime, before this wrapper runs)
    # and for saving tensors for backward (which is done during runtime, after this wrapper runs)
    # So in aot_dispatch_autograd, this wrapper can't edit the set of outs without making one
    # of those two indices incorrect.
    return_new_outs: bool = True

    def pre_compile(
        self,
        flat_fn: torch.fx.GraphModule,
        flat_args,
        aot_config,
        *,
        fw_metadata,
    ) -> None:
        if config.functionalize_rng_ops:
            # Update example inputs for the fw_compiler
            fake_mode = detect_fake_mode()
            seed, offset = CUDARngStateHelper.get_torch_state_as_tuple(fake_mode)
            flat_args.extend([seed, offset])
            # We are not clearing flat_args here because
            # 1) There is a check in the debug compiler at the end
            # 2) It does not matter as these are fake tensors

    def post_compile(
        self,
        compiled_fn,
        aot_config: AOTConfig,
        *,
        runtime_metadata: ViewAndMutationMeta,
    ):
        @wraps(compiled_fn)
        def wrapper(runtime_args: list[Any]):
            if runtime_metadata.is_rng_op_functionalized:
                # Add the seed and offset to args
                seed, offset = CUDARngStateHelper.get_torch_state_as_tuple()
                runtime_args.extend([seed, offset])
                out = compiled_fn(runtime_args)
                out = self._functionalized_rng_runtime_epilogue(
                    runtime_metadata,
                    out,
                    # TODO: this won't be right for the backward when we convert the call_compiled_backward to use the wrapper
                    runtime_metadata.num_forward_returns,
                )
                return out
            return compiled_fn(runtime_args)

        return wrapper

    # Calling convention: If we are running functionalized RNG, then outs consists
    # of (user_outs, rng_offset)
    def _functionalized_rng_runtime_epilogue(
        self,
        metadata: ViewAndMutationMeta,
        outs,
        offset_index,
    ):
        if metadata.is_rng_op_functionalized:
            assert metadata.num_outputs_rng_offset == 1
            new_rng_offset = outs[offset_index]
            CUDARngStateHelper.set_new_offset(new_rng_offset)
            if self.return_new_outs:
                user_outs = outs[:offset_index] + outs[offset_index + 1 :]
                return user_outs
            else:
                return outs

        return outs


@dataclass
class FakifiedOutWrapper(InductorWrapper):
    out_metas: list[torch.Tensor] = field(default_factory=list)
    # TracingContext.fwd_output_strides
    # Generated from actually doing compile
    # NB: an entry is None if it's not a Tensor
    fwd_output_strides: Optional[list[Optional[list[int]]]] = None
    needs_post_compile: bool = True

    def pre_compile(
        self,
        fw_module,  # Must be fw_module from aot_dispatch_*_graph
        flat_args,
        aot_config,
        *,
        fw_metadata,
    ) -> None:
        tracing_context = torch._guards.TracingContext.try_get()
        if tracing_context and tracing_context.fakify_first_call:
            self.out_metas = [
                n.meta["val"] for n in (list(fw_module.graph.nodes)[-1].args[0])
            ]
        else:
            self.needs_post_compile = False

    def _compute_output_meta_with_inductor_strides(self):
        out = self.out_metas
        fwd_output_strides = self.fwd_output_strides
        if not fwd_output_strides:
            return out

        from torch.fx.experimental.symbolic_shapes import statically_known_true

        for i in range(len(out)):
            if not isinstance(out[i], Tensor):
                continue
            strides = fwd_output_strides[i]
            # fwd_output_strides is best effort by Inductor.  When an output
            # Tensor has unbacked SymInts, Inductor may sometimes be unable
            # to compute what the output stride would be.  If Inductor doesn't
            # have any clear direction on the layout, we don't have to run
            # as_strided.  To repro without this, run:
            #
            # python test/distributed/test_dynamo_distributed.py
            # TestFakeDistributedSingleProc.test_unbacked_symbol_splitting_no_binding
            if strides is None:
                continue
            if all(
                statically_known_true(s1 == s2)
                for s1, s2 in zip(out[i].stride(), strides)
            ):
                continue
            out[i] = out[i].as_strided(out[i].shape, strides)
        return out

    # To be called post compile
    def set_fwd_output_strides(self, fwd_output_strides):
        self.fwd_output_strides = fwd_output_strides

    def post_compile(
        self,
        compiled_fn,
        aot_config: AOTConfig,
        *,
        runtime_metadata: ViewAndMutationMeta,
    ):
        if self.needs_post_compile:
            assert self.fwd_output_strides is not None
            fakified_out = self._compute_output_meta_with_inductor_strides()

            @wraps(compiled_fn)
            def wrapper(runtime_args):
                nonlocal fakified_out
                if fakified_out is not None:
                    out = fakified_out
                    fakified_out = None
                    return out
                return compiled_fn(runtime_args)

            return wrapper
        # If we don't need to fakify, we can just return the original compiled function
        return compiled_fn


# This wrapper handles the AOTDispatch runtime logic for tensor subclasses.
# At runtime, we have a compiled function that knows how to operate on the domain of DenseTensor -> DenseTensor,
# But the user might have passed us some tensor subclass inputs (or expect some subclass tensor outputs).
# This function handles the wrapping and unwrapping of tensor subclasses at runtime.
@dataclass
class AOTDispatchSubclassWrapper(CompilerWrapper):
    trace_joint: bool
    fw_only: Optional[Callable]  # Not cached, only used in pre_compile
    maybe_subclass_meta: Optional[SubclassMeta]
    num_fw_outs_saved_for_bw: Optional[int]

    def pre_compile(
        self,
        flat_fn,
        flat_args: list[Tensor],
        aot_config: AOTConfig,
        *,
        fw_metadata: ViewAndMutationMeta,
    ):
        (new_flat_fn, new_flat_args, subclass_meta) = aot_dispatch_subclass(
            flat_fn,
            flat_args,
            is_joint_structure=self.trace_joint,
            meta=fw_metadata,
            fw_only=self.fw_only,  # type: ignore[arg-type]
        )
        self.maybe_subclass_meta = subclass_meta
        return new_flat_fn, new_flat_args, fw_metadata

    def post_compile(
        self,
        compiled_fn,
        _aot_config: AOTConfig,
        *,
        runtime_metadata: ViewAndMutationMeta,
    ):
        if self.maybe_subclass_meta is None:
            return compiled_fn

        subclass_metas = runtime_metadata.subclass_fw_graph_out_meta

        @wraps(compiled_fn)
        def inner_fn(args: list[Any]):
            unwrapped_args = runtime_unwrap_tensor_subclasses(
                args,
                subclass_metas=runtime_metadata.subclass_inp_meta,
                append_symints=True,
            )
            args.clear()
            # expectation: runtime_fn is a boxed fn
            unwrapped_outs = compiled_fn(unwrapped_args)
            wrapped_outs = wrap_tensor_subclasses(
                unwrapped_outs,
                subclass_metas=subclass_metas,
                num_fw_outs_saved_for_bw=self.num_fw_outs_saved_for_bw,
                is_runtime=True,
                included_subclass_symints=True,
            )
            return wrapped_outs

        # box it
        inner_fn._boxed_call = True  # type: ignore[attr-defined]
        return inner_fn


@dataclass
class EffectTokensWrapper(CompilerWrapper):
    def post_compile(
        self,
        compiled_fn,
        _aot_config,
        *,
        runtime_metadata: ViewAndMutationMeta,
    ):
        num_tokens = len(runtime_metadata.tokens)

        @wraps(compiled_fn)
        def inner_fn(args: list[Any]):
            if num_tokens > 0:
                # Pass in forward effect tokens (See Note [Side-Effectful Tokens in AOTAutograd])
                old_args = args
                args = [*([None] * num_tokens), *args]
                old_args.clear()

            outs = compiled_fn(args)

            # Inductor cache DummyModule can return None
            if outs is None:
                return None
            # Toss out the effect tokens (See Note [Side-Effectful Tokens in AOTAutograd])
            return outs[num_tokens:] if num_tokens != 0 else outs

        # box it
        inner_fn._boxed_call = True  # type: ignore[attr-defined]
        return inner_fn


# MOTIVATION:
#
# When tracing functions for future execution, one must be careful not to pass
# in the same input tensor multiple times (e.g., f(x, x), as this can result
# in graphs that are ONLY valid if you later pass a new tensor in exactly the
# same way (e.g., f(y, y)).  (NB: we really mean duplicate; two distinct
# tensors that alias each other is a different situation that is covered by
# aot_dispatch_deduplicated_autograd). Here are two examples:
#
# (1) Suppose you have a function:
#
#   def f(x, y):
#       return x + y
#
# If you make_fx(f)(x, x), you will trace out:
#
#   def f(x, y):
#       return y + y
#
# Oops!
#
# (2) For most tensors x and y, you can compute f's gradient with respect to
# these to inputs by saying torch.autograd.grad(f(x, y), (x, y)).  However,
# if x is y, you will trace out a program that gets incorrect gradients:
#
#   >>> x = torch.randn(1, requires_grad=True)
#   >>> torch.autograd.grad(x + x, (x, x))
#   (tensor([2.]), tensor([2.]))
#
# In other words, the gradient is double-counted.  Deduplicating the arguments
# gives you an appropriate gradient:
#
#   >>> y = torch.randn(1, requires_grad=True)
#   >>> torch.autograd.grad(x + y, (x, y))
#   (tensor([1.]), tensor([1.]))
#
# HOW TO DEDUPLICATE:
#
# There are a few strategies, in order of preference:
#
# 1. For every duplicate argument to the function, detach it into
#    a separate leaf tensor, so that it is no longer duplicated.
#
#       PRO: The resulting compiled graph works for any configuration
#       of duplicated arguments.
#
#       CON: It does not (naively) work if you mutate the metadata of inputs:
#
#           def f(x, y):
#               x.transpose_(0, 1)
#               y.transpose_(0, 2)
#
#           x = torch.randn(2, 3, 4)
#           f(x, x)
#
#       The ordering of the transposes inside f dictates whether or not
#       you get [4, 2, 3] or [3, 4, 2].  This means that you cannot precompute
#       what metadata mutations should get applied to each input; you need to
#       assume they aren't duplicates (what we do today) or preserve
#       the original metadata mutations exactly in order, so that they work
#       for any duplicate configuration.
#
#       CON: It does not (naively) work if you mutate the data of inputs.
#       In particular, leaf tensors that require grad cannot be mutated,
#       this makes it impossible to differentiate with respect to the original
#       base.
#
# 2. For every duplicate argument to the function, remove it, so it is
#    no longer part of the "true" signature:
#
#       PRO: Implemented naively, it still works for metadata/data mutation.
#
#       CON: The resulting compiled graph is duplicate-specialized: it only
#       works if future calls duplicate arguments in exactly the same way.
#       Horribly, Dynamo doesn't guard on this at the moment.  But even if
#       it did, you could still end up recompiling a bunch of each duplicate.
#
# Our strategy is to do (1) if we can, and do (2) otherwise, erroring if
# Dynamo's guards are not enough.  In practice, this seems to cover
# everything.
#
@dataclass
class AOTDedupeWrapper(CompilerWrapper):
    keep_arg_mask: list[bool] = field(default_factory=list)
    add_dupe_map: list[int] = field(default_factory=list)
    old_input_metadata: list[InputAliasInfo] = field(default_factory=list)
    needs_post_compile: bool = True

    # NB: Hot path, avoid set lookups here
    # TODO: Can avoid the zip here too, probably
    def remove_dupe_args(self, args):
        return [t for t, keep in zip(args, self.keep_arg_mask) if keep]

    def add_dupe_args(self, args):
        return [args[i] for i in self.add_dupe_map]

    def pre_compile(
        self,
        flat_fn,
        flat_args: list[Tensor],
        aot_config: AOTConfig,
        *,
        fw_metadata: ViewAndMutationMeta,
    ) -> tuple[Callable, list[Tensor], ViewAndMutationMeta]:
        # Use information about whether or not flat_fn mutates its arguments
        # or not to handle dupe args

        # Strategy 1: For any input that is not mutated, we can leafify it if we
        # need to remove a duplicate.
        leaf_flat_args = []
        args_set = set()
        ok = True

        for i, a in enumerate(flat_args):
            if not isinstance(a, torch.Tensor):
                leaf_flat_args.append(a)
            elif a not in args_set:
                args_set.add(a)
                leaf_flat_args.append(a)
            elif (
                not fw_metadata.input_info[i].mutates_data
                and not fw_metadata.input_info[i].mutates_metadata
            ):
                leaf_flat_args.append(a.detach().requires_grad_(a.requires_grad))
            else:
                ok = False
                break

        if ok:
            self.needs_post_compile = False
            return flat_fn, leaf_flat_args, fw_metadata

        if requires_subclass_dispatch(leaf_flat_args, fw_metadata):
            raise RuntimeError(
                """\
        Encountered duplicate inputs that are mutated in the graph, but at least one input/output
        to the graph is a tensor subclass. This is not supported today. You can try to
        remove the aliasing yourself as a workaround, or otherwise file an issue on github."""
            )

        # export path: ban duplicate inputs for now, add later if requested.
        if aot_config.is_export:
            raise RuntimeError(
                f"""\
        Encountered duplicated inputs that are mutated in the graph you are trying to export.
        This functionality is currently not supported. If needed, please file a github issue.

        fw_metadata={str(fw_metadata)}
            """
            )

        # Strategy 2: Duplicate specialization
        #
        # When we have duplicate arguments in a function call, we need to handle them specially.
        # For example, if we have a function call f(a, b, a, c), we need to:
        #
        # 1. Remove duplicates to get a deduplicated list [a, b, c]
        # 2. Compile our function to work with this deduplicated list
        # 3. At runtime, convert incoming arguments with duplicates to the deduplicated form
        # 4. Pass the deduplicated arguments to our compiled function
        #
        # To do this, we need two helper functions:
        #
        # - remove_dupe_args: Converts [a, b, a, c] -> [a, b, c]
        # - add_dupe_args: Converts [a, b, c] -> [a, b, a, c]
        #
        # For our example [a, b, a, c], we track:
        #
        # - seen_args = {a: 0, b: 1, c: 2} (maps each unique arg to its first position)
        # - add_dupe_map = [0, 1, 0, 2] (tells us how to reconstruct the original list)
        # - keep_arg_mask = [True, True, False, True] (tells us which args to keep when deduplicating)

        seen_args: dict[Tensor, int] = {}
        # Implicitly map duped arg position (list index) to de-duped arg position
        keep_arg_mask: list[bool] = []
        add_dupe_map: list[int] = []
        duped_arg_len = len(flat_args)

        j = 0  # index into deduped_flat_args
        for t in flat_args:
            if isinstance(t, torch.Tensor):
                if t in seen_args:
                    keep_arg_mask.append(False)
                    add_dupe_map.append(seen_args[t])
                    continue
                seen_args[t] = j

            keep_arg_mask.append(True)
            add_dupe_map.append(j)
            j += 1
        assert len(add_dupe_map) == duped_arg_len, (
            f"Expects add_dupe_map to have length {duped_arg_len} but got {len(add_dupe_map)}"
        )

        self.keep_arg_mask = keep_arg_mask
        self.add_dupe_map = add_dupe_map

        deduped_flat_args = self.remove_dupe_args(flat_args)

        # Update our input metadata to remove duped input metadata.
        updated_fw_metadata = remove_dupe_metadata(
            fw_metadata, keep_arg_mask, add_dupe_map
        )

        if (
            tracing_context := TracingContext.try_get()
            and aot_config.aot_autograd_arg_pos_to_source
        ):
            # TODO(voz): This structure is 1:1, we could consider an alternate structure like
            # kept_pos:[dupe_arg_pos], however, add_dupe_map is 1:1 so we would need a new structure there,
            # which feels like needless complexity for a tiny bit of efficiency at this point.
            for dupe_arg_pos, (kept_pos, keep_arg) in enumerate(
                zip(add_dupe_map, keep_arg_mask)
            ):
                if not keep_arg:
                    dupe_arg_source = aot_config.aot_autograd_arg_pos_to_source[
                        dupe_arg_pos
                    ]
                    kept_arg_source = aot_config.aot_autograd_arg_pos_to_source[
                        kept_pos
                    ]
                    tracing_context.guards_context.aotautograd_guards.append(  # type: ignore[attr-defined]
                        DuplicateInputs(kept_arg_source, dupe_arg_source)
                    )

        @wraps(flat_fn)
        def wrapped_flat_fn(*args):
            return flat_fn(*self.add_dupe_args(args))

        if config.debug_assert:
            ref_fw_metadata = run_functionalized_fw_and_collect_metadata(
                wrapped_flat_fn,
                static_input_indices=aot_config.static_input_indices,
                keep_input_mutations=fw_metadata.keep_input_mutations,
                is_train=fw_metadata.is_train,
            )(*deduped_flat_args)
            assert ref_fw_metadata == updated_fw_metadata, (
                f"ref_metadata={str(ref_fw_metadata)}, actual_metadata={str(updated_fw_metadata)}"
            )

        return wrapped_flat_fn, deduped_flat_args, updated_fw_metadata

    def post_compile(
        self,
        compiled_fn,
        aot_config: AOTConfig,
        *,
        runtime_metadata: ViewAndMutationMeta,
    ):
        if not self.needs_post_compile:
            return compiled_fn

        @wraps(compiled_fn)
        def wrapped_compiled_fn(args: list[Any]):
            deduped_args = self.remove_dupe_args(args)
            args.clear()
            return compiled_fn(deduped_args)

        wrapped_compiled_fn._boxed_call = True  # type: ignore[attr-defined]

        # This can be uncommented when we properly guard for duplicates,
        # but right now we must not do it.
        # if not config.debug_assert:
        #     return wrapped_compiled_fn

        @wraps(wrapped_compiled_fn)
        def debugged_compiled_fn(args):
            # Test that the computed remove/add arg functions are an inverse
            new_args = self.add_dupe_args(self.remove_dupe_args(args))
            seen: dict[Any, None] = {}
            for i, (x, y) in enumerate(zip(new_args, args)):
                seen[y] = None
                assert x is y, format_guard_bug_msg(
                    aot_config,
                    f"{describe_input(i, aot_config)} would be a duplicate of "
                    f"{describe_input(self.add_dupe_map[i], aot_config)}",
                )
            # This is only an error if there is metadata mutation on both of
            # the duped arguments; in this case, we need to know what order
            # the metadata mutation applies in.  You'll get the correct result
            # otherwise, because a graph that assumes distinct inputs works if
            # you dupe the inputs (the gradient contributions from each input
            # will get summed up appropriately.)
            #
            # TODO: work out how to setup this assert correctly
            """
            assert len(seen) == unique_args, format_guard_bug_msg(aot_config,
                f"there would be {unique_args} distinct arguments"
            )
            """
            return wrapped_compiled_fn(args)

        debugged_compiled_fn._boxed_call = True  # type: ignore[attr-defined]

        return debugged_compiled_fn


# This layer handles the situation where you have two inputs that alias each other,
# and one of the inputs is mutated.
# We need to take special care to ensure that the mutation is applied to the other aliases in the graph.
#
# pre-condition: AOTDedupWrapper has already run.
# (This function will in theory work if there are duplicate args.
# However, the synthetic base code path is a bit sub-optimal, and running with dupe'd inputs
# would cause us to hit that path more frequently).
@dataclass
class AOTSyntheticBaseWrapper(CompilerWrapper):
    # Currently, the only reason we need to plumb this bool is because
    # the synthetic base code prohibits more cases in the autograd case than the inference case.
    trace_joint: bool  # TODO: refactor trace_joint
    needs_post_compile: bool = True
    aliased_arg_idx_with_metadata_mutations: list[int] = field(default_factory=list)

    def pre_compile(
        self,
        flat_fn,
        flat_args: list[Any],
        aot_config: AOTConfig,
        *,
        fw_metadata: ViewAndMutationMeta,
    ) -> tuple[Callable, list[Tensor], ViewAndMutationMeta]:
        is_inference = not self.trace_joint
        flat_args_with_synthetic_bases, synthetic_base_info = merge_view_inputs(
            aot_config,
            flat_args,
            fw_metadata.input_info,
            is_inference=is_inference,
        )

        # Happy path: we don't need synthetic bases
        if synthetic_base_info is None:
            self.needs_post_compile = False
            return flat_fn, flat_args, fw_metadata

        # export path: ban synthetic bases for now, add later if requested.
        if requires_subclass_dispatch(flat_args, fw_metadata):
            raise RuntimeError(
                """\
        Encountered aliased inputs that are mutated in the graph, but at least one input/output
        to the graph is a tensor subclass. This is not supported today. You can try to
        remove the aliasing yourself as a workaround, or otherwise file an issue on github."""
            )

        if aot_config.is_export:
            raise RuntimeError(
                f"""\
        Encountered aliased inputs that are mutated in the graph you are trying to export.
        This functionality is currently not supported. If needed, please file a github issue.

        synthetic_base_info={str(synthetic_base_info)}

        fw_metadata={str(fw_metadata)}
                """
            )

        assert len(fw_metadata.input_info) == len(synthetic_base_info)

        # Update our forward metadata to take synthetic bases into account
        (
            fw_metadata_updated,
            aliased_arg_idx_with_metadata_mutations,
        ) = create_synthetic_base_metadata(
            fw_metadata, synthetic_base_info, flat_args, flat_args_with_synthetic_bases
        )
        # Save old input args for post-compile
        self.old_input_info = fw_metadata.input_info

        self.aliased_arg_idx_with_metadata_mutations = (
            aliased_arg_idx_with_metadata_mutations
        )
        replay_views = config.view_replay_for_aliased_outputs

        def _unpack_synthetic_bases(primals: tuple[Any, ...]) -> list[Any]:
            f_args_inner = []
            for inner_idx_or_tuple in synthetic_base_info:
                if isinstance(inner_idx_or_tuple, int):
                    f_args_inner.append(primals[inner_idx_or_tuple])
                else:
                    inner_base_idx, view_tensor = inner_idx_or_tuple
                    base = primals[inner_base_idx]
                    view_arg = gen_alias_from_base(
                        base,
                        view_tensor,
                        view_tensor.requires_grad,
                        replay_views=replay_views,
                    )
                    f_args_inner.append(view_arg)
            return f_args_inner

        @wraps(flat_fn)
        def wrapped_flat_fn(*args):
            unpacked_args = _unpack_synthetic_bases(args)
            # This is a bit subtle. The goal of this entire function (aot_dispatch_synthetic_bases)
            # is to relieve the downstream logic from having to reason about mutations on inputs that alias
            # each other, by replacing aliased inputs with a synthetic base.
            # One area where this breaks down a bit however is if one of those aliased inputs
            # experienced a metadata mutation.
            # We are now obligated to reapply the metadata mutation directly to the user's input;
            # it isn't enough to apply mutations back to the synthetic base in the downstream logic.
            #
            # The way we handle this is by pretending that those aliased inputs that experience metadata mutations
            # are additional outputs in the user's forward function.
            # The downstream logic will just treat these as "user outputs that alias inputs".
            # However, we will manually grab them at runtime here, use them to reapply the metadata mutation
            # to the user inputs, and not return them to the user.
            aliased_args_with_metadata_mutations = [
                x
                for i, x in enumerate(unpacked_args)
                if i in self.aliased_arg_idx_with_metadata_mutations
            ]
            if len(aliased_args_with_metadata_mutations) > 0:
                return *(flat_fn(*unpacked_args)), *aliased_args_with_metadata_mutations
            else:
                return flat_fn(*unpacked_args)

        if config.debug_assert:
            ref_fw_metadata = run_functionalized_fw_and_collect_metadata(
                wrapped_flat_fn,
                static_input_indices=aot_config.static_input_indices,
                keep_input_mutations=fw_metadata.keep_input_mutations,
                is_train=fw_metadata.is_train,
            )(*flat_args_with_synthetic_bases)
            assert ref_fw_metadata == fw_metadata_updated, (
                f"ref_metadata={pprint.pformat(partial_flatten_asdict(ref_fw_metadata))}, "
                f"\nactual_metadata={pprint.pformat(partial_flatten_asdict(fw_metadata_updated))}"
            )
        return (
            wrapped_flat_fn,
            flat_args_with_synthetic_bases,
            fw_metadata_updated,
        )

    def post_compile(
        self,
        compiled_fn,
        aot_config: AOTConfig,
        *,
        runtime_metadata: ViewAndMutationMeta,
    ):
        if not self.needs_post_compile:
            return compiled_fn

        is_inference = not self.trace_joint

        @wraps(compiled_fn)
        def wrapped_compiled_fn(args):
            args_with_synthetic_bases, synthetic_base_info = merge_view_inputs(
                aot_config, args, self.old_input_info, is_inference=is_inference
            )
            assert synthetic_base_info is not None
            aliased_args_w_metadata_mutations = [
                args[i] for i in self.aliased_arg_idx_with_metadata_mutations
            ]
            num_aliased_args_with_metadata_mutations = len(
                aliased_args_w_metadata_mutations
            )
            args.clear()
            outs = compiled_fn(args_with_synthetic_bases)
            if num_aliased_args_with_metadata_mutations > 0:
                # This code does not handle **all** input metadata mutations.
                # Instead, it only handles metadata mutations on inputs that were converted into synthetic bases
                # (which only happens if at least one aliased input experienced a data mutation).
                # e.g:
                # def f(a, b):
                #     a.mul_(2)
                #     b.t_(1, 0)
                # f(x.view(2, 2), x.view(2, 2))
                mutated_metadata_inps = outs[-num_aliased_args_with_metadata_mutations:]
                user_outs = outs[:-num_aliased_args_with_metadata_mutations]
                for inp, mutated_inp in zip(
                    aliased_args_w_metadata_mutations, mutated_metadata_inps
                ):
                    inp.as_strided_(
                        mutated_inp.size(),
                        mutated_inp.stride(),
                        mutated_inp.storage_offset(),
                    )
                return user_outs
            return outs

        return wrapped_compiled_fn


# Note [Handling mutations on an input that aliases other inputs]
# The easiest example to show-case this edge case is here:
#
# def f(a, b):
#     a.mul_(2)
#     out = a + b
#     return out
# b = torch.ones(...)
# a = b.view(-1)
# f(a, b)
#
# In this situation, if a and b happened to be aliased, we need to trace something different!
# Suppose we had b = a.view(-1)
# (In this case, that means that `a._base is b`)
#
# We need to ensure that the aliasing relationship between a and b is preserved.
# We do that detecting the specific situation above (mutate an input that aliases another input),
# and when we do that, we create a synthetic base argument. Then inside of the traced forward,
# we regenerate a and b off of that base.
# The complete example of the transformed function looks like this:
#
# // The traced forward takes in a synthetic base, and regenerates the aliased inputs as views
# // We could consider getting view-replay support here to minimize as_strided_scatter ops in the graph
# def traced_forward(base):
#     a = base.as_strided(...)
#     b = base.as_strided(...)
#     a_updated = a.mul(2)
#     base_updated = torch.as_strided_scatter(base, a_updated, ...)
#     b_updated = base_updated.as_strided(...)
#     out = a_updated + b_updated
#     return a_updated, out
#
# def compiled_fn(a, b):
#     // we detect that a is the "differentiable base" here
#     base = a
#     // In other situations, we might do either:
#     // (1) a and b are both views off of some larger differentiable base
#     //     assert a._base is b._base and a._base is not None
#     //     base = a._base
#     // (2) a and b both don't require gradients. Create a base from the storage
#     //     assert a._base is None and b._base is None
#     //     base = torch.Tensor(a.storage())
#     a_updated, out = traced_forward(base)
#     a.copy_(a_updated)
#     return out
#
# This function:
# (1) Merges input views into a synthetic base argument, when any of those input views are mutated
# (2) Returns metadata telling the autograd.Function how to modify their arguments properly,
#     to respect the new calling convention.
#
# The calling convention is as follows.
# Any inputs that were originally views of one another get yanked, and replaced with a synthetic base.
# The argument list ordering goes [base1, ..., baseN], [arg1, ..., argN],
# Where the ordering of the bases is determined from the ordering of the original view args.
# baseA will come before baseB if the earliest original argument coming from baseA
# showed up earlier in the argument list than the earliest original argument coming from baseB.
#
# Example, given some tensors a, b, c, d
# call site:
#   f(a, c.view(-1), b.view(-1), b, c, d)
# Modified argument list:
#   c_base comes first because the first c view came earlier in arg list than the first b view
#   a and d still show up in the modified arg list, but b and c don't- they're regenerated from their bases
#   b_base = torch.Tensor(b.storage())
#   c_base = torch.Tensor(c.storage())
#   f(c_base, b_base, a, d)
def merge_view_inputs(
    aot_config: AOTConfig,
    fwd_inputs: list[Any],
    mutated_input_info: list[InputAliasInfo],
    *,
    # The autograd case currently has more restrictions than the inference case.
    is_inference: bool,
) -> tuple[list[Any], Optional[list[Union[int, tuple[int, torch.Tensor]]]]]:
    def _are_differentiable_views(view1, view2):
        if view1 is view2:
            return True
        if view1._base is None and view2._base is None:
            return False
        if view1._base is view2._base or view1._base is view2 or view1 is view2._base:
            return True
        return False

    def _same_dtype_views(view1, view2):
        if view1.dtype != view2.dtype:
            return False
        if view1._base is not None and view1.dtype != view1._base.dtype:
            return False
        if view2._base is not None and view2.dtype != view2._base.dtype:
            return False
        return True

    assert len(fwd_inputs) == len(mutated_input_info)
    if not [info for info in mutated_input_info if info.mutates_data]:
        # Return early when there are no mutations.
        return fwd_inputs, None

    storage_ref_to_idx: dict[StorageWeakRef, list[int]] = collections.defaultdict(list)
    base_args = []
    other_args = []
    for i, inpt in enumerate(fwd_inputs):
        if isinstance(inpt, Tensor):
            storage_ref = StorageWeakRef(inpt.untyped_storage())
            storage_ref_to_idx[storage_ref].append(i)
        else:
            other_args.append(inpt)
    # Note [Synthetic Base Info Metadata]
    # This list contains metadata that tells you what the i'th argument in the inner calling convention should be.
    # It's either:
    # - another int (corresponding to the index in the argument list of the element from the outer calling convention)
    # - idx, view_tensor, where we can generate the new output with view_tensor._view_func(old_args[idx])
    #   idx corresponds to which synthetic base from the outer calling context to view
    inner_calling_convention_meta: dict[int, Union[int, tuple[int, torch.Tensor]]] = {}
    for aliased_input_indices in storage_ref_to_idx.values():
        if len(aliased_input_indices) <= 1 or not any(
            # We only care about mutations that affect all aliases,
            # so metadata mutations on an input doesn't require us to do synthetic base handling.
            mutated_input_info[inpt_idx].mutates_data
            for inpt_idx in aliased_input_indices
        ):
            other_args.extend(
                fwd_inputs[curr_idx] for curr_idx in aliased_input_indices
            )
            continue

        # Here, we attempt to do a more complicated check to detect false aliasing
        # (e.g. if all the tensors have the same storage, but don't actually overlap)
        # In theory, we could have a large group of tensors that all share storages, where only *some* of them
        # have overlapping memory.
        # I don't bother with that case for now: here, we only bail out earlier if we detect that **every** pair
        # of tensors in the current group that shares a storage is non-overlapping.
        aliased_input_indices_no_false_sharing = compute_overlapping_inputs(
            aot_config, fwd_inputs, aliased_input_indices
        )
        if len(aliased_input_indices_no_false_sharing) <= 1:
            other_args.extend(
                fwd_inputs[curr_idx] for curr_idx in aliased_input_indices
            )
            continue

        # We detected an input that was mutated, AND aliases with another input.
        # we need to replace this set of aliased inputs with a single synthetic base.
        # For now, I'm banning a bunch of cases. We expect dynamo to properly detect these cases
        # and error out. We can fix them later.
        # These checks are transitive, so we don't need to check every pair.
        for idx1, idx2 in zip(
            aliased_input_indices, aliased_input_indices[1:], strict=False
        ):
            view1 = fwd_inputs[idx1]
            view2 = fwd_inputs[idx2]
            # The "inputs that are aliased but have different differentiable bases" case
            # is more complicated and hopefully pretty rare. Not currently handled.
            if not is_inference:
                assert _are_differentiable_views(view1, view2), (
                    "aot_autograd() does not yet handle non-differentiable view input mutations."
                )
            # Regenerating views when reinterpreting complex / real tensors seems non-trivial,
            # not handling for now
            assert _same_dtype_views(view1, view2), (
                "aot_autograd() does not yet handle input mutations on views with different dtypes."
            )
        non_none_bases = [
            fwd_inputs[i]._base
            for i in aliased_input_indices
            if fwd_inputs[i]._base is not None
        ]
        aliases_with_none_bases = [
            fwd_inputs[i] for i in aliased_input_indices if fwd_inputs[i]._base is None
        ]
        if len(non_none_bases) == 0:
            # Case where none of the aliases have a ._base
            # we generate a synthetic base without gradients, and generate views off of it
            # We hit this case when we have input tensors to the graph that share a storage,
            # but do not have a ._base field.
            # Wondering when we hit this case?
            # The _base field simply says that autograd knows about the aliasing relationship,
            # but sometimes we create tensors which are aliased out of the same storage but guaranteed
            # to be disjoint. In these cases, we will skip setting up the _base relationship
            # for performance reasons (because the fact that the tensors share the same storage
            # is unobservable unless you (1) do naughty things with resize_/as_strided
            # or (2) look at the storage--as we are doing here.)
            # One particular example of this is optimizer steps on the LSTM module:
            # LSTM parameters are packed into a contiguous storage for efficiency reasons when
            # calling cuDNN kernels, so when these parameters get passed to the optimizer we will
            # find they share the same storage, but do not have _base set since they are all disjoint.
            #
            # NOTE: There is one case where this is unsafe:
            # torch.Tensor(storage) will ALWAYS create a 1D tensor, which is not necessarily
            # the same shape as the "actual" base that the tensor came from.
            # For the most part this is fine, because we always use as_strided()
            # to generate the original aliased inputs again.
            # If we were to use view-replay though, this could cause the aliased views
            # to have incorrect sizes.
            example_idx = aliased_input_indices[0]
            example_alias = fwd_inputs[example_idx]
            # Note that this function is reused at both trace time and runtime.
            # At trace time, we're under a FakeMode so synthetic_base becomes a FakeTensor.
            synthetic_base = torch.empty(
                (0,), dtype=example_alias.dtype, device=example_alias.device
            )
            # We don't actually have a convenient way of going from storage -> tensor,
            # So using set_() here (we suffer some minor overhead, but this case is rare).
            synthetic_base.set_(example_alias.untyped_storage())
        else:
            # Case where all of the aliases require gradients, and have the same _base.
            synthetic_base = non_none_bases[0]
            for other_base in non_none_bases[1:]:
                assert other_base is synthetic_base, (
                    "aot_autograd() does not yet handle non-differentiable view input mutations."
                )
            for alias in aliases_with_none_bases:
                assert alias is synthetic_base, (
                    "aot_autograd() does not yet handle non-differentiable view input mutations."
                )
        base_args.append(synthetic_base)
        for curr_view_idx in aliased_input_indices:
            curr_view = fwd_inputs[curr_view_idx]
            base_idx = len(base_args) - 1
            # We store just enough info here so that we can regenerate the view later.
            # Regeneration: curr_view._view_func(args[base_idx])
            inner_calling_convention_meta[curr_view_idx] = (base_idx, curr_view)
    if len(base_args) == 0:
        assert len(other_args) == len(fwd_inputs)
        # If no synthetic bases are necessary, just return the original inputs.
        return fwd_inputs, None
    else:
        from torch.fx.experimental.symbolic_shapes import SymIntEqByExpr

        def make_hashable(arg):
            if isinstance(arg, torch.SymInt):
                # Since only nested SymInt objects can be hashed, we wrap them with
                # SymIntEqByExpr, which is a hashable wrapper of SymInts.
                return SymIntEqByExpr(arg)
            return arg

        # Otherwise, return:
        # (1) The new args according to the updated calling convention: (synthetic_bases, other_args)
        # (2) Metadata telling functionalization how to generate the inner argument list given the outer calling convention.
        #     We post-process it into a list, where meta[i] tells you info about the i'th argument in the inner calling convention.
        args_to_functionalization = base_args + other_args

        # Map each argument into its old index.
        # There may be some repeated arguments, so we collect their indices in a list.
        arg_to_old_idx_map = collections.defaultdict(list)
        for i, arg in enumerate(fwd_inputs):
            arg_to_old_idx_map[make_hashable(arg)].append(i)
        # Reverse the list of each argument, so that we can easily pop them one-after-the-other in order.
        for hashable_arg in arg_to_old_idx_map:
            arg_to_old_idx_map[hashable_arg] = list(
                reversed(arg_to_old_idx_map[hashable_arg])
            )

        for i, other_arg in enumerate(other_args):
            new_idx = len(base_args) + i
            old_idx = arg_to_old_idx_map[make_hashable(other_arg)].pop()
            inner_calling_convention_meta[old_idx] = new_idx

        # post process into a list
        post_processed_calling_convention_meta: list[
            Union[int, tuple[int, torch.Tensor]]
        ] = [-1 for _ in range(len(inner_calling_convention_meta))]
        for k, v in inner_calling_convention_meta.items():
            post_processed_calling_convention_meta[k] = v
        # Quick assert: every argument in the inner calling convention should be accounted for.
        for x in post_processed_calling_convention_meta:
            assert x != -1
        return args_to_functionalization, post_processed_calling_convention_meta


# Note: [Backward graph lazy lowering]
# After AOTDispatch traces the backward for graphs requiring autograd, we will lower the graph lazily,
# unless we suspect that inductor might specialize and insert additional guards. When we do lazy
# lowering, we stash the AOT backward graph (bw_module) in this class.
#
# Lowering passes are performed on a deepcopy of this bw_module due to compatibility
# with compiled autograd. See: https://github.com/pytorch/pytorch/pull/149229#discussion_r2002122645.
@dataclass
class AutogradLazyBackwardCompileInfo:
    bw_module: Callable
    placeholder_list: list[Any]
    saved_context: Optional[TracingContext]
    saved_compile_context: Optional[CompileContext]


# On an AOT Autograd cache hit, we already have a lowered backward, so there is usually
# no need to keep information around for a new lazy compilation. Except for compiled autograd,
# which wants to retrace this backward into a larger graph, and it needs the graph module to do so.
@dataclass
class CachedAutogradLazyBackwardCompileInfo:
    bw_module_fn: Callable


def _raise_if_functorch_active():
    # not ideal but prevent the user from seeing a nasty traceback - See #138422
    stack = torch._C._functorch.peek_interpreter_stack()
    torch._check(
        stack is None,
        lambda: (
            "It looks like you're trying to call a compiled backward function within vmap/grad/vjp, "
            "which isn't supported. Try wrapping vmap inside torch.compile, or skip compiling the "
            "backward function."
        ),
    )


# NOTE: this function must be torch._dynamo.allow_in_graph-able. Non tensor/symnode inputs must be constants.
def _backward_prologue_functional(
    ctx_saved_tensors, ctx_symints, metadata, maybe_subclass_metadata, *flat_args
):
    # Calling convention: we expect a grad_out passed to the backward:
    # - for every output of the fw that does *not* alias an input or graph intermediate
    # - for every updated_input generated by the fw that does *not* alias an input (aka only data-mutations)
    # - for every graph intermediate that we need to use to generate an output later.
    # The other outputs in the autograd.Function.forward that do *not* show up in the backward include:
    # - outputs that alias inputs or graph intermediates
    # - updated inputs due to metadata-only mutations.
    # We need to return them in the forward, but ensure that they all do not get gradients in the backward,
    # and we filter them out here before passing the remaining grad_outputs into the compiled backward.
    _raise_if_functorch_active()

    num_intermediate_bases = metadata.num_intermediate_bases
    num_mutated_runtime_inps = metadata.num_mutated_inp_runtime_indices
    expected_grad_outs = (
        metadata.num_outputs + num_mutated_runtime_inps + num_intermediate_bases
    )
    deterministic = metadata.deterministic
    global_deterministic = torch.are_deterministic_algorithms_enabled()
    if deterministic is not None:
        torch._check(
            not (not deterministic and global_deterministic),
            lambda: (
                "This compiled backward function is being run with "
                "torch.use_deterministic_algorithms(True), "
                "but it was previously generated during the forward function while "
                "torch.use_deterministic_algorithms(False) was set."
            ),
        )

    assert len(flat_args) == expected_grad_outs
    out_info = metadata.output_info

    inp_tangents, out_tangents, intermediate_base_tangents = (
        flat_args[:num_mutated_runtime_inps],
        flat_args[
            num_mutated_runtime_inps : num_mutated_runtime_inps + metadata.num_outputs
        ],
        flat_args[num_mutated_runtime_inps + metadata.num_outputs :],
    )
    # input_info contains info on *every* input,
    # But in the backward(), we are only given grad outputs for every mutated input
    # We then need to filter out the grad outputs that correspond to metadata-only mutations or don't require grad
    input_info = metadata.input_info
    inp_tangents_filtered = [
        x
        for x, info_idx in zip(
            inp_tangents,
            metadata.mutated_inp_runtime_indices,
        )
        if input_info[info_idx].mutates_data and input_info[info_idx].requires_grad
    ]
    # We also need to filter out grad outputs that correspond to outputs aliasing inputs/intermediates
    out_tangents_filtered = [
        x
        for x, info in zip(out_tangents, out_info)
        if info.output_type
        in [
            OutputType.non_alias,
            OutputType.unsafe_view_alias,
            OutputType.custom_function_view,
        ]
        and issubclass(info.raw_type, torch.Tensor)
        and info.requires_grad
    ]
    # intermediate bases always require gradients, and always participate in the backward graph.
    flat_bw_args_with_grads = [
        *inp_tangents_filtered,
        *out_tangents_filtered,
        *intermediate_base_tangents,
    ]
    num_flat_bw_args_with_grads = len(flat_bw_args_with_grads)

    # sanity asserts
    # metadata_only_inps = [
    #     x for x, info_idx in zip(inp_tangents, mutated_inp_indices)
    #     if not input_info[info_idx].mutates_data
    # ]
    # aliased_outputs = [
    #     x for x, info in zip(out_tangents, out_info) if info.output_type != OutputType.non_alias]
    # assert all(x is None for x in metadata_only_inps)
    # assert all(x is None for x in aliased_outputs)
    # TODO: replace this with FunctionalizedRngRuntimeWrapper
    rng_args = []
    if metadata.is_rng_op_functionalized:
        # Add the seed and offset to args
        rng_args = CUDARngStateHelper.get_torch_state_as_tuple()

    bw_tokens = [None] * metadata.num_backward_tokens

    # - note: donated buffer logic requires (*ctx.symints, *ctx.saved_tensors) showing up first
    #   in the bw output order.

    # Every dereference of ctx.saved_tensors incurs saved_tensors_hooks calls
    # There are tests that count these calls, saving to var.
    num_ctx_saved_tensors = len(ctx_saved_tensors)
    all_args = [
        *ctx_symints,
        *ctx_saved_tensors,
        *flat_bw_args_with_grads,
        *bw_tokens,
        *rng_args,
    ]
    del ctx_saved_tensors

    # Note: [AOTAutograd Backward Guards]
    # During AOTDispatch, we eagerly create and trace out a joint fw-bw graph.
    # Doing so requires us to "guess" about some of the metadata of our grad_outputs.
    #
    # In particular: if an output to the forward is a plain tensor or a subclass,
    # its corresponding grad_output in the backward **may or may not** be
    # a plain tensor or a subclass. The main cases are:
    # (1) If an output is a plain tensor, its grad_out will also be a plain tensor,
    #     *unless* the output is used in some subclass compute later in the forward graph,
    #     which will cause its grad_output to become a subclass
    # (2) If an output is a subclass, its grad_out will also be a subclass,
    #     *unless* the output of the forward did not actually participate in the gradient computation,
    #     in which case autograd will insert a plain tensor of zeros for the grad_output.
    #     We could avoid this case with `torch.autograd.Function.set_materialize_grads`,
    #     although this is not turned on today in AOTAutgrad and would require more work.
    #
    # Today, we make a guess on subclass-ness based on the above examples,
    # and hard-error in the backward if we guessed wrong.
    #
    # In the future, we should add backward guards that would allow us to
    # properly handle this case instead of erroring: we would need to retrace the backward graph,
    # since we might produce an entirely different trace if our grad_outputs are subclass or not.
    del flat_bw_args_with_grads

    tangents_start_idx = (
        len(all_args) - num_flat_bw_args_with_grads - len(rng_args) - len(bw_tokens)
    )
    assert tangents_start_idx == len(ctx_symints) + num_ctx_saved_tensors
    tangents_end_idx = len(all_args) - len(rng_args) - len(bw_tokens)

    # TODO: figure out how to refactor the backward properly
    # so I can use aot_dispatch_subclass_wrapper() here.
    if maybe_subclass_metadata is not None:
        tangents = all_args[tangents_start_idx:tangents_end_idx]

        if len(tangents) != len(metadata.subclass_tangent_meta):
            raise RuntimeError(
                "The grad inputs should be same number as forward output tangents"
            )

        flat_processed_tangents = list(
            itertools.chain.from_iterable(
                (
                    AOTDispatchAutograd.process_runtime_tangent(
                        t,
                        m,
                    )[1]
                )
                for t, m in zip(
                    tangents,
                    metadata.subclass_tangent_meta,
                )
            )
        )

        all_args = (
            runtime_unwrap_tensor_subclasses(
                all_args[:tangents_start_idx],
                # SymInts that are inputs to the backward graph are
                # already included in the "all_args" list.
                # Any symints coming from tensor subclasses should always
                # come from primals, and so they will show up as extra
                # arguments to the forward graph, and they will be saved
                # as activation in the backward graph.
                append_symints=False,
            )
            + flat_processed_tangents
            + runtime_unwrap_tensor_subclasses(
                all_args[tangents_end_idx:],
                append_symints=False,
            )
        )
    else:
        all_args = [
            (
                AOTDispatchAutograd.process_runtime_tangent(
                    t,
                    metadata.subclass_tangent_meta[i - tangents_start_idx],
                )[0]
                if (tangents_start_idx <= i < tangents_end_idx)
                else t
            )
            for i, t in enumerate(all_args)
        ]

    # Backward with forward inputs mutations is not supported in double backward.
    if (
        torch.is_grad_enabled()
        and metadata.indices_of_inputs_that_requires_grad_with_mutations_in_bw
    ):
        raise RuntimeError(
            "aot_autograd does not support input mutations with requires_grad in backward for create_graph=True"
        )

    return all_args


def initialize_rng_states(
    num_rng: int,
    graphsafe_idx: int,
    fwd_rng_states: list[torch.Generator],
    bwd_rng_states: list[torch.Generator],
):
    """
    Initialize the cudagraph safe rng states.

    Initialization of rng states should have a few properties:
    - the initialization for each rng state should be independent
    - the initialization should be deterministic
    - the initialization should be based off current rng state, so that independent graphs do not
    have equal rng behavior

    We defer initialization of rng states until runtime because compilation is wrapped
    with preserve_rng_states. Seed initialization should advance the rng states so consecutive compilations
    do not give equal randomness.
    """
    with torch.utils._python_dispatch._disable_current_modes():
        seeds = torch.randint(0, torch.iinfo(torch.int64).max, (num_rng,), device="cpu")
        fwd_rng_states.extend(
            [
                torch.cuda.default_generators[graphsafe_idx]
                .clone_state()
                .manual_seed(int(seeds[i]))
                for i in range(num_rng)
            ]
        )
        bwd_rng_states.extend(
            [
                torch.cuda.default_generators[graphsafe_idx]
                .clone_state()
                .manual_seed(int(seeds[i]))
                for i in range(num_rng)
            ]
        )


# NOTE: this function must be torch._dynamo.allow_in_graph-able. Non tensor/symnode inputs must be constants.
def _backward_epilogue_functional(
    metadata, maybe_subclass_metadata, out, *, make_subclass_override=None
):
    # Toss out the backward output tokens
    num_bw_tokens = metadata.num_backward_tokens
    if num_bw_tokens > 0:
        out = out[:-num_bw_tokens]

    # TODO: replace this with FunctionalizedRngRuntimeWrapper.post_compile
    out = FunctionalizedRngRuntimeWrapper()._functionalized_rng_runtime_epilogue(
        metadata, out, offset_index=len(out) - 1
    )
    out = tuple(out)

    # TODO: figure out how to refactor the backward properly so I can use aot_dispatch_subclass_wrapper() here.
    if maybe_subclass_metadata is not None:
        assert maybe_subclass_metadata.grad_input_metas is not None
        outs_wrapped = wrap_tensor_subclasses(
            out,
            subclass_metas=maybe_subclass_metadata.grad_input_metas,
            included_subclass_symints=True,
            is_runtime=True,
            make_subclass_override=make_subclass_override,
        )
        return outs_wrapped
    return out


def coerce_to_expected_memory_format(x: torch.Tensor, memory_format: MemoryFormatMeta):
    if memory_format.memory_format is not None:
        # Coerce to torch.memory_format
        if not x.is_contiguous(memory_format=memory_format.memory_format):
            x = x.contiguous(memory_format=memory_format.memory_format)
        return x

    expected_size = memory_format.size
    assert expected_size is not None
    expected_stride = memory_format.stride
    assert expected_stride is not None
    # Expected size and stride are static ints
    # ok to use == to compare runtime tensor strides and shapes

    if x.shape == expected_size and x.stride() == expected_stride:
        # Runtime tangent size and stride are the same as expected, no need to coerce
        return x

    # Empty_strided creates a raw Tensor.
    # We are guaranteed that only raw Tensors has expected size and stride.
    # Subclasses have only expected memory_format.
    restrided = torch.empty_strided(
        size=expected_size,
        stride=expected_stride,
        dtype=x.dtype,
        device=x.device,
        layout=x.layout,
        requires_grad=x.requires_grad,
    )
    restrided.copy_(x)
    return restrided


@contextlib.contextmanager
def _disable_saved_tensors_hooks():
    error_message = (
        "Saved tensors hooks were specialized as GraphModules."
        "In this case aot_autograd inlines them in forward and backward graph "
        "and disables them during runtime of aot_autograd compiled region."
        "If you see this error, that means that there is some unexpected push or pop manipulation "
        "during aot_autograd compiled region runtime."
        "Compilation with different hooks must result in recompilation."
    )
    fail_if_non_empty = False
    maybe_prev_message = None
    try:
        maybe_prev_message = (
            torch._C._autograd._saved_tensors_hooks_get_disabled_error_message()
        )
        torch._C._autograd._saved_tensors_hooks_disable(
            error_message, fail_if_non_empty
        )
        yield
    finally:
        if maybe_prev_message is None:
            torch._C._autograd._saved_tensors_hooks_enable()
        else:
            torch._C._autograd._saved_tensors_hooks_disable(
                maybe_prev_message, fail_if_non_empty
            )


# This is wrapped in a class just for namespacing purposes
# No need to make it into an actual CompilerWrapper because it doesn't fit the abstract as cleanly
class AOTDispatchAutograd:
    @staticmethod
    def process_runtime_tangent(x, meta: Union[PlainTensorMeta, SubclassCreationMeta]):
        if not isinstance(x, torch.Tensor):
            return x, [x]

        if isinstance(x, FakeTensor):
            assert meta.memory_format
            x = coerce_to_expected_memory_format(x, meta.memory_format)
            return x, [x]

        expected_type: Optional[type] = torch.Tensor
        expected_meta = None
        if isinstance(meta, SubclassCreationMeta):
            expected_type = meta.original_subclass_type
            expected_meta = meta.meta

        runtime_type = type(x)
        if torch._dynamo.compiled_autograd.in_compiled_autograd_region:
            # When we're inside compiled autograd's AOTDispatcher step,
            # regular Tensors look like FunctionalTensors.
            # Tensor subclasses still look like Tensor subclasses though.
            if isinstance(x, torch._subclasses.functional_tensor.FunctionalTensor):
                runtime_type = torch.Tensor

        runtime_meta = None
        runtime_subclass_keys: Sequence[str] = []

        if is_traceable_wrapper_subclass(x):
            runtime_subclass_keys, runtime_meta = x.__tensor_flatten__()

        def maybe_coerce(x):
            same_type: bool = expected_type == runtime_type
            same_meta: bool = expected_meta == runtime_meta

            if same_type and same_meta:
                return x

            if not hasattr(x, "__coerce_same_metadata_as_tangent__"):
                return None

            if same_type:
                # Backward Compatibility, as some Subclass impls can have original 1-arg function.
                return x.__coerce_same_metadata_as_tangent__(expected_meta)

            return x.__coerce_same_metadata_as_tangent__(expected_meta, expected_type)

        # Coerce to expected type and metadata
        orig_x = x
        x = maybe_coerce(x)
        if x is None:
            raise RuntimeError(
                f"""
During the backward, we encountered a tensor subclass where we guessed its
metadata incorrectly.

Expected metadata: {str(expected_meta)}, expected type: {str(expected_type)}

Runtime metadata: {str(runtime_meta)}, runtime type: {str(runtime_type)}

shape: {str(orig_x.shape)}
To fix this, your tensor subclass must implement the dunder method __force_to_same_metadata__.
"""
            )

        # Coerce to expected memory format
        assert meta.memory_format
        x = coerce_to_expected_memory_format(x, meta.memory_format)

        if not is_traceable_wrapper_subclass(x):
            return x, [x]

        assert isinstance(meta, SubclassCreationMeta)
        if orig_x is not x:
            runtime_subclass_keys = x.__tensor_flatten__()[0]

        assert len(meta.attrs) == len(runtime_subclass_keys)
        leaves = []
        for i, (attr, attr_meta) in enumerate(meta.attrs.items()):
            elem = getattr(x, attr)
            new_elem, elem_leaves = AOTDispatchAutograd.process_runtime_tangent(
                elem, attr_meta
            )
            if new_elem is not elem:
                setattr(x, attr, new_elem)
            leaves.extend(elem_leaves)

        return x, leaves

    @staticmethod
    def post_compile(
        compiled_fw_func,  # fw_module after compilation + wrappers
        compiled_bw_func,  # bw_module after compilation + wrappers
        maybe_subclass_meta: Optional[SubclassMeta],
        num_symints_saved_for_bw_: int,
        backward_state_indices: list[int],
        disable_amp: bool,
        indices_of_inps_to_detach: list[int],
        lazy_backward_info: Optional[
            Union[
                AutogradLazyBackwardCompileInfo,
                CachedAutogradLazyBackwardCompileInfo,
            ]
        ],
        aot_config: AOTConfig,
        *,
        fw_metadata: ViewAndMutationMeta,  # runtime metadata
        try_save_cache_entry: Optional[Callable],  # Save cache entry after compilation
    ):
        # For additional context see Note [CUDA Graph Safe RNG Functionalization]
        # Each pair forward, backward rng states must be equal prior to its invocation on any
        # iteration of forward, backward. Because they are initialized equal, and are computing the same rng op,
        # running forward then backward advances them the same amount and keeps them equal.
        # However, a user may invoke multiple forwards, then backwards, such that they are not in sync.
        # Initially we have:
        # fwd_state0 == bwd_state0.
        # Lets say we run:
        # fwd0: fwd_state0 -> fwd_state1
        # fwd1: fwd_state1 -> fwd_state2
        # fwd2: fwd_state2 -> fwd_state3
        # If we now invoke bwd2,
        # we need to update bwd_state equal to the rng that was observed in fwd2.
        # we save the rng_state fwd_state2 in forward because we detect that it is not the
        # current backward state and therefore would not be accessible if we do not save it.
        # Similarly, if we are going to update the backward state to a new value, and there is a pending
        # forwards which needs its current state, we will save it.
        # Within the autograd context, we keep track of the curr iteration so that on backward
        # we know what the generator state must be before the backward is run.
        num_rng = fw_metadata.num_graphsafe_rng_states
        graphsafe_idx = fw_metadata.graphsafe_rng_state_index
        fwd_rng_states: list[torch.Generator] = []
        bwd_rng_states: list[torch.Generator] = []
        curr_fwd_iter = itertools.count(0)
        backward_state_position = 0
        pending_forwards: set[int] = set()
        saved_backward_tensor_states: dict[int, list[torch.Tensor]] = {}

        class CompiledFunction(torch.autograd.Function):
            compiled_fw = compiled_fw_func
            compiled_bw = compiled_bw_func
            metadata: ViewAndMutationMeta = fw_metadata  # type: ignore[assignment]
            maybe_subclass_metadata: Optional[SubclassMeta] = maybe_subclass_meta
            num_symints_saved_for_bw = num_symints_saved_for_bw_
            _aot_id = aot_config.aot_id
            _lazy_backward_info = lazy_backward_info

            @staticmethod
            def _compiled_autograd_key(ctx):
                return (ctx._autograd_function_id, *ctx.symints)

            @staticmethod
            def forward(ctx, *deduped_flat_tensor_args):
                args = deduped_flat_tensor_args
                if backward_state_indices:
                    bw_state = args[backward_state_indices[0]]
                    assert isinstance(bw_state, BackwardState)
                    ctx._compiled_autograd_backward_state = bw_state

                if num_rng:
                    if len(fwd_rng_states) == 0:
                        assert graphsafe_idx is not None
                        initialize_rng_states(
                            num_rng, graphsafe_idx, fwd_rng_states, bwd_rng_states
                        )

                    _curr_iter = next(curr_fwd_iter)
                    ctx._curr_iter = _curr_iter

                    # if this state is not contained in the backward,
                    # we need to save it for when its backward pass happens
                    if _curr_iter != backward_state_position:
                        saved_backward_tensor_states[_curr_iter] = [
                            rng_state.get_state() for rng_state in fwd_rng_states
                        ]

                    pending_forwards.add(_curr_iter)
                    args = (*args, *fwd_rng_states)

                # There is a pretty complicated calling convention around what the compiled fw returns.
                # The full list of outputs and their relative order is:
                # (*tokens, *mutated_inputs, *fw_outs, *fw_intermediate_bases, *saved_tensors, *saved_symints)
                # - Note that in the synthetic bases case, mutated_inputs will correspond to an updated version
                #   of the original view, and not the synthetic base
                # - Note that donated buffer logic requires (*saved_tensors, *saved_symints) showing up last
                #   in the fw output order.
                fw_outs = call_func_at_runtime_with_args(
                    CompiledFunction.compiled_fw,
                    args,
                    disable_amp=disable_amp,
                )

                num_outputs = CompiledFunction.metadata.num_outputs
                num_outputs_aliased = CompiledFunction.metadata.num_outputs_aliased
                num_mutated_runtime_inps = (
                    CompiledFunction.metadata.num_mutated_inp_runtime_indices
                )
                num_forward_returns = CompiledFunction.metadata.num_forward_returns

                # Partitioners must put symint arguments at the end separate from tensor arguments
                tensors_saved_for_backwards = fw_outs[
                    CompiledFunction.metadata.tensors_saved_for_backwards_slice
                ]
                assert all(
                    isinstance(x, torch.Tensor) for x in tensors_saved_for_backwards
                )

                def mark_dynamic_activations(activations: list[torch.Tensor]):
                    for (
                        idx,
                        dims,
                    ) in CompiledFunction.metadata.dynamic_saved_tensors_idxs.items():
                        maybe_mark_dynamic_helper(activations[idx], dims)
                    return activations

                # See Note [Detaching saved tensors in AOTAutograd]
                ctx.save_for_backward(
                    *mark_dynamic_activations(
                        [
                            x.detach() if x._is_view() else x
                            for x in tensors_saved_for_backwards
                        ]
                    )
                )
                symint_outs = fw_outs[
                    CompiledFunction.metadata.symints_saved_for_backwards_slice
                ]
                assert all(
                    isinstance(x, (int, float, torch.SymInt, torch.SymFloat))
                    for x in symint_outs
                ), str([type(x) for x in symint_outs])
                ctx.symints = symint_outs

                raw_returns = fw_outs[0:num_forward_returns]

                # Wrap all autograd.Function.forward() outputs that are aliases
                # so that autograd.Function doesn't treat them as tensors
                if num_mutated_runtime_inps > 0:
                    for i, idx in enumerate(
                        CompiledFunction.metadata.mutated_inp_runtime_indices
                    ):
                        # We could make this faster by only looping over inputs with metadata-only mutations
                        # (instead of looping over inputs with either data or metadata mutations), but there shouldn't be many.
                        info = CompiledFunction.metadata.input_info[idx]
                        if info.mutates_metadata and not info.mutates_data:
                            raw_return_idx = i
                            raw_returns[raw_return_idx] = TensorAlias(
                                raw_returns[raw_return_idx]
                            )

                    if config.debug_assert:
                        user_mutated_inputs_raw = raw_returns[
                            0:num_mutated_runtime_inps
                        ]
                        mut_inp_infos = [
                            x
                            for x in CompiledFunction.metadata.input_info
                            if x.mutates_data or x.mutates_metadata
                        ]
                        assert len(user_mutated_inputs_raw) == len(mut_inp_infos)

                if CompiledFunction.metadata.num_unsafe_view_outputs > 0:
                    for idx in CompiledFunction.metadata.unsafe_view_out_indices:
                        raw_return_idx = num_mutated_runtime_inps + idx
                        o = raw_returns[raw_return_idx]
                        raw_returns[raw_return_idx] = torch.ops.aten._unsafe_view(
                            o, o.shape
                        )

                if num_outputs_aliased > 0:
                    for idx in CompiledFunction.metadata.aliased_out_indices:
                        raw_return_idx = num_mutated_runtime_inps + idx
                        raw_returns[raw_return_idx] = TensorAlias(
                            raw_returns[raw_return_idx]
                        )

                    if config.debug_assert:
                        intermediates_raw = raw_returns[
                            num_mutated_runtime_inps + num_outputs :
                        ]
                        assert not any(
                            isinstance(x, TensorAlias) for x in intermediates_raw
                        )

                # invariant: intermediate bases always require gradients, so we don't have to
                # consider marking them as non-differentiable.
                raw_returns_not_including_intermediate_bases = raw_returns[
                    : num_mutated_runtime_inps + num_outputs
                ]
                raw_returns_meta = [
                    x
                    for x in CompiledFunction.metadata.input_info
                    if x.mutation_type == MutationType.MUTATED_OUT_GRAPH
                ] + CompiledFunction.metadata.output_info

                fw_outs_not_requiring_grad = [
                    x
                    for (i, x) in enumerate(
                        raw_returns_not_including_intermediate_bases
                    )
                    if isinstance(x, torch.Tensor)
                    and not raw_returns_meta[i].requires_grad
                ]
                ctx.mark_non_differentiable(*fw_outs_not_requiring_grad)
                ctx._materialize_non_diff_grads = False
                return tuple(raw_returns)

            @staticmethod
            def backward(ctx, *flat_args):
                all_args = _backward_prologue_functional(
                    ctx.saved_tensors,
                    ctx.symints,
                    CompiledFunction.metadata,
                    CompiledFunction.maybe_subclass_metadata,
                    *flat_args,
                )

                if num_rng:
                    nonlocal backward_state_position, bwd_rng_states
                    curr_backward_iter = ctx._curr_iter
                    retain_graph = (
                        torch._C._autograd._get_current_graph_task_keep_graph()
                    )

                    # Save current state if we have a pending forward that needs this state
                    # or this state may be needed again because of retain graph
                    if (
                        backward_state_position in pending_forwards
                        and backward_state_position not in saved_backward_tensor_states
                        and (
                            backward_state_position != curr_backward_iter
                            or retain_graph
                        )
                    ):
                        saved_backward_tensor_states[backward_state_position] = [
                            rng_state.get_state() for rng_state in bwd_rng_states
                        ]

                    # Restore saved states if needed
                    if curr_backward_iter in saved_backward_tensor_states:
                        if backward_state_position != curr_backward_iter:
                            for bwd_state, saved_state in zip(
                                bwd_rng_states,
                                saved_backward_tensor_states[curr_backward_iter],
                            ):
                                bwd_state.set_state(saved_state)
                        if not retain_graph:
                            del saved_backward_tensor_states[curr_backward_iter]
                    else:
                        assert backward_state_position == curr_backward_iter

                    backward_state_position = curr_backward_iter + 1
                    if not retain_graph:
                        pending_forwards.remove(curr_backward_iter)
                    all_args.extend(bwd_rng_states)

                def impl_fn(double_ctx=None):
                    out = CompiledFunction._backward_impl(ctx, all_args)
                    return _backward_epilogue_functional(
                        CompiledFunction.metadata,
                        CompiledFunction.maybe_subclass_metadata,
                        out,
                    )

                needs_grad = torch.is_grad_enabled() and any(
                    t.requires_grad for t in all_args if isinstance(t, torch.Tensor)
                )
                if needs_grad:
                    # double backward
                    return CompiledFunction._double_backward(ctx, impl_fn, all_args)
                else:
                    return impl_fn()

            @staticmethod
            def _double_backward(ctx, impl_fn, all_args):
                # Ensure that the graph is connected, and error if double backward is performed.
                # See comment for why once_differentiable is not sufficient:
                # https://github.com/pytorch/pytorch/pull/92348/files#r1072962107
                class CompiledFunctionBackward(torch.autograd.Function):
                    # CompiledFunctionBackward is not yet supported in dynamo skipfiles
                    _aot_id = aot_config.aot_id

                    @staticmethod
                    def forward(double_ctx, *unused_args):
                        return impl_fn(double_ctx)

                    @staticmethod
                    def backward(double_ctx, *args):
                        raise RuntimeError(
                            "torch.compile with aot_autograd does not currently support double backward"
                        )

                CompiledFunctionBackward._compiled_autograd_key = (  # type: ignore[method-assign]
                    CompiledFunction._compiled_autograd_key
                )

                return CompiledFunctionBackward.apply(*all_args)

            @staticmethod
            def _backward_impl(ctx, all_args):
                from torch._inductor.async_compile import async_compile_pool_manager

                # compiled autograd reimplements this function at proxy_call_aot_backward
                assert not backward_state_indices, (
                    "BackwardState requires CompiledAutograd"
                )
                ctx.maybe_clear_saved_tensors()

                saved_tensors_use_once = (
                    not torch._C._autograd._get_current_graph_task_keep_graph()
                )

                if CompiledFunction.compiled_bw is None:
                    assert lazy_backward_info is not None
                    assert isinstance(
                        lazy_backward_info, AutogradLazyBackwardCompileInfo
                    )

                    if not saved_tensors_use_once:
                        fw_metadata.bw_donated_idxs = []
                        # Update bw_donated_idxs if using lazy_backward_info from `aot_dispatch_autograd`
                        if (
                            hasattr(lazy_backward_info, "saved_context")
                            and hasattr(lazy_backward_info.saved_context, "fw_metadata")
                            and hasattr(
                                lazy_backward_info.saved_context.fw_metadata,  # type: ignore[union-attr]
                                "bw_donated_idxs",
                            )
                        ):
                            lazy_backward_info.saved_context.fw_metadata.bw_donated_idxs = (  # type: ignore[union-attr]
                                []
                            )

                    bw_module = lazy_backward_info.bw_module
                    placeholder_list = lazy_backward_info.placeholder_list
                    saved_context = lazy_backward_info.saved_context
                    saved_compile_context = lazy_backward_info.saved_compile_context

                    context = torch._C._DisableAutocast if disable_amp else nullcontext
                    metrics_context = get_metrics_context()
                    with (
                        tracing(saved_context),
                        compile_context(saved_compile_context),
                        async_compile_pool_manager(),
                        context(),
                        track_graph_compiling(aot_config, "backward"),
                        metrics_context,
                        dynamo_timed(
                            "backward._backward_impl",
                            phase_name="entire_backward_compile",
                            log_pt2_compile_event=True,
                            dynamo_compile_column_us="backward_cumulative_compile_time_us",
                            log_waitcounter=True,
                            waitcounter_name_override="entire_backward_compile",
                        ),
                        callback_handler.install_callbacks(
                            CallbackTrigger.LAZY_BACKWARD,
                            str(CompileContext.current_compile_id()),
                        ),
                    ):
                        CompileEventLogger.compilation_metric(is_forward=False)
                        # See Note: [Backward graph lazy lowering]
                        CompiledFunction.compiled_bw = aot_config.bw_compiler(
                            copy.deepcopy(bw_module), placeholder_list
                        )
                        # Maybe save cache entry
                        if try_save_cache_entry is not None:
                            try_save_cache_entry(
                                CompiledFunction.compiled_bw,
                                bw_module,
                                fw_metadata,
                                aot_config,
                            )

                if (
                    torch._functorch.config.donated_buffer
                    and not saved_tensors_use_once
                    and fw_metadata.bw_donated_idxs != []
                ):
                    torch._check(
                        False,
                        lambda: (
                            "This backward function was compiled with non-empty donated "
                            "buffers which requires create_graph=False and retain_graph=False. "
                            "Please keep backward(create_graph=False, retain_graph=False) "
                            "across all backward() function calls, or set "
                            "torch._functorch.config.donated_buffer=False to disable "
                            "donated buffer."
                        ),
                    )

                out = call_func_at_runtime_with_args(
                    CompiledFunction.compiled_bw,
                    all_args,
                    steal_args=True,
                    disable_amp=disable_amp,
                )
                return out

        compiled_function = RuntimeWrapper(
            indices_of_inps_to_detach=indices_of_inps_to_detach,
            trace_joint=True,
            disable_amp=disable_amp,
        ).post_compile(
            CompiledFunction.apply,
            aot_config,
            runtime_metadata=fw_metadata,
        )

        return compiled_function


@dataclass
class DebugAssertWrapper(CompilerWrapper):
    flat_requires_grad: list[Optional[bool]] = field(default_factory=list)

    def post_compile(
        self,
        compiled_fn,
        aot_config: AOTConfig,
        *,
        runtime_metadata: ViewAndMutationMeta,
    ):
        @wraps(compiled_fn)
        def debug_compiled_function(args: list[Any]):
            # TODO: Check aliasing relationships
            # TODO: Check strides for metadata mutation
            # (NB: ideally, this logic is factored out of this function and
            # you move these debug checks there)

            # Check requires grad.  Bad case is when we compiled with
            # requires_grad = False, but input requires_grad = True
            # (vice versa is OK; we compute a gradient and then throw
            # it away when it hits the input.)
            for i, a in enumerate(args):
                can_require_grad = self.flat_requires_grad[i]
                if can_require_grad is None:
                    assert not isinstance(a, Tensor)
                elif not can_require_grad:
                    assert not a.requires_grad, format_guard_bug_msg(
                        aot_config,
                        f"{describe_input(i, aot_config)} would not require grad",
                    )

            return compiled_fn(args)

        return debug_compiled_function


def pre_compile(
    wrappers: list[CompilerWrapper],
    flat_fn: Callable,
    flat_args: list[Any],
    aot_config: AOTConfig,
    *,
    fw_metadata: ViewAndMutationMeta,
) -> tuple[Callable, list[Tensor], ViewAndMutationMeta]:
    """
    Runs a sequence of wrappers on the given function and arguments.
    Mutates wrappers in place.
    """
    for wrapper in wrappers:
        flat_fn, flat_args, fw_metadata = wrapper.pre_compile(
            flat_fn, flat_args, aot_config, fw_metadata=fw_metadata
        )
    return flat_fn, flat_args, fw_metadata


def post_compile(
    wrappers: list[CompilerWrapper],
    compiled_fn: Callable,
    aot_config: AOTConfig,
    *,
    runtime_metadata: ViewAndMutationMeta,
) -> tuple[Callable, ViewAndMutationMeta]:
    """
    Runs a sequence of wrappers on the given function. Should be called after pre_compile()
    """
    for wrapper in reversed(wrappers):
        compiled_fn = wrapper.post_compile(
            compiled_fn, aot_config, runtime_metadata=runtime_metadata
        )
    return compiled_fn, runtime_metadata


def make_runtime_safe(
    fw_metadata: ViewAndMutationMeta,
    maybe_subclass_meta: Optional[SubclassMeta],
):
    """
    Calls make_runtime_safe on all ViewAndMutationMetas.
    Modifies both arguments. Allows ViewAndMutationMetas to
    be safely cached in AOTAutogradCache.
    """
    fw_metadata.make_runtime_safe()
    if maybe_subclass_meta is not None:
        maybe_subclass_meta.fw_metadata.make_runtime_safe()
        if maybe_subclass_meta.grad_input_metas:
            for meta in maybe_subclass_meta.grad_input_metas:
                if isinstance(meta, SubclassCreationMeta):
                    meta.make_runtime_safe()<|MERGE_RESOLUTION|>--- conflicted
+++ resolved
@@ -51,10 +51,7 @@
 from .schemas import (
     AOTConfig,
     CompilerWrapper,
-<<<<<<< HEAD
     InductorWrapper,
-=======
->>>>>>> 70b4a888
     InputAliasInfo,
     MemoryFormatMeta,
     MutationType,
