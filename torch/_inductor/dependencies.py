--- conflicted
+++ resolved
@@ -504,11 +504,7 @@
     def frexp(self, x):
         return (None,) * 2
 
-<<<<<<< HEAD
-    def scan(self, dtypes, combine_fn, values, inits):
-=======
     def scan(self, dtypes, combine_fn, values):
->>>>>>> f34905f6
         return (None,) * len(values)
 
     def reduction(
