--- conflicted
+++ resolved
@@ -617,11 +617,7 @@
                 g1 = offs.layout.size[0]
                 m, k1 = m1_size
                 g2, k2, _ = m2_size
-<<<<<<< HEAD
-                g = V.graph.sizevars.check_equals(g1, g2)
-=======
                 g = V.graph.sizevars.check_equals_and_simplify(g1, g2)
->>>>>>> 4bd18e31
                 V.graph.sizevars.check_equals(k1, k2)
                 a_is_2d, b_is_2d = True, False
         else:
@@ -629,21 +625,13 @@
                 g1 = offs.layout.size[0]
                 g2, m, k1 = m1_size
                 k2, _ = m2_size
-<<<<<<< HEAD
-                g = V.graph.sizevars.check_equals(g1, g2)
-=======
                 g = V.graph.sizevars.check_equals_and_simplify(g1, g2)
->>>>>>> 4bd18e31
                 V.graph.sizevars.check_equals(k1, k2)
                 a_is_2d, b_is_2d = False, True
             else:
                 g1, m, k1 = m1_size
                 g2, k2, _ = m2_size
-<<<<<<< HEAD
-                g = V.graph.sizevars.check_equals(g1, g2)
-=======
                 g = V.graph.sizevars.check_equals_and_simplify(g1, g2)
->>>>>>> 4bd18e31
                 V.graph.sizevars.check_equals(k1, k2)
                 a_is_2d, b_is_2d = False, False
 
