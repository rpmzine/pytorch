--- conflicted
+++ resolved
@@ -1062,11 +1062,11 @@
         output_name: Optional[str],
         indexer: Callable[[Sequence[Expr]], Never],
         vars: Sequence[Expr],
-    ) -> None:
+    ) -> Any:
         loader = self.make_loader()
         if output_name is None:
             output_name = "unnamed"
-        ops.store(
+        return ops.store(
             output_name,
             indexer(self.output_indexer(vars)),
             loader(vars),
@@ -5977,9 +5977,6 @@
             ]
         return kwargs
 
-<<<<<<< HEAD
-    def codegen_size_asserts(self, wrapper: PythonWrapperCodegen) -> None:
-=======
     def get_op_name(self) -> str:
         if self.fx_node is not None:
             target = self.fx_node.target
@@ -5991,8 +5988,7 @@
             op_name = "unknown_op"
         return op_name
 
-    def codegen_size_asserts(self, wrapper) -> None:  # type: ignore[no-untyped-def]
->>>>>>> a2cbfda8
+    def codegen_size_asserts(self, wrapper: PythonWrapperCodegen) -> None:
         if config.size_asserts and not V.graph.cpp_wrapper:
             # comparing strides for 0 size tensor is tricky. Ignore them for now.
             if sympy_product(self.get_size()) == 0:
@@ -7169,16 +7165,6 @@
         assert len(self.mutation_names) <= 1
         return self.mutation_names
 
-<<<<<<< HEAD
-    # ProxyExecutor Design Note
-    # We export the ExternFallbackNodes (for custom ops) into a serialized file
-    # and run it with a host side proxy executor to address the ABI problem
-    # This is currently only implemented for fbcode. Eventually, we will also make this work for OSS.
-    # Detailed design doc can be found at
-    # https://docs.google.com/document/d/1wC4DOZFaYym2t1Esz0X5yxlLI3RDnSiyRbUus3bkJ64/edit?usp=sharing
-    def export_extern_kernel_node(self) -> Sequence[Any]:
-        """Export the ExternFallbackNodes (for custom ops) into a serialized file"""
-=======
     def export_extern_kernel_node(self):  # type: ignore[no-untyped-def]
         """
         ProxyExecutor Design Note
@@ -7188,7 +7174,6 @@
         Detailed design doc can be found at
         https://docs.google.com/document/d/1wC4DOZFaYym2t1Esz0X5yxlLI3RDnSiyRbUus3bkJ64/edit?usp=sharing
         """
->>>>>>> a2cbfda8
         log.debug(
             "Extern kernel node added for node %s with target %s.",
             self.get_name(),
@@ -7252,6 +7237,7 @@
                         )
                     )
                 else:
+                    assert isinstance(output, IRNode)
                     return export_schema.Argument.create(
                         as_optional_tensor=export_schema.OptionalTensorArgument.create(
                             as_tensor=export_schema.TensorArgument(
