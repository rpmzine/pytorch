--- conflicted
+++ resolved
@@ -1,24 +1,13 @@
 import logging
-import math
-import operator
 from collections import defaultdict
-from typing import Any, Callable, Optional, Union
+from typing import Callable, Optional
 
 import torch
 import torch.utils._pytree as pytree
 from torch._dispatch.python import enable_python_dispatcher
-from torch._inductor.virtualized import V
-<<<<<<< HEAD
 from torch._subclasses.fake_tensor import maybe_get_fake_mode
-from torch.distributed.distributed_c10d import (
-    _resolve_process_group,
-    get_process_group_ranks,
-)
 from torch.fx.experimental.proxy_tensor import make_fx
-=======
->>>>>>> 6b532a05
 from torch.utils._ordered_set import OrderedSet
-from torch._inductor.pattern_matcher import stable_topological_sort
 
 
 logger: logging.Logger = logging.getLogger(__name__)
@@ -167,29 +156,14 @@
             break
     if not found_reduce_scatter:
         return []
-<<<<<<< HEAD
-
-    group_name_rs_nodes: dict[tuple[str, str], list[torch.fx.Node]] = defaultdict(list)
-
-=======
     group_name_rs_nodes: dict[tuple[str, str, torch.dtype], list[torch.fx.Node]] = (  # type: ignore[name-defined]
         defaultdict(list)
     )
->>>>>>> 6b532a05
     # Step 1: Find all reduce_scatter nodes
     for node in node_list:
         if is_wait_tensor(node) and is_reduce_scatter_tensor(node.args[0]):
             rs_node = node.args[0]
             _, reduce_op, group_size, group_name = rs_node.args
-<<<<<<< HEAD
-            assert isinstance(group_name, str)
-            assert isinstance(reduce_op, str)
-            group_name_rs_nodes[(group_name, reduce_op)].append(rs_node)
-
-    # Step 2: Put reduce_scatter nodes into buckets
-    rs_buckets: list[list[torch.fx.Node]] = []
-    for (group_name, reduce_op), rs_nodes in group_name_rs_nodes.items():
-=======
             dtype = rs_node.meta["val"].dtype
             assert isinstance(group_name, str)
             assert isinstance(reduce_op, str)
@@ -197,7 +171,6 @@
     # Step 2: Put reduce_scatter nodes into buckets
     rs_buckets: list[list[torch.fx.Node]] = []
     for (group_name, reduce_op, dtype), rs_nodes in group_name_rs_nodes.items():
->>>>>>> 6b532a05
         cur_bucket: list[torch.fx.Node] = []
         cur_bucket_recursive_users: OrderedSet[torch.fx.Node] = OrderedSet()
         cur_bucket_size_bytes: int = 0
@@ -248,52 +221,7 @@
             )
             if len(cur_bucket) > 1:
                 rs_buckets.append(cur_bucket)
-<<<<<<< HEAD
-
-=======
->>>>>>> 6b532a05
     return rs_buckets
-
-
-def node_copy(  # type: ignore[no-untyped-def]
-    env,
-    new_graph,
-    node: torch.fx.Node,
-    arg_transform: Callable[[torch.fx.Node], torch.fx.node.Argument],
-) -> torch.fx.Node:
-    if node not in env:
-        new_node = new_graph.node_copy(node, arg_transform=arg_transform)
-        env[node] = new_node
-    else:
-        new_node = env[node]
-    return new_node
-
-
-def new_graph_call_function(  # type: ignore[no-untyped-def]
-    new_graph,
-    target: Callable[..., Any],
-    args: Optional[tuple[torch.fx.node.Argument, ...]] = None,
-    kwargs: Optional[dict[str, torch.fx.node.Argument]] = None,
-    type_expr: Optional[Any] = None,
-) -> torch.fx.Node:
-    from torch.utils._pytree import tree_map_only
-
-    new_node = new_graph.call_function(target, args, kwargs)
-    args_val = tree_map_only(torch.fx.Node, lambda x: x.meta["val"], args)
-    kwargs_val = tree_map_only(torch.fx.Node, lambda x: x.meta["val"], kwargs)
-    with V.fake_mode, enable_python_dispatcher():
-        new_fake_tensor = target(*args_val, **kwargs_val)
-    new_node.meta["val"] = new_fake_tensor
-    return new_node
-
-
-def env_lookup(  # type: ignore[no-untyped-def]
-    env, x: torch.fx.Node, node_user: Union[torch.fx.Node, str]
-) -> torch.fx.Node:
-    assert x in env, (
-        f"Dependent node {x} not in env when creating downstream node {node_user}"
-    )
-    return env[x]
 
 
 def _rank_idx_dict(group_name: str) -> dict[int, int]:
@@ -306,320 +234,6 @@
     ranks = get_process_group_ranks(pg)
     rank_idx_dict: dict[int, int] = {rank: idx for idx, rank in enumerate(ranks)}
     return rank_idx_dict
-
-
-def merge_all_gather(
-    gm: torch.fx.GraphModule, ag_buckets: list[list[torch.fx.Node]]
-) -> None:
-    """
-    Transforms the graph to use bucketed all_gather operations based on `ag_buckets`.
-    """
-    assert len(ag_buckets) > 0
-
-    ag_nodes: list[torch.fx.Node] = []
-    cast_nodes: list[torch.fx.Node] = []
-    ag_node_to_wait_node: dict[torch.fx.Node, torch.fx.Node] = {}
-    ag_node_to_bucket_id = {}
-    cast_node_to_bucket_id = {}
-
-    # Map nodes to buckets and identify wait nodes
-    for bucket_id, bucket in enumerate(ag_buckets):
-        for ag_node in bucket:
-            assert len(ag_node.users) == 1, (
-                f"Expect only one user for {ag_node}, but got {ag_node.users}"
-            )
-            wait_node = next(iter(ag_node.users))
-            ag_node_to_wait_node[ag_node] = wait_node
-            ag_nodes.append(ag_node)
-            ag_node_to_bucket_id[ag_node] = bucket_id
-            if (
-                ag_node.args[0].op == "call_function"  # type: ignore[union-attr]
-                and ag_node.args[0].target  # type: ignore[union-attr]
-                == torch.ops.prims.convert_element_type.default
-            ):
-                cast_nodes.append(ag_node.args[0])  # type: ignore[arg-type]
-                cast_node_to_bucket_id[ag_node.args[0]] = bucket_id  # type: ignore[arg-type]
-
-    # Step 3: Create new (bucketed) all_gather nodes
-    bucket_id_to_bucketed_op_info = {}
-    bucket_id_is_scheduled = {}
-    cast_bucket_id_is_scheduled = {}
-    _, group_size, group_name = next(iter(ag_node_to_wait_node.keys())).args
-
-    group_name_to_rank_idx_dict: dict[str, dict[int, int]] = {}
-
-    for bucket_id, ag_bucket in enumerate(ag_buckets):
-        ag_input_nodes = []
-        wait_nodes = []
-        for ag_node in ag_bucket:
-            ag_input_nodes.append(ag_node.args[0])
-            wait_nodes.append(ag_node_to_wait_node[ag_node])
-        bucket_id_to_bucketed_op_info[bucket_id] = (
-            ag_input_nodes,
-            group_size,
-            group_name,
-            wait_nodes,
-        )
-        if group_name not in group_name_to_rank_idx_dict:
-            group_name_to_rank_idx_dict[group_name] = _rank_idx_dict(group_name)  # type: ignore[arg-type, index]
-
-    ag_wait_nodes = list(ag_node_to_wait_node.values())
-    ag_and_wait_nodes = OrderedSet(ag_nodes + ag_wait_nodes)
-    cast_nodes = OrderedSet(cast_nodes)
-    new_graph: torch.fx.Graph = torch.fx.Graph()
-    env: dict[torch.fx.Node, torch.fx.Node] = {}
-
-    node_list = gm.graph.nodes
-    for node in node_list:
-        if node not in ag_and_wait_nodes and node not in cast_nodes:
-            # not cast-before-all_gather, all_gather or its wait_tensor - schedule it normally
-            node_copy(env, new_graph, node, lambda x: env_lookup(env, x, node))
-        elif node in cast_nodes:
-            # batch cast nodes together into one foreach_copy node
-            assert node in cast_node_to_bucket_id
-            bucket_id = cast_node_to_bucket_id[node]
-            if bucket_id not in cast_bucket_id_is_scheduled:
-                ag_input_nodes, group_size, group_name, orig_wait_nodes = (
-                    bucket_id_to_bucketed_op_info[bucket_id]
-                )
-                if all(
-                    n.op == "call_function"  # type: ignore[union-attr]
-                    and n.target == torch.ops.prims.convert_element_type.default  # type: ignore[union-attr]
-                    for n in ag_input_nodes
-                ):
-                    param_all_gather_inputs = [
-                        new_graph_call_function(
-                            new_graph,
-                            torch.ops.aten.empty.memory_format,
-                            (n.meta["val"].shape,),  # type: ignore[union-attr]
-                            {
-                                "dtype": n.args[1],  # type: ignore[union-attr]
-                                "device": n.meta["val"].device,  # type: ignore[union-attr]
-                                "pin_memory": False,
-                            },
-                        )
-                        for n in ag_input_nodes
-                    ]
-                    for pp, n in zip(param_all_gather_inputs, ag_input_nodes):
-                        pp.meta = n.meta.copy()  # type: ignore[union-attr]
-
-                    cast_input_nodes = [env[n.args[0]] for n in ag_input_nodes]  # type: ignore[union-attr, index]
-                    foreach_copy = new_graph_call_function(
-                        new_graph,
-                        torch.ops.aten._foreach_copy.default,
-                        (param_all_gather_inputs, cast_input_nodes),
-                        {},
-                    )
-                    foreach_copy.meta["val"] = [n.meta["val"] for n in ag_input_nodes]  # type: ignore[union-attr]
-                    getitems = [
-                        new_graph_call_function(
-                            new_graph,
-                            operator.getitem,
-                            (foreach_copy, i),
-                            {},
-                        )
-                        for i in range(len(ag_input_nodes))
-                    ]
-
-                    for new_n, old_n in zip(getitems, ag_input_nodes):
-                        env[old_n] = new_n  # type: ignore[index] # noqa: PERF403
-                else:
-                    param_all_gather_inputs_orig = [
-                        node_copy(
-                            env,
-                            new_graph,
-                            ag_input_node,  # type: ignore[arg-type]
-                            lambda x: env_lookup(env, x, ag_input_node),  # type: ignore[arg-type]
-                        )
-                        for ag_input_node in ag_input_nodes
-                    ]
-                cast_bucket_id_is_scheduled[bucket_id] = True
-            else:
-                continue
-        elif node in ag_node_to_wait_node:
-            assert node in ag_node_to_bucket_id
-            bucket_id = ag_node_to_bucket_id[node]
-            if bucket_id not in bucket_id_is_scheduled:
-                ag_input_nodes, group_size, group_name, orig_wait_nodes = (
-                    bucket_id_to_bucketed_op_info[bucket_id]
-                )
-                rank_idx_dict = group_name_to_rank_idx_dict[group_name]  # type: ignore[index]
-                device = ag_input_nodes[0].meta["val"].device  # type: ignore[union-attr]
-                rank = device.index
-                dtype = ag_input_nodes[0].meta["val"].dtype  # type: ignore[union-attr]
-                # TODO: if we want to support mixed dtype in the same bucket,
-                # we need to first view all all_gather inputs as uint8 (common denominator),
-                # then do the all_gather, then view the output back to the original dtype.
-                # Look at FSDP2 to see how to do this.
-                assert all(n.meta["val"].dtype == dtype for n in ag_input_nodes), (  # type: ignore[union-attr]
-                    "All all_gather inputs in the same bucket must have the same dtype"
-                )
-                # must schedule all the all_gather input nodes first, before the bucketed all_gather node
-                param_all_gather_inputs_orig = [
-                    node_copy(
-                        env,
-                        new_graph,
-                        ag_input_node,  # type: ignore[arg-type]
-                        lambda x: env_lookup(env, x, ag_input_node),  # type: ignore[arg-type]
-                    )
-                    for ag_input_node in ag_input_nodes
-                ]
-                # schedule the bucketed all_gather node
-                param_all_gather_inputs_flattened = [
-                    new_graph_call_function(
-                        new_graph, torch.ops.aten.reshape.default, (n, [-1]), {}
-                    )
-                    for n in param_all_gather_inputs_orig
-                ]
-                inp_split_sizes = [
-                    n.meta["val"].numel() for n in param_all_gather_inputs_orig
-                ]
-                param_all_gather_outputs = [
-                    new_graph_call_function(
-                        new_graph,
-                        torch.ops.aten.empty.memory_format,
-                        ([n.meta["val"].numel() * group_size],),
-                        {
-                            "dtype": n.meta["val"].dtype,
-                            "device": n.meta["val"].device,
-                            "pin_memory": False,
-                        },
-                    )
-                    for n in param_all_gather_inputs_orig
-                ]
-                # TODO: This assumes dim-0 sharding.
-                # If we need to support sharding on another dim, we should look at how FSDP2 does it
-                # (e.g. search for `shard_dim` in FSDP2 codebase)
-                param_all_gather_outputs_shape_orig = [
-                    (n.meta["val"].shape[0] * group_size,) + n.meta["val"].shape[1:]
-                    for n in param_all_gather_inputs_orig
-                ]
-                all_gather_input_numel = sum(inp_split_sizes)
-
-                all_gather_output = new_graph_call_function(
-                    new_graph,
-                    torch.ops.aten.empty.memory_format,
-                    ([all_gather_input_numel * group_size],),
-                    {
-                        "dtype": dtype,
-                        "device": device,
-                        "pin_memory": False,
-                    },
-                )
-                # BEGIN
-                local_rank = rank_idx_dict[rank]
-                all_gather_input = new_graph_call_function(
-                    new_graph,
-                    torch.ops.aten.slice.Tensor,
-                    (
-                        all_gather_output,
-                        0,
-                        all_gather_input_numel * local_rank,
-                        all_gather_input_numel * (local_rank + 1),
-                    ),
-                    {},
-                )
-                split_with_sizes = new_graph_call_function(
-                    new_graph,
-                    torch.ops.aten.split_with_sizes.default,
-                    (
-                        all_gather_input,
-                        inp_split_sizes,
-                    ),
-                    {},
-                )
-                splits = [
-                    new_graph_call_function(
-                        new_graph,
-                        operator.getitem,
-                        (
-                            split_with_sizes,
-                            i,
-                        ),
-                        {},
-                    )
-                    for i in range(len(inp_split_sizes))
-                ]
-                new_graph_call_function(
-                    new_graph,
-                    torch.ops.aten._foreach_copy_.default,
-                    (
-                        splits,
-                        param_all_gather_inputs_flattened,
-                    ),
-                    {},
-                )
-                # END
-                # all_gather_copy_in = new_graph_call_function(
-                #     new_graph,
-                #     torch.ops.fsdp.all_gather_copy_in.default,
-                #     (
-                #         param_all_gather_inputs_flattened,
-                #         all_gather_output,
-                #         inp_split_sizes,
-                #         all_gather_input_numel,
-                #         rank_idx_dict[rank],
-                #     ),
-                #     {},
-                # )
-                # all_gather_input = new_graph_call_function(
-                #     new_graph,
-                #     operator.getitem,
-                #     (all_gather_copy_in, 0),
-                #     {},
-                # )
-                all_gather_into_tensor_out = new_graph_call_function(
-                    new_graph,
-                    torch.ops._c10d_functional.all_gather_into_tensor_out.default,
-                    (all_gather_input, group_size, group_name),
-                    {"out": all_gather_output},
-                )
-                wait_tensor = new_graph_call_function(
-                    new_graph,
-                    torch.ops._c10d_functional.wait_tensor.default,
-                    (all_gather_into_tensor_out,),
-                    {},
-                )
-                all_gather_output_reshaped = new_graph_call_function(
-                    new_graph,
-                    torch.ops.aten.reshape.default,
-                    (wait_tensor, [group_size, -1]),
-                    {},
-                )
-                outs_flattened = [
-                    new_graph_call_function(
-                        new_graph,
-                        torch.ops.aten.reshape.default,
-                        (n, [group_size, -1]),
-                        {},
-                    )
-                    for n in param_all_gather_outputs
-                ]
-                split_with_sizes_copy = new_graph_call_function(  # noqa: F841
-                    new_graph,
-                    torch.ops.fsdp.split_with_sizes_copy.default,
-                    (all_gather_output_reshaped, inp_split_sizes),
-                    {"dim": 1, "out": outs_flattened},
-                )
-                outs = [
-                    new_graph_call_function(
-                        new_graph,
-                        torch.ops.aten.reshape.default,
-                        (n, orig_shape),
-                        {},
-                    )
-                    for n, orig_shape in zip(
-                        outs_flattened, param_all_gather_outputs_shape_orig
-                    )
-                ]
-                assert len(orig_wait_nodes) == len(outs)
-                assert len(orig_wait_nodes) > 0
-                for out, orig_wait_node in zip(outs, orig_wait_nodes):
-                    env[orig_wait_node] = out  # noqa: PERF403
-                bucket_id_is_scheduled[bucket_id] = True
-        else:
-            continue
-    gm.graph = new_graph
 
 
 def find_recursive_users_of_fx_node(node, collected_node_set, criteria_cb=None) -> None:  # type: ignore[no-untyped-def]
@@ -638,27 +252,20 @@
 
 def reduce_scatter_merge_fn_to_trace(
     rs_ins, group_size, group_name, reduce_op, reduce_dtype, device
-):
-    rs_ins_sizes = [rs_in.size() for rs_in in rs_ins]
-    new_rs_in_numel = sum(s.numel() for s in rs_ins_sizes)
-    new_rs_in = torch.empty(new_rs_in_numel, dtype=reduce_dtype, device=device)
+):  # type: ignore[no-untyped-def]
     rs_ins_flattened = [rs_in.view(-1) for rs_in in rs_ins]
-    split_sizes_per_rank = [rs_in.numel() // group_size for rs_in in rs_ins_flattened]
 
     rs_ins_srcs = [
         rs_in_f.split([rs_in_f.numel() // group_size] * group_size)
         for rs_in_f in rs_ins_flattened
     ]
 
-    foreach_copy_dst_splits = split_sizes_per_rank * group_size
-    foreach_copy_dsts = torch.split(new_rs_in, foreach_copy_dst_splits)
-
     foreach_copy_srcs = []
     for rank_idx in range(group_size):
         for rs_in_idx in range(len(rs_ins)):
             foreach_copy_srcs.append(rs_ins_srcs[rs_in_idx][rank_idx])
 
-    torch._foreach_copy_(foreach_copy_dsts, foreach_copy_srcs)
+    new_rs_in = torch.cat(foreach_copy_srcs, dim=0)
 
     wait_tensor = torch.ops.c10d_functional.wait_tensor(
         torch.ops._c10d_functional.reduce_scatter_tensor.default(
@@ -706,7 +313,8 @@
         dim=1,
     )
     outs_reshaped = [
-        o.reshape((shape[0] * group_size,) + shape[1:]) for o, shape in zip(outs, ins_sizes)
+        o.reshape((shape[0] * group_size,) + shape[1:])
+        for o, shape in zip(outs, ins_sizes)
     ]
     return outs_reshaped
 
@@ -802,298 +410,6 @@
             g.erase_node(rs_n)
 
 
-def merge_reduce_scatter(
-    gm: torch.fx.GraphModule, rs_buckets: list[list[torch.fx.Node]]
-) -> None:
-    """
-    Transforms the graph to use bucketed reduce_scatter operations based on `rs_buckets`.
-    """
-    assert len(rs_buckets) > 0
-    g = gm.graph
-    group_name_to_rank_idx_dict: dict[str, dict[int, int]] = {}
-
-    for bucket_id, rs_bucket in enumerate(rs_buckets):
-        new_g: torch.fx.Graph = torch.fx.Graph()
-        node_list = list(g.nodes)
-        rs_nodes: list[torch.fx.Node] = []
-        rs_node_to_wait_node: dict[torch.fx.Node, torch.fx.Node] = {}
-        rs_input_nodes = []
-        wait_nodes = []
-        wait_node_recursive_users = OrderedSet()  # type: ignore[var-annotated]
-
-        _, reduce_op, group_size, group_name = rs_bucket[0].args
-        for rs_node in rs_bucket:
-            users = list(rs_node.users)
-            assert len(users) == 1, (
-                f"Expected exactly one user for {rs_node}, got {users}"
-            )
-            wait_node = users[0]
-            assert is_wait_tensor(wait_node), (
-                f"Expected wait_tensor node, got {wait_node}"
-            )
-
-            rs_node_to_wait_node[rs_node] = wait_node
-            rs_nodes.append(rs_node)
-            rs_input_nodes.append(rs_node.args[0])
-            wait_node = rs_node_to_wait_node[rs_node]
-            wait_nodes.append(wait_node)
-
-        rs_and_its_recursive_users = OrderedSet(rs_nodes + wait_nodes)
-        for wait_node in wait_nodes:
-            find_recursive_users_of_fx_node(wait_node, wait_node_recursive_users)
-            rs_and_its_recursive_users |= wait_node_recursive_users
-
-        order = {x: i for i, x in enumerate(g.nodes)}
-
-        if group_name not in group_name_to_rank_idx_dict:
-            group_name_to_rank_idx_dict[group_name] = _rank_idx_dict(group_name)  # type: ignore[arg-type, index]
-
-<<<<<<< HEAD
-        env: dict[torch.fx.Node, torch.fx.Node] = {}
-=======
-            # If we are at the last node in the bucket, we can start to schedule the bucketed reduce_scatter node
-            (
-                rs_input_nodes,
-                reduce_op,
-                group_size,
-                group_name,
-                orig_wait_nodes,
-                orig_wait_node_recursive_users,
-            ) = bucket_id_to_bucketed_op_info[bucket_id]
-            rank_idx_dict = group_name_to_rank_idx_dict[group_name]  # type: ignore[index]
-            # parents of rs have been scheduled, so we can directly use the env
-            unsharded_grads = [env[x] for x in rs_input_nodes]  # type: ignore[index]
-            reduce_dtype = unsharded_grads[0].meta["val"].dtype
-            # Only float32 and bfloat16 are supported for now.
-            # To support fp16, please see FSDP2 `_get_gradient_divide_factors`.
-            assert reduce_dtype in (
-                torch.float32,  # type: ignore[attr-defined]
-                torch.bfloat16,  # type: ignore[attr-defined]
-            ), f"reduce_dtype {reduce_dtype} is not supported"
-            assert all(
-                grad.meta["val"].dtype == reduce_dtype for grad in unsharded_grads
-            )
-            device = unsharded_grads[0].meta["val"].device
-            rank = device.index
-            rank_idx = rank_idx_dict[rank]
-            shard_dim = 0
-
-            def _get_dim0_padded_size(
-                tensor_size: torch.Size,
-                dim0_factor: int,  # type: ignore[name-defined]
-            ) -> torch.Size:  # type: ignore[name-defined]
-                padded_dim0 = math.ceil(tensor_size[0] / dim0_factor) * dim0_factor  # type: ignore[attr-defined]
-                return torch.Size([padded_dim0]) + tensor_size[1:]
-
-            padded_unsharded_sizes = tuple(
-                _get_dim0_padded_size(grad.meta["val"].size(), group_size)  # type: ignore[arg-type]
-                for grad in unsharded_grads
-            )
-            reduce_scatter_input_numel = sum(s.numel() for s in padded_unsharded_sizes)
-
-            """
-            NOTE: the relationship between the next few nodes is tricky:
-            - reduce_scatter_input_reshaped is a view of reduce_scatter_input
-            (same storage, same # elems, different shape).
-            - chunk_cat writes into reduce_scatter_input_reshaped,
-            which indirectly writes into reduce_scatter_input
-            (since they share the same storage).
-            - reduce_scatter_tensor reads from reduce_scatter_input.
-            """
-            reduce_scatter_input = new_graph_call_function(
-                new_graph,
-                torch.ops.aten.empty.memory_format,
-                ([reduce_scatter_input_numel],),
-                {
-                    "dtype": reduce_dtype,
-                    "device": device,
-                    "pin_memory": False,
-                },
-            )
-            reduce_scatter_input_reshaped = new_graph_call_function(
-                new_graph,
-                torch.ops.aten.reshape.default,
-                (reduce_scatter_input, [group_size, -1]),
-                {},
-            )
-            new_graph_call_function(
-                new_graph,
-                torch.ops.fsdp.chunk_cat.default,
-                (unsharded_grads,),
-                {
-                    "dim": 0,
-                    "num_chunks": group_size,
-                    "out": reduce_scatter_input_reshaped,
-                },
-            )
-            reduce_scatter_tensor = new_graph_call_function(
-                new_graph,
-                torch.ops._c10d_functional.reduce_scatter_tensor.default,
-                (reduce_scatter_input, reduce_op, group_size, group_name),
-                {},
-            )
->>>>>>> 6b532a05
-
-        for node in g.nodes:
-            if node not in rs_and_its_recursive_users:
-                node_copy(env, new_g, node, lambda x: env_lookup(env, x, node))
-            elif node in rs_node_to_wait_node:
-                # Looking for the last node in the bucket
-                if rs_bucket[-1] != node:
-                    continue
-
-                rank_idx_dict = group_name_to_rank_idx_dict[group_name]  # type: ignore[index]
-                # parents of rs have been scheduled, so we can directly use the env
-                new_inputs = [env[x] for x in rs_input_nodes]  # type: ignore[index]
-                reduce_dtype = new_inputs[0].meta["val"].dtype
-                # Only float32 and bfloat16 are supported for now.
-                # To support fp16, please see FSDP2 `_get_gradient_divide_factors`.
-                assert reduce_dtype in (
-                    torch.float32,
-                    torch.bfloat16,
-                ), f"reduce_dtype {reduce_dtype} is not supported"
-                assert all(
-                    grad.meta["val"].dtype == reduce_dtype for grad in new_inputs
-                )
-                device = new_inputs[0].meta["val"].device
-                rank = device.index
-                rank_idx = rank_idx_dict[rank]
-                shard_dim = 0
-
-                def _get_dim0_padded_size(
-                    tensor_size: torch.Size, dim0_factor: int
-                ) -> torch.Size:
-                    padded_dim0 = math.ceil(tensor_size[0] / dim0_factor) * dim0_factor
-                    return torch.Size([padded_dim0]) + tensor_size[1:]
-
-                padded_unsharded_sizes = tuple(
-                    _get_dim0_padded_size(grad.meta["val"].size(), group_size)  # type: ignore[arg-type]
-                    for grad in new_inputs
-                )
-                reduce_scatter_input_numel = sum(
-                    s.numel() for s in padded_unsharded_sizes
-                )
-                reduce_scatter_input = new_graph_call_function(
-                    new_g,
-                    torch.ops.aten.empty.memory_format,
-                    ([reduce_scatter_input_numel],),
-                    {
-                        "dtype": reduce_dtype,
-                        "device": device,
-                        "pin_memory": False,
-                    },
-                )
-                new_inputs_flattened = [
-                    new_graph_call_function(
-                        new_g, torch.ops.aten.reshape.default, (n, [-1]), {}
-                    )
-                    for n in new_inputs
-                ]
-                inp_split_sizes = [n.meta["val"].numel() for n in new_inputs_flattened]
-                split_with_sizes = new_graph_call_function(
-                    new_g,
-                    torch.ops.aten.split_with_sizes.default,
-                    (
-                        reduce_scatter_input,
-                        inp_split_sizes,
-                    ),
-                    {},
-                )
-                splits = [
-                    new_graph_call_function(
-                        new_g,
-                        operator.getitem,
-                        (
-                            split_with_sizes,
-                            i,
-                        ),
-                        {},
-                    )
-                    for i in range(len(inp_split_sizes))
-                ]
-                new_graph_call_function(
-                    new_g,
-                    torch.ops.aten._foreach_copy_.default,
-                    (
-                        splits,
-                        new_inputs_flattened,
-                    ),
-                    {},
-                )
-                reduce_scatter_tensor = new_graph_call_function(
-                    new_g,
-                    torch.ops._c10d_functional.reduce_scatter_tensor.default,
-                    (reduce_scatter_input, reduce_op, group_size, group_name),
-                    {},
-                )
-
-                wait_tensor = new_graph_call_function(
-                    new_g,
-                    torch.ops._c10d_functional.wait_tensor.default,
-                    (reduce_scatter_tensor,),
-                    {},
-                )
-
-                def _chunk_with_empty(
-                    tensor: torch.Tensor, num_chunks: int, dim: int
-                ) -> list[torch.Tensor]:
-                    chunks = list(torch.chunk(tensor, num_chunks, dim=dim))
-                    while len(chunks) < num_chunks:
-                        chunks.append(chunks[0].new_empty(0))
-                    return chunks
-
-                reduce_output = wait_tensor
-                # View out and accumulate sharded gradients
-                new_sharded_grads = []
-                flat_grad_offset = 0  # [0, reduce_scatter_output_numel - 1]
-                for padded_unsharded_size, unsharded_grad in zip(
-                    padded_unsharded_sizes, new_inputs
-                ):
-                    # NOTE: we only care about the shape of tensors in `chunks`, so using meta tensor here
-                    chunks = _chunk_with_empty(
-                        torch.empty_like(unsharded_grad.meta["val"], device="meta"),
-                        group_size,  # type: ignore[arg-type]
-                        dim=shard_dim,
-                    )
-                    sharded_param = chunks[rank_idx]
-                    sharded_size = sharded_param.size()
-                    contiguous_sharded_stride = (
-                        torch._prims_common.make_contiguous_strides_for(sharded_size)
-                    )
-                    # Assume even sharding for Shard(i), i > 0; otherwise would require
-                    # copy-out for contiguous strides
-                    new_sharded_grad = new_graph_call_function(
-                        new_g,
-                        torch.ops.aten.as_strided.default,
-                        (reduce_output,),
-                        {
-                            "size": sharded_size,
-                            "stride": contiguous_sharded_stride,
-                            "storage_offset": flat_grad_offset,
-                        },
-                    )
-                    new_sharded_grads.append(new_sharded_grad)
-                    padded_sharded_numel = padded_unsharded_size.numel() // group_size  # type: ignore[operator]
-                    flat_grad_offset += padded_sharded_numel  # type: ignore[assignment]
-                assert len(wait_nodes) == len(new_sharded_grads)
-                assert len(wait_nodes) > 0
-                for new_sharded_grad, orig_wait_node in zip(
-                    new_sharded_grads, wait_nodes
-                ):
-                    env[orig_wait_node] = new_sharded_grad  # noqa: PERF403
-                for user in sorted(wait_node_recursive_users, key=lambda x: order[x]):
-                    if user.op != "output":
-                        node_copy(env, new_g, user, lambda x: env_lookup(env, x, user))
-            else:
-                continue
-        output_node = node_list[-1]
-        node_copy(env, new_g, output_node, lambda x: env_lookup(env, x, output_node))
-        g = new_g
-        for j in range(bucket_id + 1, len(rs_buckets)):
-            rs_buckets[j] = [env[x] for x in rs_buckets[j]]
-    gm.graph = g
-
-
 def merge_all_gather_trace(
     gm: torch.fx.GraphModule, ag_buckets: list[list[torch.fx.Node]]
 ) -> None:  # type: ignore[union-attr]
