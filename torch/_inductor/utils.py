--- conflicted
+++ resolved
@@ -2277,11 +2277,7 @@
         and data.size() == value.size()
         and data.dtype == value.dtype
         and data.device == value.device
-<<<<<<< HEAD
         and torch.ops.onednn.data_ptr(data) == torch.ops.onednn.data_ptr(value)
-    )
-=======
-        and torch.ops.mkldnn.data_ptr(data) == torch.ops.mkldnn.data_ptr(value)
     )
 
 
@@ -2352,5 +2348,4 @@
     tracing_context = torch._guards.TracingContext.try_get()
     if tracing_context is not None and tracing_context.fw_metadata:
         return tracing_context.fw_metadata.bw_donated_idxs
-    return None
->>>>>>> ed388394
+    return None