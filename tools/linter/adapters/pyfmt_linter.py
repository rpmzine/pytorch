--- conflicted
+++ resolved
@@ -47,14 +47,8 @@
                     # "test/[p-z]*/**",
                     "test/[p-z]*/**",
                     # torch/**
-<<<<<<< HEAD
-                    # torch/_[a-h]*/**
-=======
                     # torch/_[a-c]*/**
-                    "torch/_[a-c]*/**",
                     # torch/_[e-h]*/**
-                    "torch/_[e-h]*/**",
->>>>>>> 635413e2
                     # torch/_i*/**
                     # torch/_[j-z]*/**
                     # torch/[a-c]*/**
